--- conflicted
+++ resolved
@@ -20,9 +20,6 @@
 .smoke
 smoke
 .svelte-kit
-<<<<<<< HEAD
+
 .claude/*.local.json
-=======
-
 .astro
->>>>>>> 2054a07e
