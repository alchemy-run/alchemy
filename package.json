{
<<<<<<< HEAD
	"name": "alchemy-mono",
	"version": "0.0.0",
	"private": true,
	"type": "module",
	"module": "./lib/index.js",
	"license": "Apache-2.0",
	"scripts": {
		"build": "tsc -b",
		"check": "tsc -b ./tsconfig.json && biome check",
		"fix": "biome check --write",
		"deploy:repo": "bun ./stacks/repo.run.ts",
		"deploy:website": "bun ./stacks/website.run.ts",
		"generate:docs": "bun ./stacks/docs.run.ts",
		"generate:aws-control": "bun ./scripts/generate-aws-control.ts",
		"publish:npm": "bun run --filter alchemy publish:npm",
		"test": "bun ./alchemy/test/run.ts",
		"test:smoke": "./scripts/smoke.sh"
	},
	"workspaces": [
		"alchemy",
		"alchemy-web",
		"examples/aws-app",
		"examples/cloudflare-vite",
		"examples/cloudflare-worker",
		"examples/cloudflare-nuxt-pipeline",
		"examples/cloudflare-redwood",
		"examples/cloudflare-worker"
	],
	"devDependencies": {
		"@biomejs/biome": "beta",
		"@types/bun": "latest",
		"@types/node": "latest",
		"aws4fetch": "^1.0.20",
		"braintrust": "*",
		"json-schema-to-typescript": "^15.0.4",
		"typescript": "latest",
		"yaml": "^2.7.1"
	}
=======
  "name": "alchemy-mono",
  "version": "0.0.0",
  "private": true,
  "type": "module",
  "module": "./lib/index.js",
  "license": "Apache-2.0",
  "scripts": {
    "build": "tsc -b",
    "check": "tsc -b ./tsconfig.json && biome check",
    "fix": "biome check --write",
    "deploy:repo": "bun ./stacks/repo.run.ts",
    "deploy:website": "bun ./stacks/website.run.ts",
    "generate:docs": "bun ./stacks/docs.run.ts",
    "publish:npm": "bun run --filter alchemy publish:npm",
    "test": "bun ./alchemy/test/run.ts",
    "test:smoke": "./scripts/smoke.sh"
  },
  "workspaces": [
    "alchemy",
    "alchemy-web",
    "examples/aws-app",
    "examples/cloudflare-vite",
    "examples/cloudflare-nuxt-pipeline",
    "examples/cloudflare-redwood",
    "examples/cloudflare-worker",
    "examples/cloudflare-worker-bootstrap"
  ],
  "devDependencies": {
    "@biomejs/biome": "beta",
    "@redwoodjs/sdk": "^0.0.80",
    "@types/bun": "latest",
    "@types/node": "latest",
    "aws4fetch": "^1.0.20",
    "braintrust": "*",
    "typescript": "latest",
    "yaml": "^2.7.1"
  }
>>>>>>> 7b000766
}<|MERGE_RESOLUTION|>--- conflicted
+++ resolved
@@ -1,5 +1,4 @@
 {
-<<<<<<< HEAD
 	"name": "alchemy-mono",
 	"version": "0.0.0",
 	"private": true,
@@ -23,58 +22,22 @@
 		"alchemy-web",
 		"examples/aws-app",
 		"examples/cloudflare-vite",
-		"examples/cloudflare-worker",
 		"examples/cloudflare-nuxt-pipeline",
 		"examples/cloudflare-redwood",
-		"examples/cloudflare-worker"
+		"examples/cloudflare-worker",
+		"examples/cloudflare-worker-bootstrap"
 	],
 	"devDependencies": {
 		"@biomejs/biome": "beta",
+		"@redwoodjs/sdk": "^0.0.80",
 		"@types/bun": "latest",
 		"@types/node": "latest",
 		"aws4fetch": "^1.0.20",
 		"braintrust": "*",
-		"json-schema-to-typescript": "^15.0.4",
 		"typescript": "latest",
 		"yaml": "^2.7.1"
+	},
+	"dependencies": {
+		"alchemy-mono": "."
 	}
-=======
-  "name": "alchemy-mono",
-  "version": "0.0.0",
-  "private": true,
-  "type": "module",
-  "module": "./lib/index.js",
-  "license": "Apache-2.0",
-  "scripts": {
-    "build": "tsc -b",
-    "check": "tsc -b ./tsconfig.json && biome check",
-    "fix": "biome check --write",
-    "deploy:repo": "bun ./stacks/repo.run.ts",
-    "deploy:website": "bun ./stacks/website.run.ts",
-    "generate:docs": "bun ./stacks/docs.run.ts",
-    "publish:npm": "bun run --filter alchemy publish:npm",
-    "test": "bun ./alchemy/test/run.ts",
-    "test:smoke": "./scripts/smoke.sh"
-  },
-  "workspaces": [
-    "alchemy",
-    "alchemy-web",
-    "examples/aws-app",
-    "examples/cloudflare-vite",
-    "examples/cloudflare-nuxt-pipeline",
-    "examples/cloudflare-redwood",
-    "examples/cloudflare-worker",
-    "examples/cloudflare-worker-bootstrap"
-  ],
-  "devDependencies": {
-    "@biomejs/biome": "beta",
-    "@redwoodjs/sdk": "^0.0.80",
-    "@types/bun": "latest",
-    "@types/node": "latest",
-    "aws4fetch": "^1.0.20",
-    "braintrust": "*",
-    "typescript": "latest",
-    "yaml": "^2.7.1"
-  }
->>>>>>> 7b000766
 }