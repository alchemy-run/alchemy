--- conflicted
+++ resolved
@@ -15,10 +15,7 @@
 jobs:
   test:
     if: github.event.pull_request.head.repo.fork == false
-<<<<<<< HEAD
-=======
 
->>>>>>> 8d3c86c0
     runs-on: ubuntu-latest
     permissions:
       id-token: write
