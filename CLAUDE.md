# Alchemy

Alchemy is an Typescript-native Infrastructure-as-Code repository. Claude's job is to implement "Resource" providers for various cloud services by following a set up strict conventions and patterns.

Your job is to build and maintain resource providers following the following convention and structure:

## Provider Layout

```
alchemy/
  src/
    {provider}/
      README.md
      {resource}.ts
  test/
    {provider}/
      {resource}.test.ts
alchemy-web/
  guides/
    {provider}.md # guide on how to get started with the {provider}
  docs/
    providers/
      {provider}/
        index.md # overview of usage and link to all the resources for the provider
        {resource}.md # example-oriented reference docs for the resource
examples/
  {provider}-{qualifier?}/ # only add a qualifier if there are more than one example for this {provider}, e.g. {cloudflare}-{vitejs}
    package.json
    tsconfig.json
    alchemy.run.ts
    README.md #
    src/
      # source code
```

## Convention

> Each Resource ha one .ts file, one test suite and one documentation page

## README

Please provide a comprehensive document of all the Resources for this provider with relevant links to documentation. This is effectivel the design and internal documentation.

## Resource File

> [!NOTE]
> Follow rules and conventions laid out in thge [cursorrules](./.cursorrules).

```ts
// ./alchemy/src/{provider}/{resource}.ts
import { Context } from "../context.ts";

export interface {Resource}Props {
    // input props
}

export interface {Resource} extends Resource<"{provider}::{resource}"> {
    // output props
}

/**
 * {overview}
 *
 * @example
 * ## {Example Title}
 *
 * {concise description}
 *
 * {example snippet}
 *
 * @example
 * // .. repeated for all examples
 */
export const {Resource} = Resource(
  "{provider}::{resource}",
  async function (this: Context<>, id: string, props: {Resource}Props): Promise<{Resource}> {
    // Create, Update, Delete lifecycle
  }
);
```

> [!CAUTION]
> When designing input props, there is the common case of having a property that references another entity in the {provider} domain by Id, e.g. tableId, bucketArn, etc.
>
> In these cases, you should instead opt to represent this as `{resource}: string | {Resource}`, e.g. `table: string | Table`. This "lifts" the Resource into the alchemy abstraction without sacraficing support for referencing external entities by name.

## Test Suite

> [!NOTE]
> Follow rules and conventions laid out in thge [cursorrules](./.cursorrules).

```ts
// ./alchemy/test/{provider}/{resource}.test.ts
import { destroy } from "../src/destroy.ts"
import { BRANCH_PREFIX } from "../util.ts";

import "../../src/test/vitest.ts";

const test = alchemy.test(import.meta, {
  prefix: BRANCH_PREFIX,
});

describe("{Provider}", () => {
  test("{test case}", async (scope) => {
    const resourceId = `${BRANCH_PREFIX}-{id}` // an ID that is: 1) deterministic (non-random), 2) unique across all tests and all test suites
    let resource: {Resource}
    try {
      // create
      resource = await {Resource}("{id}", {
        // {props}
      })

      expect(resource).toMatchObject({
        // {assertions}
      })

      // update
      resource = await {Resource}("{id}", {
        // {update props}
      })

      expect(resource).toMatchObject({
        // {updated assertions}
      })
    } finally {
      await destroy(scope);
      await assert{ResourceDoesNotExist}(resource)
    }
  })
});

async function assert{Resource}DoesNotExist(api: {Provider}Client, resource: {Resource}) {
    // {call api to check it does not exist, throw test error if it does}
}
```

## Provider Overivew Docs (index.md)

Each provider folder should have an `index.md` that indexes and summarizes the provider and links to each resource.

```md
# {Provider}

{overview of the provider}

{official links out to the provider website}

## Resources

- [{Resource}1](./{resource}1.md) - {brief description}
- [{Resource}2](./{resource}2.md) - {brief description}
- ..
- [{Resource}N](./{resource}n.md) - {brief description}

## Example Usage

\`\`\`ts
// {comprehensive end-to-end usage}
\`\`\`
```

## Example Project

An example project is effectiveley a whole NPM package that demon

```
examples/
  {provider}-{qualifier?}/
    package.json
    tsconfig.json # extends ../../tsconfig.base.json
    alchemy.run.ts
    README.md
    src/
      # code
tsconfig.json # is updated to reference examples/{provider}-{qualifer?}
```

## Guide

Each Provide has a getting started guide in ./alchemy-web/docs/guides/{provider}.md.

```md
---
order: { number to decide the position in the tree view }
title: { Provider }
description: { concise description of the tutorial }
---

# Getting Started {Provider}

{1 sentence overview of what this tutorial will set the user up with}

## Install

{any installation pre-requisties}

::: code-group

\`\`\`sh [bun]
bun ..
\`\`\`

\`\`\`sh [npm]
npm ...
\`\`\`

\`\`\`sh [pnpm]
pnpm ..
\`\`\`

\`\`\`sh [yarn]
yarn ..
\`\`\`

:::

## Credentials

{how to get credentials and store in .env}

## Create a {Provider} applicaiton

{code group with commands to run to init a new project}

## Create `alchemy.run.ts`

{one or more subsequent code snippets with explanations for using alchemy to provision this provider}

## Deploy

Run `alchemy.run.ts` script to deploy:

::: code-group

\`\`\`sh [bun]
bun ./alchemy.run
\`\`\`

\`\`\`sh [npm]
npx tsx ./alchemy.run
\`\`\`

\`\`\`sh [pnpm]
pnpm tsx ./alchemy.run
\`\`\`

\`\`\`sh [yarn]
yarn tsx ./alchemy.run
\`\`\`

:::

It should log out the ... {whatever information is relevant for interacting with the app deployed to this provider}
\`\`\`sh
{expected output}
\`\`\`

## Tear Down

That's it! You can now tear down the app (if you want to):

::: code-group

\`\`\`sh [bun]
bun ./alchemy.run --destroy
\`\`\`

\`\`\`sh [npm]
npx tsx ./alchemy.run --destroy
\`\`\`

\`\`\`sh [pnpm]
pnpm tsx ./alchemy.run --destroy
\`\`\`

\`\`\`sh [yarn]
yarn tsx ./alchemy.run --destroy
\`\`\`

:::
```

> [!NOTE]
> Claude, you should review all of the existing Cloudflare guides like [cloudflare-vitejs.md](./alchemy-web/docs/guides/cloudflare-vitejs.md) and follow the writing style and flow.

> [!TIP]
> If the Resource is mostly headless infrastructure like a database or some other service, you should use Cloudflare Workers as the runtime to "round off" the example package. E.g. for a Neon Provider, we would connect it into a Cloudlare Worker via Hyperdrive and provide a URL (via Worker) to hit that page. Ideally you'd also put ViteJS in front and hit that endpoint.

<<<<<<< HEAD
## Development Workflow

### Pre-Commit Requirements

> [!IMPORTANT]
> **Always run the linter before committing changes.**

Before committing any code changes, you MUST run the linter to ensure code quality and consistency:

```sh
bun check --fix
```

This command will:
- Check for TypeScript errors
- Apply automatic formatting fixes
- Ensure code follows project conventions

After running the linter:
1. Review any changes made by the auto-fix process
2. Commit all changes (including linter fixes) together
3. Ensure tests still pass if applicable

> [!NOTE]
> If you're using Claude Code, you can request Claude to run `bun check --fix` and commit the changes for you.
=======
# Test Workflow

Before committing changes to Git and pushing Pull Requests, make sure to run the following commands to ensure the code is working:

```sh
bun biome check --fix
```

If that fails, consider running (but be careful):

```sh
bun biome check --fix --unsafe
```

Then run tests:

```sh
bun run test
```

> [!TIP] > `bun run test` will diff with `main` and only run the tests that have changed since main. You must be on a branch for this to work.

It is usually better to be targeted with the tests you run instead. That way you can iterate quickly:

```sh
bun vitest ./alchemy/test/.. -t "..."
```
>>>>>>> 5a3df036
<|MERGE_RESOLUTION|>--- conflicted
+++ resolved
@@ -286,33 +286,6 @@
 > [!TIP]
 > If the Resource is mostly headless infrastructure like a database or some other service, you should use Cloudflare Workers as the runtime to "round off" the example package. E.g. for a Neon Provider, we would connect it into a Cloudlare Worker via Hyperdrive and provide a URL (via Worker) to hit that page. Ideally you'd also put ViteJS in front and hit that endpoint.
 
-<<<<<<< HEAD
-## Development Workflow
-
-### Pre-Commit Requirements
-
-> [!IMPORTANT]
-> **Always run the linter before committing changes.**
-
-Before committing any code changes, you MUST run the linter to ensure code quality and consistency:
-
-```sh
-bun check --fix
-```
-
-This command will:
-- Check for TypeScript errors
-- Apply automatic formatting fixes
-- Ensure code follows project conventions
-
-After running the linter:
-1. Review any changes made by the auto-fix process
-2. Commit all changes (including linter fixes) together
-3. Ensure tests still pass if applicable
-
-> [!NOTE]
-> If you're using Claude Code, you can request Claude to run `bun check --fix` and commit the changes for you.
-=======
 # Test Workflow
 
 Before committing changes to Git and pushing Pull Requests, make sure to run the following commands to ensure the code is working:
@@ -339,5 +312,4 @@
 
 ```sh
 bun vitest ./alchemy/test/.. -t "..."
-```
->>>>>>> 5a3df036
+```