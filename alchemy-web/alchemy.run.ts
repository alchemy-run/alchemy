--- conflicted
+++ resolved
@@ -1,16 +1,8 @@
 import alchemy from "alchemy";
-<<<<<<< HEAD
-import { Astro, VersionMetadata, Worker, Zone } from "alchemy/cloudflare";
-=======
-import { Astro, Zone } from "alchemy/cloudflare";
->>>>>>> 3cf79d5e
+import { Astro, VersionMetadata, Zone } from "alchemy/cloudflare";
 import { GitHubComment } from "alchemy/github";
 import { CloudflareStateStore } from "alchemy/state";
 
-const POSTHOG_DESTINATION_HOST =
-  process.env.POSTHOG_DESTINATION_HOST ?? "us.i.posthog.com";
-const POSTHOT_ASSET_DESTINATION_HOST =
-  process.env.POSTHOG_ASSET_DESTINATION_HOST ?? "us.i.posthog.com";
 //* this is not a secret, its public
 const POSTHOG_PROJECT_ID =
   process.env.POSTHOG_PROJECT_ID ??
@@ -27,12 +19,6 @@
 
 const domain =
   stage === "prod" ? ZONE : stage === "dev" ? `dev.${ZONE}` : undefined;
-
-const proxyBindings = {
-  POSTHOG_DESTINATION_HOST: POSTHOG_DESTINATION_HOST,
-  POSTHOT_ASSET_DESTINATION_HOST: POSTHOT_ASSET_DESTINATION_HOST,
-};
-export type PosthogProxy = Worker<typeof proxyBindings>;
 
 if (stage === "prod") {
   await Zone("alchemy-run", {
