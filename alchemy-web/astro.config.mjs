--- conflicted
+++ resolved
@@ -33,13 +33,8 @@
       head: [
         {
           tag: "script",
-<<<<<<< HEAD
-          content: 'console.log("test script 1");',
-        },
-        {
-          tag: "script",
           content:
-            process.env.NODE_ENV === "production"
+            process.env.ENABLE_POSTHOG === "true"
               ? postHogScript
                   .replace(
                     "<POSTHOG_CLIENT_API_HOST>",
@@ -50,14 +45,6 @@
                     process.env.POSTHOG_PROJECT_ID,
                   )
               : "",
-=======
-          content: postHogScript
-            .replace(
-              "<POSTHOG_CLIENT_API_HOST>",
-              process.env.POSTHOG_CLIENT_API_HOST,
-            )
-            .replace("<POSTHOG_PROJECT_ID>", process.env.POSTHOG_PROJECT_ID),
->>>>>>> 2b518bb9
         },
       ],
       logo: {
