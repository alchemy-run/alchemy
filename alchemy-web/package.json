--- conflicted
+++ resolved
@@ -11,20 +11,12 @@
   },
   "dependencies": {
     "@astrojs/check": "^0.9.4",
-<<<<<<< HEAD
     "@astrojs/cloudflare": "12.6.0",
-    "@astrojs/starlight": "0.35.1",
-    "@cloudflare/workers-types": "^4.20250613.0",
-    "alchemy": "workspace:*",
-    "astro": "5.12.3",
-=======
-    "@astrojs/cloudflare": "^12.5.4",
     "@astrojs/starlight": "^0.34.3",
     "@cloudflare/workers-types": "catalog:",
     "alchemy": "workspace:*",
-    "astro": "^5.6.1",
+    "astro": "^5.12.8",
     "starlight-blog": "^0.24.0",
->>>>>>> 0f836893
     "starlight-nextjs-theme": "^0.2.0",
     "typescript": "^5.8.3"
   },
