--- conflicted
+++ resolved
@@ -10,17 +10,12 @@
     "dev": "alchemy dev --env-file ../../.env"
   },
   "devDependencies": {
-    "@cloudflare/workers-types": "catalog:",
+    "@cloudflare/workers-types": "^4.20250805.0",
     "@types/node": "^24.0.1",
     "@types/ws": "^8.18.1",
     "alchemy": "workspace:*",
-<<<<<<< HEAD
-    "typescript": "catalog:",
-    "vite": "catalog:"
-=======
     "typescript": "^5.8.3",
     "vite": "^7.0.4",
     "ws": "^8.18.3"
->>>>>>> ca5c6e2b
   }
 }