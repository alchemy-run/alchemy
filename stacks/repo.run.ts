// ensure providers are registered (for deletion purposes)
import "../alchemy/src/aws";
import "../alchemy/src/aws/oidc";
import "../alchemy/src/cloudflare";
import "../alchemy/src/os";

import alchemy from "../alchemy/src";
import { AccountId, Role } from "../alchemy/src/aws";
import { GitHubOIDCProvider } from "../alchemy/src/aws/oidc";
<<<<<<< HEAD
import {
  AccountApiToken,
  PermissionGroups
} from "../alchemy/src/cloudflare";
=======
import { AccountApiToken, R2Bucket } from "../alchemy/src/cloudflare";
>>>>>>> 7d1f974c
import { GitHubSecret, RepositoryEnvironment } from "../alchemy/src/github";
import env, {
  CLOUDFLARE_ACCOUNT_ID,
  CLOUDFLARE_API_KEY,
  CLOUDFLARE_EMAIL,
  NEON_API_KEY,
  OPENAI_API_KEY,
  STRIPE_API_KEY,
  UPSTASH_API_KEY,
} from "./env.js";

const app = await alchemy("alchemy:repo", env);

const awsAccountId = await AccountId();

const githubRole = await Role("github-oidc-role", {
  roleName: "alchemy-github-oidc-role",
  assumeRolePolicy: {
    Version: "2012-10-17",
    Statement: [
      {
        Sid: "GitHubOIDC",
        Effect: "Allow",
        Principal: {
          Federated: `arn:aws:iam::${awsAccountId}:oidc-provider/token.actions.githubusercontent.com`,
        },
        Action: "sts:AssumeRoleWithWebIdentity",
        Condition: {
          StringEquals: {
            "token.actions.githubusercontent.com:aud": "sts.amazonaws.com",
          },
          StringLike: {
            "token.actions.githubusercontent.com:sub":
              "repo:sam-goodwin/alchemy:*",
          },
        },
      },
    ],
  },
  // TODO: probably scope this down
  managedPolicyArns: ["arn:aws:iam::aws:policy/AdministratorAccess"],
});

const stateStore = await R2Bucket("state-store", {
  name: "alchemy-state-store",
});

const testEnvironment = await RepositoryEnvironment("test environment", {
  owner: "sam-goodwin",
  repository: "alchemy",
  name: "test",
  reviewers: {
    users: ["sam-goodwin"],
  },
});

const accountAccessToken = await AccountApiToken("account-access-token", {
  name: "alchemy-account-access-token",
  policies: [
    {
      effect: "allow",
      permissionGroups: ["Workers R2 Storage Write"],
      resources: {
        "com.cloudflare.api.account": "*",
      },
    },
  ],
});

await Promise.all([
  GitHubOIDCProvider("github-oidc", {
    owner: "sam-goodwin",
    repository: "alchemy",
    roleArn: githubRole.arn,
  }),
  ...Object.entries({
    AWS_ROLE_ARN: githubRole.arn,
    CLOUDFLARE_ACCOUNT_ID,
    CLOUDFLARE_API_KEY,
    CLOUDFLARE_EMAIL,
    STRIPE_API_KEY,
    OPENAI_API_KEY,
    NEON_API_KEY,
    CLOUDFLARE_BUCKET_NAME: stateStore.name,
    R2_ACCESS_KEY_ID: accountAccessToken.accessKeyId,
    R2_SECRET_ACCESS_KEY: accountAccessToken.secretAccessKey,
    SECRET_PASSPHRASE: alchemy.secret(process.env.SECRET_PASSPHRASE!),
    UPSTASH_API_KEY,
    UPSTASH_EMAIL: "sam@alchemy.run",
  }).flatMap(async ([name, value]) => {
    const props = {
      owner: "sam-goodwin",
      repository: "alchemy",
      name,
      value: typeof value === "string" ? alchemy.secret(value) : value!,
    };
    return [
      GitHubSecret(`github-secret-${name}`, {
        ...props,
        environment: testEnvironment.name,
      }),
      GitHubSecret(`github-repo-secret-${name}`, props),
    ];
  }),
]);

await app.finalize();<|MERGE_RESOLUTION|>--- conflicted
+++ resolved
@@ -7,14 +7,7 @@
 import alchemy from "../alchemy/src";
 import { AccountId, Role } from "../alchemy/src/aws";
 import { GitHubOIDCProvider } from "../alchemy/src/aws/oidc";
-<<<<<<< HEAD
-import {
-  AccountApiToken,
-  PermissionGroups
-} from "../alchemy/src/cloudflare";
-=======
 import { AccountApiToken, R2Bucket } from "../alchemy/src/cloudflare";
->>>>>>> 7d1f974c
 import { GitHubSecret, RepositoryEnvironment } from "../alchemy/src/github";
 import env, {
   CLOUDFLARE_ACCOUNT_ID,
