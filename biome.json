{
  "files": {
    "includes": [
      "./alchemy/src/**/*.ts",
      "./alchemy/src/**/*.js",
      "./alchemy/test/**/*.ts",
      "./scripts/**/*.ts",
      "./stacks/**/*.ts",
      "./examples/*/src/**/*.ts",
      "./examples/*/*.ts",
      "!**/node_modules",
      "!examples/cloudflare-tanstack-start/src/routeTree.gen.ts",
      "!examples/cloudflare-redwood/worker-configuration.d.ts"
    ]
  },
  "assist": {
    "actions": {
      "source": {
        "organizeImports": "off"
      }
    }
  },
  "linter": {
    "enabled": true,
    "rules": {
      "recommended": true,
      "correctness": {
        "useImportExtensions": {
          "level": "error",
          "options": {
            "forceJsExtensions": true
          }
        },
        "noUnsafeFinally": "off",
        "noChildrenProp": "off"
      },
      "a11y": {
        "useButtonType": "off",
        "useHtmlLang": "off"
      },
      "performance": {
        "noAccumulatingSpread": "off"
      },
      "complexity": {
        "noBannedTypes": "off"
      },
      "suspicious": {
        "noExplicitAny": "off",
        "noImplicitAnyLet": "off",
        "noAssignInExpressions": "off",
        "noShadowRestrictedNames": "off",
<<<<<<< HEAD
        "noEmptyInterface": "off"
=======
        "noEmptyInterface": "off",
        "noRedeclare": "off"
>>>>>>> 7b000766
      },
      "style": {
        "useLiteralEnumMembers": "error",
        "noCommaOperator": "error",
        "useNodejsImportProtocol": "error",
        "useAsConstAssertion": "error",
        "useEnumInitializers": "error",
        "useSelfClosingElements": "error",
        "useConst": "off",
        "useSingleVarDeclarator": "error",
        "noUnusedTemplateLiteral": "error",
        "useNumberNamespace": "error",
        "noInferrableTypes": "error",
        "useExponentiationOperator": "error",
        "useTemplate": "error",
        "noParameterAssign": "off",
        "noNonNullAssertion": "off",
        "useDefaultParameterLast": "error",
        "noArguments": "error",
        "useImportType": "error",
        "useExportType": "error",
        "noUselessElse": "off",
        "useShorthandFunctionType": "error"
      }
    }
  },
  "formatter": {
    "enabled": true,
    "formatWithErrors": false,
    "indentStyle": "space",
    "indentWidth": 2,
    "lineWidth": 80,
    "lineEnding": "lf",
    "includes": ["**", "!**/node_modules/**"]
  },
  "javascript": {
    "formatter": {
      "indentWidth": 2,
      "indentStyle": "space"
    }
  },
  "json": {
    "formatter": {
      "indentWidth": 2,
      "indentStyle": "space"
    }
  }
}<|MERGE_RESOLUTION|>--- conflicted
+++ resolved
@@ -10,8 +10,10 @@
       "./examples/*/*.ts",
       "!**/node_modules",
       "!examples/cloudflare-tanstack-start/src/routeTree.gen.ts",
-      "!examples/cloudflare-redwood/worker-configuration.d.ts"
-    ]
+      "!examples/cloudflare-redwood/worker-configuration.d.ts",
+      "!./alchemy/src/aws/control/types.d.ts"
+    ],
+    "maxSize": 10000000
   },
   "assist": {
     "actions": {
@@ -49,12 +51,8 @@
         "noImplicitAnyLet": "off",
         "noAssignInExpressions": "off",
         "noShadowRestrictedNames": "off",
-<<<<<<< HEAD
-        "noEmptyInterface": "off"
-=======
         "noEmptyInterface": "off",
         "noRedeclare": "off"
->>>>>>> 7b000766
       },
       "style": {
         "useLiteralEnumMembers": "error",
@@ -88,7 +86,7 @@
     "indentWidth": 2,
     "lineWidth": 80,
     "lineEnding": "lf",
-    "includes": ["**", "!**/node_modules/**"]
+    "includes": ["**", "!**/node_modules/**", "!**/*.d.ts"]
   },
   "javascript": {
     "formatter": {
