--- conflicted
+++ resolved
@@ -176,7 +176,6 @@
     }
   });
 
-<<<<<<< HEAD
   test("should throw error when trying to change bucket name during update", async (scope) => {
     const nameChangeTestId = `${testId}-name-change`;
     
@@ -194,7 +193,8 @@
     }).toThrow(
       "Cannot update R2Bucket name after creation. Bucket name is immutable.",
     );
-=======
+  });
+
   test("create and delete worker with R2 bucket binding", async (scope) => {
     const workerName = `${BRANCH_PREFIX}-test-worker-r2-binding-r2-1`;
     // Create a test R2 bucket
@@ -255,7 +255,6 @@
     } finally {
       await destroy(scope);
     }
->>>>>>> c938be63
   });
 });
 
