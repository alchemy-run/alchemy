import { initLogger } from "braintrust";
<<<<<<< HEAD
import crypto from "node:crypto";
=======
// biome-ignore lint/style/useNodejsImportProtocol: we are testing `crypto` and `node:crypto`
import crypto from "crypto";
>>>>>>> 6aa0b634
import crypto2 from "node:crypto";

export default {
  async fetch(request, env, ctx): Promise<Response> {
    const logger = initLogger({
      projectName: "My Project",
      apiKey: env.BRAINTRUST_API_KEY,
      asyncFlush: false,
    });
    console.log(crypto.randomBytes(10));
    console.log(crypto2.randomBytes(10));
    console.log(logger);
    return new Response("Hello World!");
  },
};<|MERGE_RESOLUTION|>--- conflicted
+++ resolved
@@ -1,10 +1,6 @@
 import { initLogger } from "braintrust";
-<<<<<<< HEAD
-import crypto from "node:crypto";
-=======
 // biome-ignore lint/style/useNodejsImportProtocol: we are testing `crypto` and `node:crypto`
 import crypto from "crypto";
->>>>>>> 6aa0b634
 import crypto2 from "node:crypto";
 
 export default {
