--- conflicted
+++ resolved
@@ -1,14 +1,3 @@
-<<<<<<< HEAD
-import { describe, expect } from "bun:test";
-import { alchemy } from "../../src/alchemy.js";
-import { createCloudflareApi } from "../../src/cloudflare/api.js";
-import { D1Database, listDatabases } from "../../src/cloudflare/d1-database.js";
-import { Worker } from "../../src/cloudflare/worker.js";
-import { BRANCH_PREFIX } from "../util.js";
-
-import { destroy } from "../../src/destroy.js";
-import "../../src/test/bun.js";
-=======
 import { describe, expect } from "vitest";
 import { alchemy } from "../../src/alchemy.ts";
 import { createCloudflareApi } from "../../src/cloudflare/api.ts";
@@ -19,7 +8,6 @@
 import { destroy } from "../../src/destroy.ts";
 import "../../src/test/vitest.ts";
 import { fetchAndExpectOK } from "./fetch-utils.ts";
->>>>>>> abaeae76
 
 const test = alchemy.test(import.meta, {
   prefix: BRANCH_PREFIX,
@@ -467,28 +455,16 @@
       expect(worker.url).toBeTruthy();
 
       // Initialize the database with a table and data
-<<<<<<< HEAD
-      const initResponse = await fetch(`${worker.url}/init-db`);
-=======
       const initResponse = await fetchAndExpectOK(`${worker.url}/init-db`);
->>>>>>> abaeae76
       expect(initResponse.status).toEqual(200);
       const initText = await initResponse.text();
       expect(initText).toEqual("Database initialized successfully!");
 
       // Query data from the database
-<<<<<<< HEAD
-      const queryResponse = await fetch(`${worker.url}/query-db`);
-      expect(queryResponse.status).toEqual(200);
-      const queryData: any = await queryResponse.json();
-      expect(queryData.success).toEqual(true);
-      expect(queryData.data).toBeArray();
-=======
       const queryResponse = await fetchAndExpectOK(`${worker.url}/query-db`);
       expect(queryResponse.status).toEqual(200);
       const queryData: any = await queryResponse.json();
       expect(queryData.success).toEqual(true);
->>>>>>> abaeae76
       expect(queryData.data.length).toBeGreaterThan(0);
       expect(queryData.data[0].name).toEqual("Test User");
       expect(queryData.data[0].email).toEqual("test@example.com");
