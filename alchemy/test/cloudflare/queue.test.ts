<<<<<<< HEAD
import { describe, expect } from "bun:test";
import { alchemy } from "../../src/alchemy.js";
import { createCloudflareApi } from "../../src/cloudflare/api.js";
import { Queue, listQueues } from "../../src/cloudflare/queue.js";
import { Worker } from "../../src/cloudflare/worker.js";
import { destroy } from "../../src/destroy.js";
import { BRANCH_PREFIX } from "../util.js";
=======
import { describe, expect } from "vitest";
import { alchemy } from "../../src/alchemy.ts";
import { createCloudflareApi } from "../../src/cloudflare/api.ts";
import { Queue, listQueues } from "../../src/cloudflare/queue.ts";
import { Worker } from "../../src/cloudflare/worker.ts";
import { destroy } from "../../src/destroy.ts";
import { BRANCH_PREFIX } from "../util.ts";
>>>>>>> abaeae76

import "../../src/test/vitest.ts";

const test = alchemy.test(import.meta, {
  prefix: BRANCH_PREFIX,
});

describe("Cloudflare Queue Resource", async () => {
  // Create Cloudflare API client for direct verification
  const api = await createCloudflareApi();

  test("create and delete queue", async (scope) => {
    // Use unique queue name for this test
    const queueName = `${BRANCH_PREFIX}-test-queue-basic`;
    let queue: Queue | undefined;

    try {
      queue = await Queue(queueName, {
        name: queueName,
        adopt: true,
      });

      expect(queue.name).toEqual(queueName);
      expect(queue.id).toBeTruthy();
      expect(queue.createdOn).toBeTruthy();
      expect(queue.modifiedOn).toBeTruthy();

      // Check if queue exists by listing queues
      const queues = await listQueues(api);
      const foundQueue = queues.find((q) => q.name === queueName);
      expect(foundQueue).toBeTruthy();
      expect(foundQueue?.id).toEqual(queue.id);
    } finally {
      await alchemy.destroy(scope);

      // Verify queue was deleted
      if (queue) {
        await assertQueueDeleted(queue);
      }
    }
  }, 120000);

  test("create queue with settings", async (scope) => {
    const settingsQueueName = `${BRANCH_PREFIX}-test-queue-settings`;

    try {
      // Create a queue with custom settings
      const queue = await Queue(settingsQueueName, {
        name: settingsQueueName,
        settings: {
          deliveryDelay: 10,
          deliveryPaused: true,
          messageRetentionPeriod: 3600, // 1 hour
        },
        adopt: true,
      });

      expect(queue.name).toEqual(settingsQueueName);
      expect(queue.id).toBeTruthy();
      expect(queue.settings).toBeTruthy();
      expect(queue.settings?.deliveryDelay).toEqual(10);
      expect(queue.settings?.deliveryPaused).toEqual(true);
      expect(queue.settings?.messageRetentionPeriod).toEqual(3600);
    } finally {
      await alchemy.destroy(scope);
    }
  }, 120000);

  test("update queue settings", async (scope) => {
    const updateQueueName = `${BRANCH_PREFIX}-test-queue-update`;

    try {
      // Create a queue with initial settings
      let queue = await Queue(updateQueueName, {
        name: updateQueueName,
        settings: {
          deliveryDelay: 5,
          deliveryPaused: false,
        },
        adopt: true,
      });

      expect(queue.name).toEqual(updateQueueName);
      expect(queue.settings?.deliveryDelay).toEqual(5);
      expect(queue.settings?.deliveryPaused).toEqual(false);

      // Update the queue settings
      queue = await Queue(updateQueueName, {
        name: updateQueueName,
        settings: {
          deliveryDelay: 15,
          deliveryPaused: true,
        },
      });

      // Verify the update
      expect(queue.settings?.deliveryDelay).toEqual(15);
      expect(queue.settings?.deliveryPaused).toEqual(true);
    } finally {
      await alchemy.destroy(scope);
    }
  }, 120000);

  test("throws error on name change", async (scope) => {
    const immutableQueueName = `${BRANCH_PREFIX}-test-queue-immutable`;
    const newQueueName = `${BRANCH_PREFIX}-test-queue-new-name`;

    try {
      // Create a queue
      const queue = await Queue(immutableQueueName, {
        name: immutableQueueName,
        adopt: true,
      });

      expect(queue.name).toEqual(immutableQueueName);

      // Attempt to update name, which should throw an error
      await expect(
        Queue(immutableQueueName, {
          name: newQueueName, // Different from original
        }),
      ).rejects.toThrow("Cannot update Queue name");
    } finally {
      await alchemy.destroy(scope);
    }
  }, 120000);

  test("adopts existing queue with same name", async (scope) => {
    const adoptQueueName = `${BRANCH_PREFIX}-test-queue-adopt`;
    const firstId = `${BRANCH_PREFIX}-test-first`;
    const secondId = `${BRANCH_PREFIX}-test-second`;

    try {
      // Create first queue
      const firstQueue = await Queue(firstId, {
        name: adoptQueueName,
        settings: {
          deliveryDelay: 5,
          deliveryPaused: false,
        },
        adopt: true,
      });

      expect(firstQueue.name).toEqual(adoptQueueName);
      expect(firstQueue.id).toBeTruthy();
      expect(firstQueue.settings?.deliveryDelay).toEqual(5);
      expect(firstQueue.settings?.deliveryPaused).toEqual(false);

      // Create second queue with same name but different ID and adopt: true
      const secondQueue = await Queue(secondId, {
        name: adoptQueueName,
        adopt: true,
        settings: {
          deliveryDelay: 10,
          deliveryPaused: true,
        },
      });

      // Verify second queue adopted the first queue's ID
      expect(secondQueue.name).toEqual(adoptQueueName);
      expect(secondQueue.id).toEqual(firstQueue.id);
      expect(secondQueue.settings?.deliveryDelay).toEqual(10);
      expect(secondQueue.settings?.deliveryPaused).toEqual(true);

      // Verify only one queue exists with this name
      const queues = await listQueues(api);
      const matchingQueues = queues.filter((q) => q.name === adoptQueueName);
      expect(matchingQueues.length).toEqual(1);
      expect(matchingQueues[0].id).toEqual(firstQueue.id);
    } finally {
      await alchemy.destroy(scope);
    }
  }, 120000);

  test("create and test worker with Queue binding", async (scope) => {
    // Sample ESM worker script with Queue functionality

    const workerName = `${BRANCH_PREFIX}-test-worker-queue`;
<<<<<<< HEAD
    const queueName = `${BRANCH_PREFIX}-test-queue`;
=======
    const queueName = `${BRANCH_PREFIX}-test-queue-worker`;
>>>>>>> abaeae76

    let worker: Worker<{ MESSAGE_QUEUE: Queue }> | undefined;
    let queue: Queue | undefined;

    try {
      // Create a Queue
      queue = await Queue(queueName, {
        name: queueName,
        settings: {
          deliveryDelay: 0, // No delay for testing
          deliveryPaused: false,
        },
<<<<<<< HEAD
=======
        adopt: true,
>>>>>>> abaeae76
      });

      expect(queue.id).toBeTruthy();
      expect(queue.name).toEqual(queueName);
      expect(queue.type).toEqual("queue");

      // Create a worker with the Queue binding
      worker = await Worker(workerName, {
        name: workerName,
<<<<<<< HEAD
=======
        adopt: true,
>>>>>>> abaeae76
        script: `
          export default {
            async fetch(request, env, ctx) {
              const url = new URL(request.url);

              // Send a message to the queue
              if (url.pathname === '/send-message') {
                try {
                  const body = await request.json();
                  const messageId = await env.MESSAGE_QUEUE.send(body);

                  return new Response(JSON.stringify({
                    success: true,
                    messageId,
                    message: 'Message sent successfully'
                  }), {
                    status: 200,
                    headers: { 'Content-Type': 'application/json' }
                  });
                } catch (error) {
                  return new Response(JSON.stringify({
                    success: false,
                    error: error.message
                  }), {
                    status: 500,
                    headers: { 'Content-Type': 'application/json' }
                  });
                }
              }

              return new Response('Queue Worker is running!', {
                status: 200,
                headers: { 'Content-Type': 'text/plain' }
              });
            }
          };
        `,
        format: "esm",
        url: true, // Enable workers.dev URL to test the worker
        bindings: {
          MESSAGE_QUEUE: queue,
        },
      });

      await new Promise((resolve) => setTimeout(resolve, 1000));

      expect(worker.id).toBeTruthy();
      expect(worker.name).toEqual(workerName);
      expect(worker.bindings).toBeDefined();
      expect(worker.bindings!.MESSAGE_QUEUE).toBeDefined();
      expect(worker.url).toBeTruthy();

      if (worker.url) {
        // Send a message to the queue
        const testMessage = {
          id: "msg-123",
          content: "Test message content",
          timestamp: Date.now(),
        };

        const sendResponse = await fetch(`${worker.url}/send-message`, {
          method: "POST",
          headers: {
            "Content-Type": "application/json",
          },
          body: JSON.stringify(testMessage),
        });

        expect(sendResponse.status).toEqual(200);
        const responseData: any = await sendResponse.json();
        expect(responseData.success).toEqual(true);
        expect(responseData.message).toEqual("Message sent successfully");
      }
    } finally {
      await destroy(scope);
    }
  }, 120000); // Increased timeout for Queue operations
});

async function assertQueueDeleted(queue: Queue) {
  const api = await createCloudflareApi();
  try {
    if (!queue.id) {
      throw new Error("Queue ID is undefined");
    }

    // Try to list queues and check if our queue is still there
    const queues = await listQueues(api);
    const foundQueue = queues.find((q) => q.id === queue.id);

    if (foundQueue) {
      throw new Error(`Queue ${queue.name} was not deleted as expected`);
    }
  } catch (error: any) {
    // If we get a 404, the queue was deleted
    if (error.status === 404) {
      return; // This is expected
    } else if (error.message.includes("was not deleted as expected")) {
      throw error; // Re-throw our custom error
    } else {
      console.error("Unexpected error checking queue deletion:", error);
    }
  }
}<|MERGE_RESOLUTION|>--- conflicted
+++ resolved
@@ -1,12 +1,3 @@
-<<<<<<< HEAD
-import { describe, expect } from "bun:test";
-import { alchemy } from "../../src/alchemy.js";
-import { createCloudflareApi } from "../../src/cloudflare/api.js";
-import { Queue, listQueues } from "../../src/cloudflare/queue.js";
-import { Worker } from "../../src/cloudflare/worker.js";
-import { destroy } from "../../src/destroy.js";
-import { BRANCH_PREFIX } from "../util.js";
-=======
 import { describe, expect } from "vitest";
 import { alchemy } from "../../src/alchemy.ts";
 import { createCloudflareApi } from "../../src/cloudflare/api.ts";
@@ -14,7 +5,6 @@
 import { Worker } from "../../src/cloudflare/worker.ts";
 import { destroy } from "../../src/destroy.ts";
 import { BRANCH_PREFIX } from "../util.ts";
->>>>>>> abaeae76
 
 import "../../src/test/vitest.ts";
 
@@ -193,11 +183,7 @@
     // Sample ESM worker script with Queue functionality
 
     const workerName = `${BRANCH_PREFIX}-test-worker-queue`;
-<<<<<<< HEAD
-    const queueName = `${BRANCH_PREFIX}-test-queue`;
-=======
     const queueName = `${BRANCH_PREFIX}-test-queue-worker`;
->>>>>>> abaeae76
 
     let worker: Worker<{ MESSAGE_QUEUE: Queue }> | undefined;
     let queue: Queue | undefined;
@@ -210,10 +196,7 @@
           deliveryDelay: 0, // No delay for testing
           deliveryPaused: false,
         },
-<<<<<<< HEAD
-=======
-        adopt: true,
->>>>>>> abaeae76
+        adopt: true,
       });
 
       expect(queue.id).toBeTruthy();
@@ -223,10 +206,7 @@
       // Create a worker with the Queue binding
       worker = await Worker(workerName, {
         name: workerName,
-<<<<<<< HEAD
-=======
-        adopt: true,
->>>>>>> abaeae76
+        adopt: true,
         script: `
           export default {
             async fetch(request, env, ctx) {
