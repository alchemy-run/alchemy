import { describe, expect } from "vitest";
import { alchemy } from "../../src/alchemy.ts";
import { createCloudflareApi } from "../../src/cloudflare/api.ts";
import { Queue, listQueues } from "../../src/cloudflare/queue.ts";
import { Worker } from "../../src/cloudflare/worker.ts";
import { destroy } from "../../src/destroy.ts";
import { BRANCH_PREFIX } from "../util.ts";

import "../../src/test/vitest.ts";

const test = alchemy.test(import.meta, {
  prefix: BRANCH_PREFIX,
});

describe("Cloudflare Queue Resource", async () => {
  // Create Cloudflare API client for direct verification
  const api = await createCloudflareApi();

  test("create and delete queue", async (scope) => {
    // Use unique queue name for this test
    const queueName = `${BRANCH_PREFIX}-test-queue-basic`;
    let queue: Queue | undefined;

    try {
      queue = await Queue(queueName, {
        name: queueName,
        adopt: true,
      });

      expect(queue.name).toEqual(queueName);
      expect(queue.id).toBeTruthy();
      expect(queue.createdOn).toBeTruthy();
      expect(queue.modifiedOn).toBeTruthy();

      // Check if queue exists by listing queues
      const queues = await listQueues(api);
      const foundQueue = queues.find((q) => q.name === queueName);
      expect(foundQueue).toBeTruthy();
      expect(foundQueue?.id).toEqual(queue.id);
    } finally {
      await alchemy.destroy(scope);

      // Verify queue was deleted
      if (queue) {
        await assertQueueDeleted(queue);
      }
    }
  }, 120000);

  test("create queue with settings", async (scope) => {
    const settingsQueueName = `${BRANCH_PREFIX}-test-queue-settings`;

    try {
      // Create a queue with custom settings
      const queue = await Queue(settingsQueueName, {
        name: settingsQueueName,
        settings: {
          deliveryDelay: 10,
          deliveryPaused: true,
          messageRetentionPeriod: 3600, // 1 hour
        },
        adopt: true,
      });

      expect(queue.name).toEqual(settingsQueueName);
      expect(queue.id).toBeTruthy();
      expect(queue.settings).toBeTruthy();
      expect(queue.settings?.deliveryDelay).toEqual(10);
      expect(queue.settings?.deliveryPaused).toEqual(true);
      expect(queue.settings?.messageRetentionPeriod).toEqual(3600);
    } finally {
      await alchemy.destroy(scope);
    }
  }, 120000);

  test("update queue settings", async (scope) => {
    const updateQueueName = `${BRANCH_PREFIX}-test-queue-update`;

    try {
      // Create a queue with initial settings
      let queue = await Queue(updateQueueName, {
        name: updateQueueName,
        settings: {
          deliveryDelay: 5,
          deliveryPaused: false,
        },
        adopt: true,
      });

      expect(queue.name).toEqual(updateQueueName);
      expect(queue.settings?.deliveryDelay).toEqual(5);
      expect(queue.settings?.deliveryPaused).toEqual(false);

      // Update the queue settings
      queue = await Queue(updateQueueName, {
        name: updateQueueName,
        settings: {
          deliveryDelay: 15,
          deliveryPaused: true,
        },
      });

      // Verify the update
      expect(queue.settings?.deliveryDelay).toEqual(15);
      expect(queue.settings?.deliveryPaused).toEqual(true);
    } finally {
      await alchemy.destroy(scope);
    }
  }, 120000);

  test("throws error on name change", async (scope) => {
    const immutableQueueName = `${BRANCH_PREFIX}-test-queue-immutable`;
    const newQueueName = `${BRANCH_PREFIX}-test-queue-new-name`;

    try {
      // Create a queue
      const queue = await Queue(immutableQueueName, {
        name: immutableQueueName,
        adopt: true,
      });

      expect(queue.name).toEqual(immutableQueueName);

      // Attempt to update name, which should throw an error
      await expect(
        Queue(immutableQueueName, {
          name: newQueueName, // Different from original
        }),
      ).rejects.toThrow("Cannot update Queue name");
    } finally {
      await alchemy.destroy(scope);
    }
  }, 120000);

  test("adopts existing queue with same name", async (scope) => {
    const adoptQueueName = `${BRANCH_PREFIX}-test-queue-adopt`;
    const firstId = `${BRANCH_PREFIX}-test-first`;
    const secondId = `${BRANCH_PREFIX}-test-second`;

    try {
      // Create first queue
      const firstQueue = await Queue(firstId, {
        name: adoptQueueName,
        settings: {
          deliveryDelay: 5,
          deliveryPaused: false,
        },
        adopt: true,
      });

      expect(firstQueue.name).toEqual(adoptQueueName);
      expect(firstQueue.id).toBeTruthy();
      expect(firstQueue.settings?.deliveryDelay).toEqual(5);
      expect(firstQueue.settings?.deliveryPaused).toEqual(false);

      // Create second queue with same name but different ID and adopt: true
      const secondQueue = await Queue(secondId, {
        name: adoptQueueName,
        adopt: true,
        settings: {
          deliveryDelay: 10,
          deliveryPaused: true,
        },
      });

      // Verify second queue adopted the first queue's ID
      expect(secondQueue.name).toEqual(adoptQueueName);
      expect(secondQueue.id).toEqual(firstQueue.id);
      expect(secondQueue.settings?.deliveryDelay).toEqual(10);
      expect(secondQueue.settings?.deliveryPaused).toEqual(true);

      // Verify only one queue exists with this name
      const queues = await listQueues(api);
      const matchingQueues = queues.filter((q) => q.name === adoptQueueName);
      expect(matchingQueues.length).toEqual(1);
      expect(matchingQueues[0].id).toEqual(firstQueue.id);
    } finally {
      await alchemy.destroy(scope);
    }
  }, 120000);

<<<<<<< HEAD
  test("create queue with dead letter queue", async (scope) => {
    const dlqName = `${testId}-dlq`;
    const mainQueueName = `${testId}-with-dlq`;

    try {
      // Create dead letter queue first
      const dlq = await Queue(dlqName, {
        name: dlqName,
      });

      expect(dlq.name).toEqual(dlqName);
      expect(dlq.id).toBeTruthy();

      // Create main queue with DLQ reference using Queue object
      const mainQueue = await Queue(mainQueueName, {
        name: mainQueueName,
        dlq: dlq,
      });

      expect(mainQueue.name).toEqual(mainQueueName);
      expect(mainQueue.id).toBeTruthy();
      expect(mainQueue.dlq).toEqual(dlq);

      const mainQueueWithStringDlq = await Queue(`${mainQueueName}-string`, {
        name: `${mainQueueName}-string`,
        dlq: dlqName,
      });

      expect(mainQueueWithStringDlq.name).toEqual(`${mainQueueName}-string`);
      expect(mainQueueWithStringDlq.dlq).toEqual(dlqName);

      // Verify both queues exist
      const queues = await listQueues(api);
      const foundDlq = queues.find((q) => q.name === dlqName);
      const foundMainQueue = queues.find((q) => q.name === mainQueueName);
      const foundStringQueue = queues.find(
        (q) => q.name === `${mainQueueName}-string`,
      );

      expect(foundDlq).toBeTruthy();
      expect(foundMainQueue).toBeTruthy();
      expect(foundStringQueue).toBeTruthy();
    } finally {
      await alchemy.destroy(scope);
    }
  }, 120000);
=======
  test("create and test worker with Queue binding", async (scope) => {
    // Sample ESM worker script with Queue functionality

    const workerName = `${BRANCH_PREFIX}-test-worker-queue`;
    const queueName = `${BRANCH_PREFIX}-test-queue-worker`;

    let worker: Worker<{ MESSAGE_QUEUE: Queue }> | undefined;
    let queue: Queue | undefined;

    try {
      // Create a Queue
      queue = await Queue(queueName, {
        name: queueName,
        settings: {
          deliveryDelay: 0, // No delay for testing
          deliveryPaused: false,
        },
        adopt: true,
      });

      expect(queue.id).toBeTruthy();
      expect(queue.name).toEqual(queueName);
      expect(queue.type).toEqual("queue");

      // Create a worker with the Queue binding
      worker = await Worker(workerName, {
        name: workerName,
        adopt: true,
        script: `
          export default {
            async fetch(request, env, ctx) {
              const url = new URL(request.url);

              // Send a message to the queue
              if (url.pathname === '/send-message') {
                try {
                  const body = await request.json();
                  const messageId = await env.MESSAGE_QUEUE.send(body);

                  return new Response(JSON.stringify({
                    success: true,
                    messageId,
                    message: 'Message sent successfully'
                  }), {
                    status: 200,
                    headers: { 'Content-Type': 'application/json' }
                  });
                } catch (error) {
                  return new Response(JSON.stringify({
                    success: false,
                    error: error.message
                  }), {
                    status: 500,
                    headers: { 'Content-Type': 'application/json' }
                  });
                }
              }

              return new Response('Queue Worker is running!', {
                status: 200,
                headers: { 'Content-Type': 'text/plain' }
              });
            }
          };
        `,
        format: "esm",
        url: true, // Enable workers.dev URL to test the worker
        bindings: {
          MESSAGE_QUEUE: queue,
        },
      });

      await new Promise((resolve) => setTimeout(resolve, 1000));

      expect(worker.id).toBeTruthy();
      expect(worker.name).toEqual(workerName);
      expect(worker.bindings).toBeDefined();
      expect(worker.bindings!.MESSAGE_QUEUE).toBeDefined();
      expect(worker.url).toBeTruthy();

      if (worker.url) {
        // Send a message to the queue
        const testMessage = {
          id: "msg-123",
          content: "Test message content",
          timestamp: Date.now(),
        };

        const sendResponse = await fetch(`${worker.url}/send-message`, {
          method: "POST",
          headers: {
            "Content-Type": "application/json",
          },
          body: JSON.stringify(testMessage),
        });

        expect(sendResponse.status).toEqual(200);
        const responseData: any = await sendResponse.json();
        expect(responseData.success).toEqual(true);
        expect(responseData.message).toEqual("Message sent successfully");
      }
    } finally {
      await destroy(scope);
    }
  }, 120000); // Increased timeout for Queue operations
>>>>>>> 5dc13f13
});

async function assertQueueDeleted(queue: Queue) {
  const api = await createCloudflareApi();
  try {
    if (!queue.id) {
      throw new Error("Queue ID is undefined");
    }

    // Try to list queues and check if our queue is still there
    const queues = await listQueues(api);
    const foundQueue = queues.find((q) => q.id === queue.id);

    if (foundQueue) {
      throw new Error(`Queue ${queue.name} was not deleted as expected`);
    }
  } catch (error: any) {
    // If we get a 404, the queue was deleted
    if (error.status === 404) {
      return; // This is expected
    } else if (error.message.includes("was not deleted as expected")) {
      throw error; // Re-throw our custom error
    } else {
      console.error("Unexpected error checking queue deletion:", error);
    }
  }
}<|MERGE_RESOLUTION|>--- conflicted
+++ resolved
@@ -179,15 +179,15 @@
     }
   }, 120000);
 
-<<<<<<< HEAD
   test("create queue with dead letter queue", async (scope) => {
-    const dlqName = `${testId}-dlq`;
-    const mainQueueName = `${testId}-with-dlq`;
+    const dlqName = `${BRANCH_PREFIX}-test-queue-dlq`;
+    const mainQueueName = `${BRANCH_PREFIX}-test-queue-with-dlq`;
 
     try {
       // Create dead letter queue first
       const dlq = await Queue(dlqName, {
         name: dlqName,
+        adopt: true,
       });
 
       expect(dlq.name).toEqual(dlqName);
@@ -197,6 +197,7 @@
       const mainQueue = await Queue(mainQueueName, {
         name: mainQueueName,
         dlq: dlq,
+        adopt: true,
       });
 
       expect(mainQueue.name).toEqual(mainQueueName);
@@ -206,6 +207,7 @@
       const mainQueueWithStringDlq = await Queue(`${mainQueueName}-string`, {
         name: `${mainQueueName}-string`,
         dlq: dlqName,
+        adopt: true,
       });
 
       expect(mainQueueWithStringDlq.name).toEqual(`${mainQueueName}-string`);
@@ -226,7 +228,7 @@
       await alchemy.destroy(scope);
     }
   }, 120000);
-=======
+
   test("create and test worker with Queue binding", async (scope) => {
     // Sample ESM worker script with Queue functionality
 
@@ -332,7 +334,6 @@
       await destroy(scope);
     }
   }, 120000); // Increased timeout for Queue operations
->>>>>>> 5dc13f13
 });
 
 async function assertQueueDeleted(queue: Queue) {
