--- conflicted
+++ resolved
@@ -1,16 +1,12 @@
 import { describe, expect } from "vitest";
-import { alchemy } from "../../src/alchemy.js";
-import { createCloudflareApi } from "../../src/cloudflare/api.js";
-import { KVNamespace } from "../../src/cloudflare/kv-namespace.js";
-import { Worker } from "../../src/cloudflare/worker.js";
-import { BRANCH_PREFIX } from "../util.js";
-
-<<<<<<< HEAD
-import { destroy } from "../../src/destroy.js";
-import "../../src/test/bun.js";
-=======
-import "../../src/test/vitest.js";
->>>>>>> 1092a966
+import { alchemy } from "../../src/alchemy.ts";
+import { createCloudflareApi } from "../../src/cloudflare/api.ts";
+import { KVNamespace } from "../../src/cloudflare/kv-namespace.ts";
+import { Worker } from "../../src/cloudflare/worker.ts";
+import { BRANCH_PREFIX } from "../util.ts";
+
+import { destroy } from "../../src/destroy.ts";
+import "../../src/test/vitest.ts";
 
 const test = alchemy.test(import.meta, {
   prefix: BRANCH_PREFIX,
