--- conflicted
+++ resolved
@@ -1,14 +1,3 @@
-<<<<<<< HEAD
-import { describe, expect } from "bun:test";
-import { alchemy } from "../../src/alchemy.js";
-import { createCloudflareApi } from "../../src/cloudflare/api.js";
-import { KVNamespace } from "../../src/cloudflare/kv-namespace.js";
-import { Worker } from "../../src/cloudflare/worker.js";
-import { BRANCH_PREFIX } from "../util.js";
-
-import { destroy } from "../../src/destroy.js";
-import "../../src/test/bun.js";
-=======
 import { describe, expect } from "vitest";
 import { alchemy } from "../../src/alchemy.ts";
 import { createCloudflareApi } from "../../src/cloudflare/api.ts";
@@ -18,7 +7,6 @@
 
 import { destroy } from "../../src/destroy.ts";
 import "../../src/test/vitest.ts";
->>>>>>> abaeae76
 
 const test = alchemy.test(import.meta, {
   prefix: BRANCH_PREFIX,
