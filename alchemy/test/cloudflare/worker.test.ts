import * as fs from "node:fs/promises";
import * as path from "node:path";
import { describe, expect } from "vitest";
import { alchemy } from "../../src/alchemy.js";
import { AnalyticsEngineDataset } from "../../src/cloudflare/analytics-engine.js";
import { createCloudflareApi } from "../../src/cloudflare/api.js";
import { Assets } from "../../src/cloudflare/assets.js";
import { Self } from "../../src/cloudflare/bindings.js";
import { DurableObjectNamespace } from "../../src/cloudflare/durable-object-namespace.js";
import { KVNamespace } from "../../src/cloudflare/kv-namespace.js";
import { Worker } from "../../src/cloudflare/worker.js";
import { destroy } from "../../src/destroy.js";
import { BRANCH_PREFIX } from "../util.js";
import { fetchAndExpectOK, fetchAndExpectStatus } from "./fetch-utils.js";

import "../../src/test/vitest.js";

const test = alchemy.test(import.meta, {
  prefix: BRANCH_PREFIX,
});

// Create a Cloudflare API client for verification
const api = await createCloudflareApi();

// Helper function to check if a worker exists
async function assertWorkerDoesNotExist(workerName: string) {
  try {
    const response = await api.get(
      `/accounts/${api.accountId}/workers/scripts/${workerName}`,
    );
    expect(response.status).toEqual(404);
  } catch {
    // 404 is expected, so we can ignore it
    return;
  }
}

describe("Worker Resource", () => {
  test("create, update, and delete worker (CJS format)", async (scope) => {
    const workerName = `${BRANCH_PREFIX}-test-worker-cjs-1`;

    let worker: Worker | undefined;
    try {
      // Create a worker with an explicit name
      worker = await Worker(workerName, {
        name: workerName,
        script: `
          addEventListener('fetch', event => {
            event.respondWith(new Response('Hello world!', { status: 200 }));
          });
        `,
        format: "cjs",
      });

      // Apply to create the worker
      expect(worker.id).toBeTruthy();
      expect(worker.name).toEqual(workerName);
      expect(worker.format).toEqual("cjs");

      // Update the worker with a new script
      const updatedScript = `
        addEventListener('fetch', event => {
          event.respondWith(new Response('Hello updated world!', { status: 200 }));
        });
      `;

      worker = await Worker(workerName, {
        name: workerName,
        script: updatedScript,
        format: "cjs",
      });

      expect(worker.id).toEqual(worker.id);
    } finally {
      await destroy(scope);
      await assertWorkerDoesNotExist(workerName);
    }
  });

  test("create, update, and delete worker (ESM format)", async (scope) => {
    const workerName = `${BRANCH_PREFIX}-test-worker-esm-1`;

    let worker: Worker | undefined;
    try {
      // Create a worker with ESM format
      worker = await Worker(workerName, {
        name: workerName,
        script: `
          export default {
            async fetch(request, env, ctx) {
              return new Response('Hello ESM world!', { status: 200 });
            }
          };
        `,
        format: "esm", // Explicitly using ESM
      });

      // Apply to create the worker
      expect(worker.id).toBeTruthy();
      expect(worker.name).toEqual(workerName);
      expect(worker.format).toEqual("esm");

      // Update the worker with a new ESM script
      const updatedEsmScript = `
        export default {
          async fetch(request, env, ctx) {
            return new Response('Hello updated ESM world!', { status: 200 });
          }
        };
      `;

      worker = await Worker(workerName, {
        name: workerName,
        script: updatedEsmScript,
        format: "esm",
      });

      expect(worker.id).toEqual(worker.id);
    } finally {
      await destroy(scope);
      await assertWorkerDoesNotExist(workerName);
    }
  });

  test("convert between ESM and CJS formats", async (scope) => {
    const workerName = `${BRANCH_PREFIX}-test-worker-format-conversion-convert-1`;

    let worker: Worker | undefined;
    try {
      // First create with ESM format
      worker = await Worker(workerName, {
        name: workerName,
        script: `
          export default {
            async fetch(request, env, ctx) {
              return new Response('Hello ESM world!', { status: 200 });
            }
          };
        `,
        format: "esm",
      });

      expect(worker.format).toEqual("esm");

      // Update to CJS format
      worker = await Worker(workerName, {
        name: workerName,
        script: `
          addEventListener('fetch', event => {
            event.respondWith(new Response('Hello world!', { status: 200 }));
          });
        `,
        format: "cjs",
      });
      expect(worker.format).toEqual("cjs");

      // Update back to ESM format
      worker = await Worker(workerName, {
        name: workerName,
        script: `
          export default {
            async fetch(request, env, ctx) {
              return new Response('Hello ESM world!', { status: 200 });
            }
          };
        `,
        format: "esm",
      });

      expect(worker.format).toEqual("esm");
    } finally {
      await destroy(scope);
      await assertWorkerDoesNotExist(workerName);
    }
  });

  test("fails when creating a worker with a duplicate name", async (scope) => {
    const workerName = `${BRANCH_PREFIX}-test-worker-duplicate`;

    try {
      // First, create a worker successfully
      await Worker(workerName, {
        name: workerName,
        script: `
          addEventListener('fetch', event => {
            event.respondWith(new Response('Hello world!', { status: 200 }));
          });
        `,
        format: "cjs",
      });

      // Try to create another worker with the same name, which should fail
      const duplicateWorker = Worker(`${workerName}-dup`, {
        name: workerName, // Same name as firstWorker
        script: `
          addEventListener('fetch', event => {
            event.respondWith(new Response('Hello world!', { status: 200 }));
          });
        `,
        format: "cjs",
      });
      await expect(duplicateWorker).rejects.toThrow(
        `Worker with name '${workerName}' already exists. Please use a unique name.`,
      );
    } finally {
      await destroy(scope);
    }
  });

  test("create and delete worker with multiple bindings", async (scope) => {
    const workerName = `${BRANCH_PREFIX}-test-worker-multi-bindings-multi-1`;

<<<<<<< HEAD
    // Sample ESM worker script with multiple bindings
    const multiBindingsWorkerScript = `
  export class Counter {
    constructor(state, env) {
      this.state = state;
      this.env = env;
      this.counter = 0;
    }
=======
      expect(worker.id).toBeTruthy();
      expect(worker.name).toEqual(workerName);
      expect(worker.bindings).toEqual({});
>>>>>>> 1092a966

    async fetch(request) {
      this.counter++;
      return new Response('Counter: ' + this.counter, { status: 200 });
    }
  }

  export default {
    async fetch(request, env, ctx) {
      // Path-based routing to demonstrate different bindings
      const url = new URL(request.url);

      if (url.pathname.includes('/counter')) {
        const id = env.COUNTER.idFromName('default');
        const stub = env.COUNTER.get(id);
        return stub.fetch(request);
      }

      if (url.pathname.includes('/kv')) {
        const value = await env.TEST_KV.get('testKey');
        return new Response('KV Value: ' + (value || 'not found'), { status: 200 });
      }

      if (url.pathname.includes('/secret')) {
        return new Response('Secret: ' + env.API_KEY, { status: 200 });
      }

      return new Response('Hello worker with multiple bindings!', { status: 200 });
    }
  };
`;

    // Create a Durable Object namespace
    const counterNamespace = new DurableObjectNamespace(
      "test-counter-namespace",
      {
        className: "Counter",
        scriptName: workerName,
      },
    );

    // Create a KV namespace
    const testKv = await KVNamespace("test-kv-namespace", {
      title: `${BRANCH_PREFIX} Test KV Namespace 1`,
      values: [
        {
          key: "testKey",
          value: "initial-value",
        },
      ],
    });

    let worker: Worker | undefined;

    try {
      // First create the worker without bindings
      worker = await Worker(workerName, {
        name: workerName,
        script: multiBindingsWorkerScript,
        format: "esm",
      });

      expect(worker.id).toBeTruthy();
      expect(worker.name).toEqual(workerName);

      // Update the worker with all bindings
      worker = await Worker(workerName, {
        name: workerName,
        script: multiBindingsWorkerScript,
        format: "esm",
        bindings: {
          COUNTER: counterNamespace,
          TEST_KV: testKv,
          API_KEY: "test-api-key-value",
        },
      });

      expect(worker.id).toBeTruthy();
      expect(worker.name).toEqual(workerName);
      expect(worker.bindings).toBeDefined();
    } finally {
      await destroy(scope);
      await assertWorkerDoesNotExist(workerName);
    }
  });

  // Add a new test for environment variables
  test("create and test worker with environment variables", async (scope) => {
    const workerName = `${BRANCH_PREFIX}-test-worker-env-vars-env-1`;
    // Sample ESM worker script with environment variables
    const envVarsWorkerScript = `
      export default {
        async fetch(request, env, ctx) {
          const url = new URL(request.url);

          // Return the value of the requested environment variable
          if (url.pathname.startsWith('/env/')) {
            const varName = url.pathname.split('/env/')[1];
            const value = env[varName];
            return new Response(value || 'undefined', {
              status: 200,
              headers: { 'Content-Type': 'text/plain' }
            });
          }

          // Return all environment variables
          if (url.pathname === '/env') {
            const envVars = Object.entries(env)
              .filter(([key]) => key !== 'COUNTER' && !key.includes('Durable')) // Filter out bindings
              .map(([key, value]) => \`\${key}: \${value}\`)
              .join('\\n');

            return new Response(envVars, {
              status: 200,
              headers: { 'Content-Type': 'text/plain' }
            });
          }

          return new Response('Hello with environment variables!', { status: 200 });
        }
      };
    `;
    let worker: Worker | undefined;
    try {
      // Create a worker with environment variables
      worker = await Worker(workerName, {
        name: workerName,
        script: envVarsWorkerScript,
        format: "esm",
        env: {
          TEST_API_KEY: "test-api-key-123",
          NODE_ENV: "testing",
          APP_DEBUG: "true",
        },
        url: true, // Enable workers.dev URL to test the worker
      });

      expect(worker.id).toBeTruthy();
      expect(worker.name).toEqual(workerName);
      expect(worker.env).toBeDefined();
      expect(worker.env?.TEST_API_KEY).toEqual("test-api-key-123");
      expect(worker.env?.NODE_ENV).toEqual("testing");
      expect(worker.url).toBeTruthy();

      if (worker.url) {
        // Test that the environment variables are accessible in the worker
        const response = await fetchAndExpectOK(
          `${worker.url}/env/TEST_API_KEY`,
        );
        const text = await response.text();
        expect(text).toEqual("test-api-key-123");

        // Test another environment variable
        const nodeEnvResponse = await fetchAndExpectOK(
          `${worker.url}/env/NODE_ENV`,
        );
        const nodeEnvText = await nodeEnvResponse.text();
        expect(nodeEnvText).toEqual("testing");
      }

      // Update the worker with different environment variables
      worker = await Worker(workerName, {
        name: workerName,
        script: envVarsWorkerScript,
        format: "esm",
        env: {
          TEST_API_KEY: "updated-key-456",
          NODE_ENV: "production",
          NEW_VAR: "new-value",
        },
        url: true,
      });

      await new Promise((resolve) => setTimeout(resolve, 1000));

      expect(worker.id).toEqual(worker.id);
      expect(worker.env?.TEST_API_KEY).toEqual("updated-key-456");
      expect(worker.env?.NODE_ENV).toEqual("production");
      expect(worker.env?.NEW_VAR).toEqual("new-value");
      // APP_DEBUG should no longer be present
      expect(worker.env?.APP_DEBUG).toBeUndefined();

      // Test that the updated environment variables are accessible
      const response = await fetchAndExpectOK(`${worker.url}/env/TEST_API_KEY`);
      const text = await response.text();
      expect(text).toEqual("updated-key-456");

      // Test new environment variable
      const newVarResponse = await fetchAndExpectOK(
        `${worker.url}/env/NEW_VAR`,
      );
      const newVarText = await newVarResponse.text();
      expect(newVarText).toEqual("new-value");

      // Test that the removed environment variable is no longer accessible
      const removedVarResponse = await fetchAndExpectOK(
        `${worker.url}/env/APP_DEBUG`,
      );
      const removedVarText = await removedVarResponse.text();
      expect(removedVarText).toEqual("undefined");
    } finally {
      await destroy(scope);
      // Verify the worker was deleted
      await assertWorkerDoesNotExist(workerName);
    }
  });

  // Test for static assets
  test("create and test worker with static assets", async (scope) => {
    const workerName = `${BRANCH_PREFIX}-test-worker-assets`;
    let tempDir: string | undefined;

    try {
      // Create a temporary directory to store test assets
      tempDir = path.join(".out", "alchemy-assets-test");

      await fs.rm(tempDir, { recursive: true, force: true });

      // Ensure directory exists with proper permissions
      await fs.mkdir(tempDir, { recursive: true });

      // Create test files in the temporary directory
      const testContent = "Hello from static assets!";
      const cssContent = "body { color: blue; }";
      const jsonContent = JSON.stringify({
        message: "Hello from JSON",
        timestamp: Date.now(),
      });

      // Create a subdirectory with additional files
      const subDir = path.join(tempDir, "data");
      await Promise.all([
        fs.writeFile(path.join(tempDir, "index.html"), testContent),
        fs.writeFile(path.join(tempDir, "styles.css"), cssContent),
        fs.mkdir(subDir, { recursive: true }),
      ]);
      await fs.writeFile(path.join(subDir, "config.json"), jsonContent);

      // Create assets resource
      const assets = await Assets("static-assets", {
        path: tempDir,
      });

      // Create a worker that uses ESM format and serves static assets
      const workerWithAssetsScript = `
        export default {
          async fetch(request, env, ctx) {
            const url = new URL(request.url);

            if (url.pathname.startsWith("/api/")) {
              return new Response("Worker with assets is running!", {
                status: 200,
                headers: { 'Content-Type': 'text/plain' }
              });
            }
            return new Response("Not Found", { status: 404 });
          }
        };
      `;

      // Create the worker with assets binding
      const worker = await Worker(workerName, {
        name: workerName,
        script: workerWithAssetsScript,
        format: "esm",
        url: true, // Enable workers.dev URL to test the worker
        bindings: {
          ASSETS: assets,
        },
      });

      await new Promise((resolve) => setTimeout(resolve, 1000));

<<<<<<< HEAD
=======
  test("add environment variables to worker with durable object", async (scope) => {
    const workerName = `${BRANCH_PREFIX}-test-worker-do-with-env-doenv-1`;

    let worker: Worker | undefined;
    try {
      // First create a worker with a Durable Object but no env vars
      worker = await Worker(workerName, {
        name: workerName,
        script: durableObjectWorkerScript,
        format: "esm",
      });

      expect(worker.id).toBeTruthy();
      expect(worker.name).toEqual(workerName);

      // Create a Durable Object namespace
      const counterNamespace = new DurableObjectNamespace(
        "test-counter-env-namespace",
        {
          className: "Counter",
          scriptName: workerName,
        },
      );

      // Update the worker with the DO binding
      worker = await Worker(workerName, {
        name: workerName,
        script: durableObjectWorkerScript,
        format: "esm",
        bindings: {
          COUNTER: counterNamespace,
        },
      });

      // Apply the worker with binding
      expect(worker.bindings).toBeDefined();
      expect(worker.env).toBeUndefined();

      // Now update the worker by adding environment variables
      worker = await Worker(workerName, {
        name: workerName,
        script: durableObjectWorkerScript,
        format: "esm",
        bindings: {
          COUNTER: counterNamespace,
        },
        env: {
          API_SECRET: "test-secret-123",
          DEBUG_MODE: "true",
        },
      });

      expect(worker.bindings).toBeDefined();
      expect(worker.env).toBeDefined();
      expect(worker.env?.API_SECRET).toEqual("test-secret-123");
      expect(worker.env?.DEBUG_MODE).toEqual("true");
    } finally {
      await destroy(scope);
      await assertWorkerDoesNotExist(workerName);
    }
  });

  test("create and delete worker with R2 bucket binding", async (scope) => {
    const workerName = `${BRANCH_PREFIX}-test-worker-r2-binding-r2-1`;

    // Create a test R2 bucket
    let testBucket: R2Bucket | undefined;

    let worker: Worker<{ STORAGE: R2Bucket }> | undefined;

    try {
      testBucket = await R2Bucket("test-bucket", {
        name: `${BRANCH_PREFIX.toLowerCase()}-test-r2-bucket`,
        allowPublicAccess: false,
      });

      // Create a worker with the R2 bucket binding
      worker = await Worker(workerName, {
        name: workerName,
        script: r2WorkerScript,
        format: "esm",
        url: true, // Enable workers.dev URL to test the worker
        bindings: {
          STORAGE: testBucket,
        },
      });

      await new Promise((resolve) => setTimeout(resolve, 1000));

      expect(worker.id).toBeTruthy();
      expect(worker.name).toEqual(workerName);
      expect(worker.bindings).toBeDefined();
      expect(worker.bindings!.STORAGE).toBeDefined();

      // Test that the R2 binding is accessible in the worker
      const response = await fetchAndExpectOK(`${worker.url}/r2-info`);
      const data = (await response.json()) as {
        hasR2: boolean;
        bucketName: string;
      };
      expect(data.hasR2).toEqual(true);
    } finally {
      await destroy(scope);
      await assertWorkerDoesNotExist(workerName);
    }
  });

  // Test for static assets
  test("create and test worker with static assets", async (scope) => {
    const workerName = `${BRANCH_PREFIX}-test-worker-assets`;
    let tempDir: string | undefined;

    try {
      // Create a temporary directory to store test assets
      tempDir = path.join(".out", "alchemy-assets-test");

      await fs.rm(tempDir, { recursive: true, force: true });

      // Ensure directory exists with proper permissions
      await fs.mkdir(tempDir, { recursive: true });

      // Create test files in the temporary directory
      const testContent = "Hello from static assets!";
      const cssContent = "body { color: blue; }";
      const jsonContent = JSON.stringify({
        message: "Hello from JSON",
        timestamp: Date.now(),
      });

      // Create a subdirectory with additional files
      const subDir = path.join(tempDir, "data");
      await Promise.all([
        fs.writeFile(path.join(tempDir, "index.html"), testContent),
        fs.writeFile(path.join(tempDir, "styles.css"), cssContent),
        fs.mkdir(subDir, { recursive: true }),
      ]);
      await fs.writeFile(path.join(subDir, "config.json"), jsonContent);

      // Create assets resource
      const assets = await Assets("static-assets", {
        path: tempDir,
      });

      // Create a worker that uses ESM format and serves static assets
      const workerWithAssetsScript = `
        export default {
          async fetch(request, env, ctx) {
            const url = new URL(request.url);

            if (url.pathname.startsWith("/api/")) {
              return new Response("Worker with assets is running!", {
                status: 200,
                headers: { 'Content-Type': 'text/plain' }
              });
            }
            return new Response("Not Found", { status: 404 });
          }
        };
      `;

      // Create the worker with assets binding
      const worker = await Worker(workerName, {
        name: workerName,
        script: workerWithAssetsScript,
        format: "esm",
        url: true, // Enable workers.dev URL to test the worker
        bindings: {
          ASSETS: assets,
        },
      });

      await new Promise((resolve) => setTimeout(resolve, 1000));

>>>>>>> 1092a966
      expect(worker.id).toBeTruthy();
      expect(worker.name).toEqual(workerName);
      expect(worker.url).toBeTruthy();
      expect(worker.bindings?.ASSETS).toBeTruthy();

      async function get(url: string) {
        const response = await fetchAndExpectOK(url);
        const text = await response.text();
        return text;
      }

      // Test that the static assets are accessible
      const indexText = await get(`${worker.url}/index.html`);
      expect(indexText).toEqual(testContent);

      // Test the worker's main handler
      // should route to index.html
      const mainText = await get(worker.url!);
      expect(mainText).toEqual(testContent);

      // Test CSS file
      const cssText = await get(`${worker.url}/styles.css`);
      expect(cssText).toEqual(cssContent);

      // Test file in subdirectory
      const jsonData = JSON.parse(await get(`${worker.url}/data/config.json`));
      expect(jsonData.message).toEqual("Hello from JSON");

      const apiCall = await get(`${worker.url}/api/data`);
      expect(apiCall).toEqual("Worker with assets is running!");
    } finally {
      // Clean up temporary directory
      if (tempDir) {
        await fs.rm(tempDir, { recursive: true, force: true });
      }

      await destroy(scope);
      // Verify the worker was deleted
      await assertWorkerDoesNotExist(workerName);
    }
  });

  // Test for worker with assets configuration
  test("create worker with assets configuration options", async (scope) => {
    const workerName = `${BRANCH_PREFIX}-test-worker-assets-config`;
    let tempDir: string | undefined;

    try {
      // Create a temporary directory to store test assets
      tempDir = path.join(".out", "alchemy-assets-config-test");
      await fs.rm(tempDir, { recursive: true, force: true });
      await fs.mkdir(tempDir, { recursive: true });

      // Create test files in the temporary directory
      const indexContent = `
        <!DOCTYPE html>
        <html>
          <head>
            <title>Assets Config Test</title>
            <link rel="stylesheet" href="styles.css">
          </head>
          <body>
            <h1>Assets Config Test</h1>
            <p>Testing assets configuration options</p>
          </body>
        </html>
      `;

      const cssContent =
        "body { font-family: Arial; color: #333; padding: 20px; }";
      const spaContent = `
        <!DOCTYPE html>
        <html>
          <head>
            <title>SPA Page</title>
          </head>
          <body>
            <h1>Single Page App</h1>
            <div id="app">This is a single page application</div>
          </body>
        </html>
      `;

      // Create files
      await Promise.all([
        fs.writeFile(path.join(tempDir, "index.html"), indexContent),
        fs.writeFile(path.join(tempDir, "styles.css"), cssContent),
        fs.writeFile(path.join(tempDir, "app.html"), spaContent),
      ]);

      // Create assets resource
      const assets = await Assets("assets-with-config", {
        path: tempDir,
      });

      // Create custom headers configuration
      const headersConfig = `#
/styles.css
  Cache-Control: public, max-age=86400
  Content-Type: text/css
  XYZ: 123

/*.html
  X-Frame-Options: DENY
  X-Content-Type-Options: nosniff
  ABC: 456

/
  X-Frame-Options: DENY
  X-Content-Type-Options: nosniff
  ABC: 456
`;

      // Create custom redirects configuration
      const redirectsConfig = `# Redirect old path to new path
/old-path /index.html 301

# Redirect with wildcard
/legacy/* /app.html 302
`;

      // Create a worker script that serves assets
      const workerScript = `
        export default {
          async fetch(request, env, ctx) {
            const url = new URL(request.url);

            // API endpoint to check worker is running
            if (url.pathname === "/api/status") {
              return new Response(JSON.stringify({
                status: "ok",
                worker: "${workerName}",
                timestamp: Date.now()
              }), {
                status: 200,
                headers: { 'Content-Type': 'application/json' }
              });
            }

            return new Response("Not Found", { status: 404 });
          }
        };
      `;

      // Create the worker with assets binding and configuration
      const worker = await Worker(workerName, {
        name: workerName,
        script: workerScript,
        format: "esm",
        url: true,
        adopt: true,
        bindings: {
          ASSETS: assets,
        },
        assets: {
          _headers: headersConfig,
          _redirects: redirectsConfig,
          html_handling: "auto-trailing-slash",
          not_found_handling: "single-page-application",
          run_worker_first: false,
        },
      });

      expect(worker.id).toBeTruthy();
      expect(worker.name).toEqual(workerName);
      expect(worker.url).toBeTruthy();
      expect(worker.bindings?.ASSETS).toBeTruthy();

      // Verify assets configuration was saved
      expect(worker.assets).toBeDefined();
      // expect(worker.assets?._headers).toEqual(headersConfig);
      // expect(worker.assets?._redirects).toEqual(redirectsConfig);
      expect(worker.assets?.html_handling).toEqual("auto-trailing-slash");
      expect(worker.assets?.not_found_handling).toEqual(
        "single-page-application",
      );
      expect(worker.assets?.run_worker_first).toEqual(false);

      // Test that the static assets are accessible
      const indexResponse = await fetchAndExpectOK(`${worker.url}/index.html`);
      expect(await indexResponse.text()).toContain("Assets Config Test");

      // Test HTML headers
      expect(indexResponse.headers.get("ABC")).toEqual("456");
      expect(indexResponse.headers.get("X-Frame-Options")).toEqual("DENY");
      expect(indexResponse.headers.get("X-Content-Type-Options")).toEqual(
        "nosniff",
      );

      // Test that custom headers are applied
      const cssResponse = await fetchAndExpectOK(`${worker.url}/styles.css`);
      expect(cssResponse.headers.get("Cache-Control")).toEqual(
        "public, max-age=86400",
      );
      expect(cssResponse.headers.get("XYZ")).toEqual("123");

      // Test auto-trailing-slash behavior
      // With auto-trailing-slash, /index should redirect to /index.html
      await fetchAndExpectStatus(
        `${worker.url}/index`,
        {
          redirect: "manual",
        },
        307,
      );

      // Test redirects
      await fetchAndExpectStatus(
        `${worker.url}/old-path`,
        {
          redirect: "manual",
        },
        301,
      );

      // Test wildcard redirects
      await fetchAndExpectStatus(
        `${worker.url}/legacy/something`,
        {
          redirect: "manual",
        },
        302,
      );

      // Test the worker's API endpoint
      const apiResponse = await fetchAndExpectOK(`${worker.url}/api/status`);
      const apiData: any = await apiResponse.json();
      expect(apiData.status).toEqual("ok");
      expect(apiData.worker).toEqual(workerName);
    } finally {
      // Clean up temporary directory
      if (tempDir) {
        await fs.rm(tempDir, { recursive: true, force: true });
      }

      await destroy(scope);
      await assertWorkerDoesNotExist(workerName);
    }
  });

  test("create and test worker with Self binding", async (scope) => {
    // Sample ESM worker script with Self binding functionality

    const workerName = `${BRANCH_PREFIX}-test-worker-self`;

    let worker: Worker | undefined;

    try {
      // Create a worker with the Self binding
      worker = await Worker(workerName, {
        name: workerName,
        script: `
          export default {
            async fetch(request, env, ctx) {
              const url = new URL(request.url);
              
              // Echo endpoint
              if (url.pathname.startsWith('/echo/')) {
                const message = url.pathname.split('/echo/')[1];
                return new Response('Echo: ' + message, {
                  status: 200,
                  headers: { 'Content-Type': 'text/plain' }
                });
              }
              
              // Recursive endpoint that calls itself
              if (url.pathname.startsWith('/recursive/')) {
                const parts = url.pathname.split('/recursive/')[1].split('/');
                const message = parts[0] || '';
                const count = parseInt(parts[1] || '0', 10);
                
                if (count <= 0) {
                  return new Response('Final result: ' + message, {
                    status: 200,
                    headers: { 'Content-Type': 'text/plain' }
                  });
                }
                
                // Call self using the SELF binding
                try {
                  const response = await env.SELF.fetch(
                    new URL(\`/recursive/\${message}-\${count}/\${count - 1}\`, request.url)
                  );
                  return response;
                } catch (error) {
                  return new Response('Error calling self: ' + error.message, {
                    status: 500,
                    headers: { 'Content-Type': 'text/plain' }
                  });
                }
              }
              
              return new Response('Self-binding Worker is running!', {
                status: 200,
                headers: { 'Content-Type': 'text/plain' }
              });
            }
          };
        `,
        format: "esm",
        url: true, // Enable workers.dev URL to test the worker
        bindings: {
          SELF: Self, // Bind the worker to itself
        },
      });

      await new Promise((resolve) => setTimeout(resolve, 1000));

      expect(worker.id).toBeTruthy();
      expect(worker.name).toEqual(workerName);
      expect(worker.bindings).toBeDefined();
      expect(worker.url).toBeTruthy();

<<<<<<< HEAD
      // Test the echo endpoint
      const echoResponse = await fetch(`${worker.url}/echo/hello-world`);
      expect(echoResponse.status).toEqual(200);
=======
      // Test triggering the first workflow
      const response = await fetchAndExpectOK(
        `${worker.url!}/trigger-email-workflow`,
      );
      const result: any = await response.json();
      console.log("Email workflow response:", result);

      expect(response.status).toEqual(200);
      expect(result.success).toEqual(true);
      expect(result.orderId).toEqual("test-123");
      expect(result.message).toEqual("Order processed successfully");
      // Verify the instance ID is not empty
      expect(result.id).toBeTruthy();
      expect(typeof result.id).toBe("string");
      expect(result.id.length).toBeGreaterThan(0);
      // Verify the details contain valid status
      expect(result.details).toBeDefined();
      expect(result.details.status).toBeTruthy();

      // Create a new workflow binding and update the worker
      const orderWorkflow = new Workflow("order-processor", {
        className: "OrderProcessor",
        workflowName: "order-processing-workflow",
      });

      // Update the worker with multiple workflow bindings
      worker = await Worker(workerName, {
        name: workerName,
        script: workflowWorkerScript,
        format: "esm",
        bindings: {
          EMAIL_WORKFLOW: emailWorkflow,
          ORDER_WORKFLOW: orderWorkflow,
        },
        url: true,
      });

      await new Promise((resolve) => setTimeout(resolve, 1000));

      expect(worker.bindings).toBeDefined();
      expect(Object.keys(worker.bindings || {})).toHaveLength(2);

      // Test triggering the second workflow
      const orderResponse = await fetchAndExpectOK(
        `${worker.url!}/trigger-order-workflow`,
      );
      const orderResult: any = await orderResponse.json();
      console.log("Order workflow response:", orderResult);

      expect(orderResponse.status).toEqual(200);
      expect(orderResult.success).toEqual(true);
      expect(orderResult.shipmentId).toEqual("ship-456");
      expect(orderResult.message).toEqual("Shipment scheduled successfully");
      // Verify the instance ID is not empty
      expect(orderResult.id).toBeTruthy();
      expect(typeof orderResult.id).toBe("string");
      expect(orderResult.id.length).toBeGreaterThan(0);
      // Verify the details contain valid status
      expect(orderResult.details).toBeDefined();
      expect(orderResult.details.status).toBeTruthy();
    } finally {
      // Explicitly destroy resources since destroy: false is set
      await destroy(scope);
      // Verify the worker was deleted
      await assertWorkerDoesNotExist(workerName);
    }
  });

  test("create and test worker with D1 database binding", async (scope) => {
    // Sample ESM worker script with D1 database functionality
    const d1WorkerScript = `
      export default {
        async fetch(request, env, ctx) {
          const url = new URL(request.url);

          // Initialize the database with a table and data
          if (url.pathname === '/init-db') {
            try {
              const db = env.DATABASE;

              // Create a test table
              await db.exec("CREATE TABLE IF NOT EXISTS users (id INTEGER PRIMARY KEY, name TEXT, email TEXT)");

              // Insert some test data
              await db.exec("INSERT INTO users (name, email) VALUES ('Test User', 'test@example.com')");

              return new Response('Database initialized successfully!', {
                status: 200,
                headers: { 'Content-Type': 'text/plain' }
              });
            } catch (error) {
              return new Response('Error initializing database: ' + error.message, {
                status: 500,
                headers: { 'Content-Type': 'text/plain' }
              });
            }
          }

          // Query data from the database
          if (url.pathname === '/query-db') {
            try {
              const db = env.DATABASE;

              // Query the database
              const { results } = await db.prepare("SELECT * FROM users").all();

              return new Response(JSON.stringify({ success: true, data: results }), {
                status: 200,
                headers: { 'Content-Type': 'application/json' }
              });
            } catch (error) {
              return new Response(JSON.stringify({
                success: false,
                error: error.message
              }), {
                status: 500,
                headers: { 'Content-Type': 'application/json' }
              });
            }
          }

          return new Response('D1 Database Worker is running!', {
            status: 200,
            headers: { 'Content-Type': 'text/plain' }
          });
        }
      };
    `;

    const workerName = `${BRANCH_PREFIX}-test-worker-d1`;

    let worker: Worker<{ DATABASE: D1Database }> | undefined;
    let db: D1Database | undefined;

    try {
      // Create a D1 database
      db = await D1Database(`${BRANCH_PREFIX}-test-db`, {
        name: `${BRANCH_PREFIX}-test-db`,
        primaryLocationHint: "wnam", // West North America
      });

      expect(db.id).toBeTruthy();
      expect(db.name).toEqual(`${BRANCH_PREFIX}-test-db`);

      // Create a worker with the D1 database binding
      worker = await Worker(workerName, {
        name: workerName,
        script: d1WorkerScript,
        format: "esm",
        url: true, // Enable workers.dev URL to test the worker
        bindings: {
          DATABASE: db,
        },
      });

      await new Promise((resolve) => setTimeout(resolve, 1000));

      expect(worker.id).toBeTruthy();
      expect(worker.name).toEqual(workerName);
      expect(worker.bindings).toBeDefined();
      expect(worker.bindings!.DATABASE).toBeDefined();
      expect(worker.bindings!.DATABASE.id).toEqual(db.id);
      expect(worker.url).toBeTruthy();

      // Initialize the database with a table and data
      const initResponse = await fetchAndExpectOK(`${worker.url}/init-db`);
      const initText = await initResponse.text();
      expect(initText).toEqual("Database initialized successfully!");

      // Query data from the database
      const queryResponse = await fetchAndExpectOK(`${worker.url}/query-db`);
      const queryData: any = await queryResponse.json();
      expect(queryData.success).toEqual(true);
      expect(queryData.data).toBeInstanceOf(Array);
      expect(queryData.data.length).toBeGreaterThan(0);
      expect(queryData.data[0].name).toEqual("Test User");
      expect(queryData.data[0].email).toEqual("test@example.com");
    } finally {
      await destroy(scope);
      await assertWorkerDoesNotExist(workerName);
    }
  }, 120000); // Increased timeout for D1 database operations

  test("create and test worker with Queue binding", async (scope) => {
    // Sample ESM worker script with Queue functionality
    const queueWorkerScript = `
      export default {
        async fetch(request, env, ctx) {
          const url = new URL(request.url);

          // Send a message to the queue
          if (url.pathname === '/send-message') {
            try {
              const body = await request.json();
              const messageId = await env.MESSAGE_QUEUE.send(body);

              return new Response(JSON.stringify({
                success: true,
                messageId,
                message: 'Message sent successfully'
              }), {
                status: 200,
                headers: { 'Content-Type': 'application/json' }
              });
            } catch (error) {
              return new Response(JSON.stringify({
                success: false,
                error: error.message
              }), {
                status: 500,
                headers: { 'Content-Type': 'application/json' }
              });
            }
          }

          return new Response('Queue Worker is running!', {
            status: 200,
            headers: { 'Content-Type': 'text/plain' }
          });
        }
      };
    `;

    const workerName = `${BRANCH_PREFIX}-test-worker-queue`;
    const queueName = `${BRANCH_PREFIX}-test-queue`;

    let worker: Worker<{ MESSAGE_QUEUE: Queue }> | undefined;
    let queue: Queue | undefined;

    try {
      // Create a Queue
      queue = await Queue(queueName, {
        name: queueName,
        settings: {
          deliveryDelay: 0, // No delay for testing
          deliveryPaused: false,
        },
      });

      expect(queue.id).toBeTruthy();
      expect(queue.name).toEqual(queueName);
      expect(queue.type).toEqual("queue");

      // Create a worker with the Queue binding
      worker = await Worker(workerName, {
        name: workerName,
        script: queueWorkerScript,
        format: "esm",
        url: true, // Enable workers.dev URL to test the worker
        bindings: {
          MESSAGE_QUEUE: queue,
        },
      });

      await new Promise((resolve) => setTimeout(resolve, 1000));

      expect(worker.id).toBeTruthy();
      expect(worker.name).toEqual(workerName);
      expect(worker.bindings).toBeDefined();
      expect(worker.bindings!.MESSAGE_QUEUE).toBeDefined();
      expect(worker.url).toBeTruthy();

      if (worker.url) {
        // Send a message to the queue
        const testMessage = {
          id: "msg-123",
          content: "Test message content",
          timestamp: Date.now(),
        };

        const sendResponse = await fetchAndExpectOK(
          `${worker.url}/send-message`,
          {
            method: "POST",
            headers: {
              "Content-Type": "application/json",
            },
            body: JSON.stringify(testMessage),
          },
        );

        const responseData: any = await sendResponse.json();
        expect(responseData.success).toEqual(true);
        expect(responseData.message).toEqual("Message sent successfully");
      }
    } finally {
      await destroy(scope);
      await assertWorkerDoesNotExist(workerName);
    }
  }, 120000); // Increased timeout for Queue operations

  test("create and test worker with Self binding", async (scope) => {
    // Sample ESM worker script with Self binding functionality

    const workerName = `${BRANCH_PREFIX}-test-worker-self`;

    let worker: Worker | undefined;

    try {
      // Create a worker with the Self binding
      worker = await Worker(workerName, {
        name: workerName,
        script: `
          export default {
            async fetch(request, env, ctx) {
              const url = new URL(request.url);
              
              // Echo endpoint
              if (url.pathname.startsWith('/echo/')) {
                const message = url.pathname.split('/echo/')[1];
                return new Response('Echo: ' + message, {
                  status: 200,
                  headers: { 'Content-Type': 'text/plain' }
                });
              }
              
              // Recursive endpoint that calls itself
              if (url.pathname.startsWith('/recursive/')) {
                const parts = url.pathname.split('/recursive/')[1].split('/');
                const message = parts[0] || '';
                const count = parseInt(parts[1] || '0', 10);
                
                if (count <= 0) {
                  return new Response('Final result: ' + message, {
                    status: 200,
                    headers: { 'Content-Type': 'text/plain' }
                  });
                }
                
                // Call self using the SELF binding
                try {
                  const response = await env.SELF.fetch(
                    new URL(\`/recursive/\${message}-\${count}/\${count - 1}\`, request.url)
                  );
                  return response;
                } catch (error) {
                  return new Response('Error calling self: ' + error.message, {
                    status: 500,
                    headers: { 'Content-Type': 'text/plain' }
                  });
                }
              }
              
              return new Response('Self-binding Worker is running!', {
                status: 200,
                headers: { 'Content-Type': 'text/plain' }
              });
            }
          };
        `,
        format: "esm",
        url: true, // Enable workers.dev URL to test the worker
        bindings: {
          SELF: Self, // Bind the worker to itself
        },
      });

      await new Promise((resolve) => setTimeout(resolve, 1000));

      expect(worker.id).toBeTruthy();
      expect(worker.name).toEqual(workerName);
      expect(worker.bindings).toBeDefined();
      expect(worker.url).toBeTruthy();

      // Test the echo endpoint
      const echoResponse = await fetchAndExpectOK(
        `${worker.url}/echo/hello-world`,
      );
>>>>>>> 1092a966
      const echoText = await echoResponse.text();
      expect(echoText).toEqual("Echo: hello-world");

      // Test the recursive endpoint with a count of 3
      const recursiveResponse = await fetchAndExpectOK(
        `${worker.url}/recursive/start/3`,
      );
      const recursiveText = await recursiveResponse.text();
      expect(recursiveText).toEqual("Final result: start-3-2-1");
    } finally {
      await destroy(scope);
      await assertWorkerDoesNotExist(workerName);
    }
  }, 60000); // Increased timeout for Self binding operations

  // Test for worker creation using an entrypoint file instead of an inline script
  test("create, update, and delete worker using entrypoint file", async (scope) => {
    const workerName = `${BRANCH_PREFIX}-test-worker-entrypoint`;
    const tempDir = path.join(".out", "alchemy-entrypoint-test");
    const entrypointPath = path.join(tempDir, "worker.ts");

    try {
      // Create a temporary directory for the entrypoint file
      await fs.rm(tempDir, { recursive: true, force: true });
      await fs.mkdir(tempDir, { recursive: true });

      // Create a worker script file
      const workerScript = `
        export default {
          async fetch(request, env, ctx) {
            const url = new URL(request.url);

            // Return different responses based on the path
            if (url.pathname === '/data') {
              return Response.json({
                message: "Hello from bundled worker!",
                timestamp: Date.now(),
                version: "1.0.0"
              });
            }

            return new Response('Hello from entrypoint file!', {
              status: 200,
              headers: { 'Content-Type': 'text/plain' }
            });
          }
        };
      `;

      await fs.writeFile(entrypointPath, workerScript);

      // Create a worker using the entrypoint file
      let worker = await Worker(workerName, {
        name: workerName,
        entrypoint: entrypointPath,
        format: "esm",
        url: true, // Enable workers.dev URL to test the worker
      });

      await new Promise((resolve) => setTimeout(resolve, 1000));

      // Verify the worker was created correctly
      expect(worker.id).toBeTruthy();
      expect(worker.name).toEqual(workerName);
      expect(worker.format).toEqual("esm");
      expect(worker.url).toBeTruthy();

      // Test that the worker is running correctly
      const response = await fetchAndExpectOK(worker.url!);
      const text = await response.text();
      expect(text).toEqual("Hello from entrypoint file!");

      // Test the JSON endpoint
      const jsonResponse = await fetchAndExpectOK(`${worker.url}/data`);
      const data: any = await jsonResponse.json();
      expect(data.message).toEqual("Hello from bundled worker!");
      expect(data.version).toEqual("1.0.0");

      // Update the worker script file
      const updatedWorkerScript = `
        export default {
          async fetch(request, env, ctx) {
            const url = new URL(request.url);

            // Return different responses based on the path
            if (url.pathname === '/data') {
              return Response.json({
                message: "Hello from updated bundled worker!",
                timestamp: Date.now(),
                version: "2.0.0"
              });
            }

            return new Response('Hello from updated entrypoint file!', {
              status: 200,
              headers: { 'Content-Type': 'text/plain' }
            });
          }
        };
      `;

      await fs.writeFile(entrypointPath, updatedWorkerScript);

      // Update the worker with the new entrypoint file content
      worker = await Worker(workerName, {
        name: workerName,
        entrypoint: entrypointPath,
        format: "esm",
        url: true,
      });

      await new Promise((resolve) => setTimeout(resolve, 1000));

      if (worker.url) {
        // Test that the worker was updated correctly
        const response = await fetchAndExpectOK(worker.url);
        const text = await response.text();
        expect(text).toEqual("Hello from updated entrypoint file!");

        // Test the updated JSON endpoint
        const jsonResponse = await fetchAndExpectOK(`${worker.url}/data`);
        const data: any = await jsonResponse.json();
        expect(data.message).toEqual("Hello from updated bundled worker!");
        expect(data.version).toEqual("2.0.0");
      }
    } finally {
      // Clean up the temporary directory
      await fs.rm(tempDir, { recursive: true, force: true });

      // Clean up the worker
      await destroy(scope);
      await assertWorkerDoesNotExist(workerName);
    }
  }, 120000); // Increased timeout for bundling operations

  test("create and test worker with cron triggers", async (scope) => {
    const workerName = `${BRANCH_PREFIX}-test-worker-cron`;

    // Sample worker script with a scheduled handler
    const cronWorkerScript = `
      export default {
        async fetch(request, env, ctx) {
          return new Response('Worker with cron is running!', { status: 200 });
        },
        async scheduled(event, env, ctx) {
          // Log the scheduled event details
          console.log('Scheduled event received:', event.scheduledTime, event.cron);
          // In a real worker, you would perform tasks here
        },
      };
    `;

    let worker: Worker | undefined;
    try {
      // Create a worker with cron triggers
      worker = await Worker(workerName, {
        name: workerName,
        script: cronWorkerScript,
        format: "esm",
        url: true, // Enable workers.dev URL for manual trigger checking
        crons: [
          "*/5 * * * *", // Every 5 minutes
          "0 0 * * *", // Daily at midnight (suspended)
        ],
      });

      expect(worker.id).toBeTruthy();
      expect(worker.name).toEqual(workerName);
      expect(worker.url).toBeTruthy();
      expect(worker.crons).toBeDefined();
      expect(worker.crons?.length).toEqual(2);

      // Verify the worker exists via API
      const getResponse = await api.get(
        `/accounts/${api.accountId}/workers/scripts/${workerName}`,
      );
      expect(getResponse.status).toEqual(200);

      // Verify cron triggers were created correctly
      // Since we can't directly query for cron triggers via API, we'll verify using our resource

      const trigger1 = worker.crons?.find((t) => t === "*/5 * * * *");
      expect(trigger1).toBeDefined();

      const trigger2 = worker.crons?.find((t) => t === "0 0 * * *");
      expect(trigger2).toBeDefined();

      // Update the worker - change one trigger, remove one
      worker = await Worker(workerName, {
        name: workerName,
        script: cronWorkerScript, // Same script
        format: "esm",
        url: true,
        crons: [
          "*/10 * * * *", // Changed from */5 to */10
          // Removed the daily trigger
        ],
      });

      expect(worker.id).toBeTruthy(); // Should be the same worker
      expect(worker.crons).toBeDefined();
      expect(worker.crons?.length).toEqual(1); // Only one trigger now

      const updatedTrigger = worker.crons?.find((t) => t === "*/10 * * * *");
      expect(updatedTrigger).toBeDefined();
      // Verify the removed trigger is gone
      const removedTrigger = worker.crons?.find((t) => t === "0 0 * * *");
      expect(removedTrigger).toBeUndefined();
    } finally {
      await destroy(scope);
      await assertWorkerDoesNotExist(workerName);
    }
  }, 60000); // Increase timeout for Worker operations

  test("create and test worker with worker-to-worker binding", async (scope) => {
    // Create names for both workers
    const targetWorkerName = `${BRANCH_PREFIX}-target-worker`;
    const callerWorkerName = `${BRANCH_PREFIX}-caller-worker`;

    // Script for the target worker
    const targetWorkerScript = `
      export default {
        async fetch(request, env, ctx) {
          const url = new URL(request.url);
          
          if (url.pathname === '/api/data') {
            return Response.json({
              workerName: "${targetWorkerName}",
              message: "Hello from target worker!",
              timestamp: Date.now()
            });
          }

          if (url.pathname === '/api/echo') {
            const body = await request.json();
            return Response.json({
              workerName: "${targetWorkerName}",
              echo: body,
              received: true
            });
          }

          return new Response('Target Worker is running!', {
            status: 200,
            headers: { 'Content-Type': 'text/plain' }
          });
        }
      };
    `;

    // Script for the caller worker that will use the worker binding
    const callerWorkerScript = `
      export default {
        async fetch(request, env, ctx) {
          const url = new URL(request.url);
          
          // Call the target worker via binding
          if (url.pathname === '/call-target') {
            try {
              const targetResponse = await env.TARGET_WORKER.fetch(
                new Request('https://example.com/api/data')
              );
              
              const targetData = await targetResponse.json();
              
              return Response.json({
                success: true,
                callerName: "${callerWorkerName}",
                targetResponse: targetData
              });
            } catch (error) {
              return Response.json({
                success: false,
                error: error.message
              }, { status: 500 });
            }
          }

          // Echo test with payload to verify data passing works
          if (url.pathname === '/echo-test') {
            try {
              const testPayload = {
                message: "Test message from caller",
                timestamp: Date.now()
              };
              
              const targetResponse = await env.TARGET_WORKER.fetch(
                new Request('https://example.com/api/echo', {
                  method: 'POST',
                  headers: { 'Content-Type': 'application/json' },
                  body: JSON.stringify(testPayload)
                })
              );
              
              const echoResponse = await targetResponse.json();
              
              return Response.json({
                success: true,
                callerName: "${callerWorkerName}",
                echoResponse
              });
            } catch (error) {
              return Response.json({
                success: false,
                error: error.message
              }, { status: 500 });
            }
          }

          return new Response('Caller Worker is running!', {
            status: 200,
            headers: { 'Content-Type': 'text/plain' }
          });
        }
      };
    `;

    let targetWorker: Worker | undefined;
    let callerWorker: Worker | undefined;

    try {
      // First create the target worker
      targetWorker = await Worker(targetWorkerName, {
        name: targetWorkerName,
        script: targetWorkerScript,
        format: "esm",
        url: true, // Enable workers.dev URL
      });

      await new Promise((resolve) => setTimeout(resolve, 1000));

      expect(targetWorker.id).toBeTruthy();
      expect(targetWorker.name).toEqual(targetWorkerName);
      expect(targetWorker.url).toBeTruthy();

      // Create the caller worker with a binding to the target worker
      callerWorker = await Worker(callerWorkerName, {
        name: callerWorkerName,
        script: callerWorkerScript,
        format: "esm",
        url: true, // Enable workers.dev URL
        bindings: {
          TARGET_WORKER: targetWorker, // Bind to the target worker
        },
      });

      await new Promise((resolve) => setTimeout(resolve, 1000));

      expect(callerWorker.id).toBeTruthy();
      expect(callerWorker.name).toEqual(callerWorkerName);
      expect(callerWorker.url).toBeTruthy();
      expect(callerWorker.bindings?.TARGET_WORKER).toBeDefined();

      // Test direct access to target worker works
      const targetResponse = await fetchAndExpectOK(targetWorker.url!);
      const targetText = await targetResponse.text();
      expect(targetText).toEqual("Target Worker is running!");

      // Test caller worker can access the target worker through binding
      const callerResponse = await fetchAndExpectOK(
        `${callerWorker.url}/call-target`,
      );
      const callerData: any = await callerResponse.json();

      expect(callerData.success).toEqual(true);
      expect(callerData.callerName).toEqual(callerWorkerName);
      expect(callerData.targetResponse).toBeDefined();
      expect(callerData.targetResponse.workerName).toEqual(targetWorkerName);
      expect(callerData.targetResponse.message).toEqual(
        "Hello from target worker!",
      );

      // Test echo functionality to verify data passing works
      const echoResponse = await fetchAndExpectOK(
        `${callerWorker.url}/echo-test`,
      );
      const echoData: any = await echoResponse.json();

      expect(echoData.success).toEqual(true);
      expect(echoData.echoResponse).toBeDefined();
      expect(echoData.echoResponse.workerName).toEqual(targetWorkerName);
      expect(echoData.echoResponse.received).toEqual(true);
      expect(echoData.echoResponse.echo.message).toEqual(
        "Test message from caller",
      );
    } finally {
      await destroy(scope);
      // Verify both workers were deleted
      await assertWorkerDoesNotExist(targetWorkerName);
      await assertWorkerDoesNotExist(callerWorkerName);
    }
  }, 60000); // Increase timeout for Worker operations

  test("create and delete worker with Analytics Engine binding", async (scope) => {
    const workerName = `${BRANCH_PREFIX}-test-worker-analytics-engine`;

    let worker: Worker | undefined;
    let dataset: AnalyticsEngineDataset | undefined;

    try {
      // Create an Analytics Engine dataset
      dataset = new AnalyticsEngineDataset("test-analytics-dataset", {
        dataset: `${BRANCH_PREFIX}-test-analytics-dataset`,
      });

      expect(dataset.id).toBeTruthy();
      expect(dataset.dataset).toEqual(
        `${BRANCH_PREFIX}-test-analytics-dataset`,
      );

      // Create a worker with the analytics engine binding
      worker = await Worker(workerName, {
        name: workerName,
        script: `
          export default {
            async fetch(request, env, ctx) {
              const url = new URL(request.url);
              
              // Log an event to the analytics engine
              if (url.pathname === '/log-event') {
                try {
                  const body = await request.json();
                  
                  // Write an event to the analytics dataset
                  env.ANALYTICS.writeDataPoint({
                    blobs: [body.action, body.category, body.details || ""],
                    doubles: [body.value || 1.0],
                    indexes: [body.userId || "anonymous"]
                  });
                  
                  return Response.json({
                    success: true,
                    message: "Event logged successfully"
                  });
                } catch (error) {
                  return Response.json({
                    success: false,
                    error: error.message || "Unknown error"
                  }, { status: 500 });
                }
              }
              
              // Confirm binding exists
              if (url.pathname === '/check-binding') {
                return Response.json({
                  hasBinding: !!env.ANALYTICS,
                  bindingType: typeof env.ANALYTICS,
                  success: true
                });
              }
              
              return new Response('Analytics Engine Worker is running!', {
                status: 200,
                headers: { 'Content-Type': 'text/plain' }
              });
            }
          };
        `,
        format: "esm",
        url: true, // Enable workers.dev URL to test the worker
        bindings: {
          ANALYTICS: dataset,
        },
      });

      await new Promise((resolve) => setTimeout(resolve, 1000));

      expect(worker.id).toBeTruthy();
      expect(worker.name).toEqual(workerName);
      expect(worker.bindings).toBeDefined();
      expect(worker.bindings!.ANALYTICS).toBeDefined();
      expect(worker.url).toBeTruthy();

      // Test that the binding exists in the worker
      const response = await fetchAndExpectOK(`${worker.url}/check-binding`);
      const data: any = await response.json();
      expect(data.success).toEqual(true);
      expect(data.hasBinding).toEqual(true);

      // Test logging an event
      const logResponse = await fetchAndExpectOK(`${worker.url}/log-event`, {
        method: "POST",
        headers: {
          "Content-Type": "application/json",
        },
        body: JSON.stringify({
          action: "page_view",
          category: "documentation",
          details: "analytics_engine_page",
          value: 1.0,
          userId: "test-user-123",
        }),
      });

      const logData: any = await logResponse.json();
      expect(logData.success).toEqual(true);
      expect(logData.message).toEqual("Event logged successfully");
    } finally {
      await destroy(scope);
      await assertWorkerDoesNotExist(workerName);
    }
  }, 60000); // Increase timeout for Worker operations
<<<<<<< HEAD
=======

  test("create and test worker with cross-script durable object binding", async (scope) => {
    // Create names for both workers
    const doWorkerName = `${BRANCH_PREFIX}-do-provider-worker`;
    const clientWorkerName = `${BRANCH_PREFIX}-do-client-worker`;

    // Script for the worker that defines the durable object
    const doProviderWorkerScript = `
      export class SharedCounter {
        constructor(state, env) {
          this.state = state;
          this.env = env;
          this.counter = 0;
        }

        async fetch(request) {
          const url = new URL(request.url);
          
          if (url.pathname === '/increment') {
            this.counter++;
            return new Response(JSON.stringify({
              action: 'increment',
              counter: this.counter,
              worker: '${doWorkerName}'
            }), {
              headers: { 'Content-Type': 'application/json' }
            });
          }

          if (url.pathname === '/get') {
            return new Response(JSON.stringify({
              action: 'get',
              counter: this.counter,
              worker: '${doWorkerName}'
            }), {
              headers: { 'Content-Type': 'application/json' }
            });
          }

          return new Response('SharedCounter DO is running!', { status: 200 });
        }
      }

      export default {
        async fetch(request, env, ctx) {
          return new Response('DO Provider Worker is running!', {
            status: 200,
            headers: { 'Content-Type': 'text/plain' }
          });
        }
      };
    `;

    // Script for the worker that uses the cross-script durable object
    const clientWorkerScript = `
      export default {
        async fetch(request, env, ctx) {
          const url = new URL(request.url);
          
          if (url.pathname === '/increment') {
            try {
              // Get the durable object instance and increment
              const id = env.SHARED_COUNTER.idFromName('test-counter');
              const stub = env.SHARED_COUNTER.get(id);
              const response = await stub.fetch(new Request('https://example.com/increment'));
              const data = await response.json();
              
              return Response.json({
                success: true,
                clientWorker: '${clientWorkerName}',
                result: data,
                crossScriptWorking: true
              });
            } catch (error) {
              return Response.json({
                success: false,
                error: error.message,
                crossScriptWorking: false
              }, { status: 500 });
            }
          }

          if (url.pathname === '/get') {
            try {
              // Get the current counter value
              const id = env.SHARED_COUNTER.idFromName('test-counter');
              const stub = env.SHARED_COUNTER.get(id);
              const response = await stub.fetch(new Request('https://example.com/get'));
              const data = await response.json();
              
              return Response.json({
                success: true,
                clientWorker: '${clientWorkerName}',
                result: data
              });
            } catch (error) {
              return Response.json({
                success: false,
                error: error.message
              }, { status: 500 });
            }
          }

          return new Response('DO Client Worker is running!', {
            status: 200,
            headers: { 'Content-Type': 'text/plain' }
          });
        }
      };
    `;

    let doProviderWorker;
    let clientWorker;

    try {
      // First create the worker that defines the durable object with its own binding
      doProviderWorker = await Worker(doWorkerName, {
        name: doWorkerName,
        script: doProviderWorkerScript,
        format: "esm",
        url: true, // Enable workers.dev URL
        bindings: {
          // Create a durable object namespace for the provider worker
          SHARED_COUNTER: new DurableObjectNamespace(
            "provider-counter-namespace",
            {
              className: "SharedCounter",
              // No scriptName means it binds to its own script
            },
          ), // Bind to its own durable object
        },
      });

      await new Promise((resolve) => setTimeout(resolve, 1000));

      expect(doProviderWorker.id).toBeTruthy();
      expect(doProviderWorker.name).toEqual(doWorkerName);
      expect(doProviderWorker.url).toBeTruthy();

      // Create the client worker with the cross-script durable object binding
      clientWorker = await Worker(clientWorkerName, {
        name: clientWorkerName,
        script: clientWorkerScript,
        format: "esm",
        url: true, // Enable workers.dev URL
        bindings: {
          // Create a cross-script durable object namespace that references the first worker
          SHARED_COUNTER: new DurableObjectNamespace(
            "cross-script-counter-namespace",
            {
              className: "SharedCounter",
              scriptName: doWorkerName, // This makes it cross-script
            },
          ), // Cross-script binding
        },
      });

      await new Promise((resolve) => setTimeout(resolve, 1000));

      expect(clientWorker.id).toBeTruthy();
      expect(clientWorker.name).toEqual(clientWorkerName);
      expect(clientWorker.url).toBeTruthy();
      expect(clientWorker.bindings?.SHARED_COUNTER).toBeDefined();

      // Verify the binding configuration
      const binding = clientWorker.bindings.SHARED_COUNTER;
      expect(binding.className).toEqual("SharedCounter");
      expect(binding.scriptName).toEqual(doWorkerName);

      // Test that both workers respond to basic requests
      const doProviderResponse = await fetchAndExpectOK(doProviderWorker.url!);
      const doProviderText = await doProviderResponse.text();
      expect(doProviderText).toEqual("DO Provider Worker is running!");

      const clientResponse = await fetchAndExpectOK(clientWorker.url!);
      const clientText = await clientResponse.text();
      expect(clientText).toEqual("DO Client Worker is running!");

      // Test cross-script durable object functionality by calling increment
      const incrementResponse = await fetchAndExpectOK(
        `${clientWorker.url}/increment`,
      );
      const incrementData: any = await incrementResponse.json();

      expect(incrementData).toMatchObject({
        success: true,
        clientWorker: clientWorkerName,
        crossScriptWorking: true,
        result: {
          action: "increment",
          worker: doWorkerName,
        },
      });

      // Test getting the counter value
      const getResponse = await fetchAndExpectOK(`${clientWorker.url}/get`);
      const getData: any = await getResponse.json();

      expect(getData).toMatchObject({
        success: true,
        clientWorker: clientWorkerName,
        result: {
          action: "get",
          worker: doWorkerName,
        },
      });

      // Test state persistence by making multiple increment calls
      const firstIncrement = await fetchAndExpectOK(
        `${clientWorker.url}/increment`,
      );
      const firstData: any = await firstIncrement.json();

      const secondIncrement = await fetchAndExpectOK(
        `${clientWorker.url}/increment`,
      );
      const secondData: any = await secondIncrement.json();

      const thirdIncrement = await fetchAndExpectOK(
        `${clientWorker.url}/increment`,
      );
      const thirdData: any = await thirdIncrement.json();

      // Verify that the counter is incrementing properly across calls
      expect(firstData.result.counter).toBeLessThan(secondData.result.counter);
      expect(secondData.result.counter).toBeLessThan(thirdData.result.counter);
    } finally {
      await destroy(scope);
      // Verify both workers were deleted
      await assertWorkerDoesNotExist(doWorkerName);
      await assertWorkerDoesNotExist(clientWorkerName);
    }
  }, 120000); // Increased timeout for cross-script DO operations

  test("create and test worker with cross-script durable object binding using re-exported syntax", async (scope) => {
    // Create names for both workers
    const doWorkerName = `${BRANCH_PREFIX}-do-provider-worker-re-exported`;
    const clientWorkerName = `${BRANCH_PREFIX}-do-client-worker-re-exported`;

    // Script for the worker that defines the durable object
    const doProviderWorkerScript = `
      export class SharedCounter {
        constructor(state, env) {
          this.state = state;
          this.env = env;
          this.counter = 0;
        }

        async fetch(request) {
          const url = new URL(request.url);
          
          if (url.pathname === '/increment') {
            this.counter++;
            return new Response(JSON.stringify({
              action: 'increment',
              counter: this.counter,
              worker: '${doWorkerName}'
            }), {
              headers: { 'Content-Type': 'application/json' }
            });
          }

          if (url.pathname === '/get') {
            return new Response(JSON.stringify({
              action: 'get',
              counter: this.counter,
              worker: '${doWorkerName}'
            }), {
              headers: { 'Content-Type': 'application/json' }
            });
          }

          return new Response('SharedCounter DO is running!', { status: 200 });
        }
      }

      export default {
        async fetch(request, env, ctx) {
          return new Response('DO Provider Worker is running!', {
            status: 200,
            headers: { 'Content-Type': 'text/plain' }
          });
        }
      };
    `;

    // Script for the worker that uses the cross-script durable object
    const clientWorkerScript = `
      export default {
        async fetch(request, env, ctx) {
          const url = new URL(request.url);
          
          if (url.pathname === '/increment') {
            try {
              // Get the durable object instance and increment
              const id = env.SHARED_COUNTER.idFromName('test-counter');
              const stub = env.SHARED_COUNTER.get(id);
              const response = await stub.fetch(new Request('https://example.com/increment'));
              const data = await response.json();
              
              return Response.json({
                success: true,
                clientWorker: '${clientWorkerName}',
                result: data,
                crossScriptWorking: true
              });
            } catch (error) {
              return Response.json({
                success: false,
                error: error.message,
                crossScriptWorking: false
              }, { status: 500 });
            }
          }

          if (url.pathname === '/get') {
            try {
              // Get the current counter value
              const id = env.SHARED_COUNTER.idFromName('test-counter');
              const stub = env.SHARED_COUNTER.get(id);
              const response = await stub.fetch(new Request('https://example.com/get'));
              const data = await response.json();
              
              return Response.json({
                success: true,
                clientWorker: '${clientWorkerName}',
                result: data
              });
            } catch (error) {
              return Response.json({
                success: false,
                error: error.message
              }, { status: 500 });
            }
          }

          return new Response('DO Client Worker is running!', {
            status: 200,
            headers: { 'Content-Type': 'text/plain' }
          });
        }
      };
    `;

    let doProviderWorker;
    let clientWorker;

    try {
      // First create the worker that defines the durable object with its own binding
      doProviderWorker = await Worker(doWorkerName, {
        name: doWorkerName,
        script: doProviderWorkerScript,
        format: "esm",
        url: true, // Enable workers.dev URL
        bindings: {
          // Create a durable object namespace for the provider worker
          SHARED_COUNTER: new DurableObjectNamespace(
            "provider-counter-namespace",
            {
              className: "SharedCounter",
              // No scriptName means it binds to its own script
            },
          ), // Bind to its own durable object
        },
      });

      await new Promise((resolve) => setTimeout(resolve, 1000));

      expect(doProviderWorker.id).toBeTruthy();
      expect(doProviderWorker.name).toEqual(doWorkerName);
      expect(doProviderWorker.url).toBeTruthy();

      expect(doProviderWorker.bindings.SHARED_COUNTER.scriptName).toEqual(
        doWorkerName,
      );

      // Create the client worker with the cross-script durable object binding
      clientWorker = await Worker(clientWorkerName, {
        name: clientWorkerName,
        script: clientWorkerScript,
        format: "esm",
        url: true, // Enable workers.dev URL
        bindings: {
          // Create a cross-script durable object namespace that references the first worker
          SHARED_COUNTER: doProviderWorker.bindings.SHARED_COUNTER,
        },
      });

      await new Promise((resolve) => setTimeout(resolve, 1000));

      expect(clientWorker.id).toBeTruthy();
      expect(clientWorker.name).toEqual(clientWorkerName);
      expect(clientWorker.url).toBeTruthy();
      expect(clientWorker.bindings?.SHARED_COUNTER).toBeDefined();

      // Verify the binding configuration
      const binding = clientWorker.bindings.SHARED_COUNTER;
      expect(binding.className).toEqual("SharedCounter");
      expect(binding.scriptName).toEqual(doWorkerName);

      // Test that both workers respond to basic requests
      const doProviderResponse = await fetchAndExpectOK(doProviderWorker.url!);
      const doProviderText = await doProviderResponse.text();
      expect(doProviderText).toEqual("DO Provider Worker is running!");

      const clientResponse = await fetchAndExpectOK(clientWorker.url!);
      const clientText = await clientResponse.text();
      expect(clientText).toEqual("DO Client Worker is running!");

      // Test cross-script durable object functionality by calling increment
      const incrementResponse = await fetchAndExpectOK(
        `${clientWorker.url}/increment`,
      );
      const incrementData: any = await incrementResponse.json();

      expect(incrementData).toMatchObject({
        success: true,
        clientWorker: clientWorkerName,
        crossScriptWorking: true,
        result: {
          action: "increment",
          worker: doWorkerName,
        },
      });

      // Test getting the counter value
      const getResponse = await fetchAndExpectOK(`${clientWorker.url}/get`);
      const getData: any = await getResponse.json();

      expect(getData).toMatchObject({
        success: true,
        clientWorker: clientWorkerName,
        result: {
          action: "get",
          worker: doWorkerName,
        },
      });

      // Test state persistence by making multiple increment calls
      const firstIncrement = await fetchAndExpectOK(
        `${clientWorker.url}/increment`,
      );
      const firstData: any = await firstIncrement.json();

      const secondIncrement = await fetchAndExpectOK(
        `${clientWorker.url}/increment`,
      );
      const secondData: any = await secondIncrement.json();

      const thirdIncrement = await fetchAndExpectOK(
        `${clientWorker.url}/increment`,
      );
      const thirdData: any = await thirdIncrement.json();

      // Verify that the counter is incrementing properly across calls
      expect(firstData.result.counter).toBeLessThan(secondData.result.counter);
      expect(secondData.result.counter).toBeLessThan(thirdData.result.counter);
    } finally {
      await destroy(scope);
      // Verify both workers were deleted
      await assertWorkerDoesNotExist(doWorkerName);
      await assertWorkerDoesNotExist(clientWorkerName);
    }
  }, 120000); // Increased timeout for cross-script DO operations

  test("adopting a Worker should use server-side state to migrate classes", async (scope) => {
    try {
      const workerName = `${BRANCH_PREFIX}-test-worker-adoption-migrate`;
      await Worker("worker-1", {
        name: workerName,
        script: `
          export class Counter {}
          export default { fetch() {} }
        `,
        bindings: {
          DO: new DurableObjectNamespace("DO", {
            className: "Counter",
          }),
        },
      });

      await Worker("worker-2", {
        name: workerName,
        // adopt the worker since it already exists
        adopt: true,
        script: `
          export class Counter2 {}
          export default { fetch() {} }
        `,
        bindings: {
          // mapped by stable ID "DO"
          DO_1: new DurableObjectNamespace("DO", {
            // should migrate to Counter 2
            className: "Counter2",
          }),
        },
      });
    } finally {
      await destroy(scope);
    }
  });
>>>>>>> 1092a966
});<|MERGE_RESOLUTION|>--- conflicted
+++ resolved
@@ -1,19 +1,19 @@
 import * as fs from "node:fs/promises";
 import * as path from "node:path";
 import { describe, expect } from "vitest";
-import { alchemy } from "../../src/alchemy.js";
-import { AnalyticsEngineDataset } from "../../src/cloudflare/analytics-engine.js";
-import { createCloudflareApi } from "../../src/cloudflare/api.js";
-import { Assets } from "../../src/cloudflare/assets.js";
-import { Self } from "../../src/cloudflare/bindings.js";
-import { DurableObjectNamespace } from "../../src/cloudflare/durable-object-namespace.js";
-import { KVNamespace } from "../../src/cloudflare/kv-namespace.js";
-import { Worker } from "../../src/cloudflare/worker.js";
-import { destroy } from "../../src/destroy.js";
-import { BRANCH_PREFIX } from "../util.js";
-import { fetchAndExpectOK, fetchAndExpectStatus } from "./fetch-utils.js";
-
-import "../../src/test/vitest.js";
+import { alchemy } from "../../src/alchemy.ts";
+import { AnalyticsEngineDataset } from "../../src/cloudflare/analytics-engine.ts";
+import { createCloudflareApi } from "../../src/cloudflare/api.ts";
+import { Assets } from "../../src/cloudflare/assets.ts";
+import { Self } from "../../src/cloudflare/bindings.ts";
+import { DurableObjectNamespace } from "../../src/cloudflare/durable-object-namespace.ts";
+import { KVNamespace } from "../../src/cloudflare/kv-namespace.ts";
+import { Worker } from "../../src/cloudflare/worker.ts";
+import { destroy } from "../../src/destroy.ts";
+import { BRANCH_PREFIX } from "../util.ts";
+import { fetchAndExpectOK, fetchAndExpectStatus } from "./fetch-utils.ts";
+
+import "../../src/test/vitest.ts";
 
 const test = alchemy.test(import.meta, {
   prefix: BRANCH_PREFIX,
@@ -210,7 +210,6 @@
   test("create and delete worker with multiple bindings", async (scope) => {
     const workerName = `${BRANCH_PREFIX}-test-worker-multi-bindings-multi-1`;
 
-<<<<<<< HEAD
     // Sample ESM worker script with multiple bindings
     const multiBindingsWorkerScript = `
   export class Counter {
@@ -219,11 +218,6 @@
       this.env = env;
       this.counter = 0;
     }
-=======
-      expect(worker.id).toBeTruthy();
-      expect(worker.name).toEqual(workerName);
-      expect(worker.bindings).toEqual({});
->>>>>>> 1092a966
 
     async fetch(request) {
       this.counter++;
@@ -497,182 +491,6 @@
 
       await new Promise((resolve) => setTimeout(resolve, 1000));
 
-<<<<<<< HEAD
-=======
-  test("add environment variables to worker with durable object", async (scope) => {
-    const workerName = `${BRANCH_PREFIX}-test-worker-do-with-env-doenv-1`;
-
-    let worker: Worker | undefined;
-    try {
-      // First create a worker with a Durable Object but no env vars
-      worker = await Worker(workerName, {
-        name: workerName,
-        script: durableObjectWorkerScript,
-        format: "esm",
-      });
-
-      expect(worker.id).toBeTruthy();
-      expect(worker.name).toEqual(workerName);
-
-      // Create a Durable Object namespace
-      const counterNamespace = new DurableObjectNamespace(
-        "test-counter-env-namespace",
-        {
-          className: "Counter",
-          scriptName: workerName,
-        },
-      );
-
-      // Update the worker with the DO binding
-      worker = await Worker(workerName, {
-        name: workerName,
-        script: durableObjectWorkerScript,
-        format: "esm",
-        bindings: {
-          COUNTER: counterNamespace,
-        },
-      });
-
-      // Apply the worker with binding
-      expect(worker.bindings).toBeDefined();
-      expect(worker.env).toBeUndefined();
-
-      // Now update the worker by adding environment variables
-      worker = await Worker(workerName, {
-        name: workerName,
-        script: durableObjectWorkerScript,
-        format: "esm",
-        bindings: {
-          COUNTER: counterNamespace,
-        },
-        env: {
-          API_SECRET: "test-secret-123",
-          DEBUG_MODE: "true",
-        },
-      });
-
-      expect(worker.bindings).toBeDefined();
-      expect(worker.env).toBeDefined();
-      expect(worker.env?.API_SECRET).toEqual("test-secret-123");
-      expect(worker.env?.DEBUG_MODE).toEqual("true");
-    } finally {
-      await destroy(scope);
-      await assertWorkerDoesNotExist(workerName);
-    }
-  });
-
-  test("create and delete worker with R2 bucket binding", async (scope) => {
-    const workerName = `${BRANCH_PREFIX}-test-worker-r2-binding-r2-1`;
-
-    // Create a test R2 bucket
-    let testBucket: R2Bucket | undefined;
-
-    let worker: Worker<{ STORAGE: R2Bucket }> | undefined;
-
-    try {
-      testBucket = await R2Bucket("test-bucket", {
-        name: `${BRANCH_PREFIX.toLowerCase()}-test-r2-bucket`,
-        allowPublicAccess: false,
-      });
-
-      // Create a worker with the R2 bucket binding
-      worker = await Worker(workerName, {
-        name: workerName,
-        script: r2WorkerScript,
-        format: "esm",
-        url: true, // Enable workers.dev URL to test the worker
-        bindings: {
-          STORAGE: testBucket,
-        },
-      });
-
-      await new Promise((resolve) => setTimeout(resolve, 1000));
-
-      expect(worker.id).toBeTruthy();
-      expect(worker.name).toEqual(workerName);
-      expect(worker.bindings).toBeDefined();
-      expect(worker.bindings!.STORAGE).toBeDefined();
-
-      // Test that the R2 binding is accessible in the worker
-      const response = await fetchAndExpectOK(`${worker.url}/r2-info`);
-      const data = (await response.json()) as {
-        hasR2: boolean;
-        bucketName: string;
-      };
-      expect(data.hasR2).toEqual(true);
-    } finally {
-      await destroy(scope);
-      await assertWorkerDoesNotExist(workerName);
-    }
-  });
-
-  // Test for static assets
-  test("create and test worker with static assets", async (scope) => {
-    const workerName = `${BRANCH_PREFIX}-test-worker-assets`;
-    let tempDir: string | undefined;
-
-    try {
-      // Create a temporary directory to store test assets
-      tempDir = path.join(".out", "alchemy-assets-test");
-
-      await fs.rm(tempDir, { recursive: true, force: true });
-
-      // Ensure directory exists with proper permissions
-      await fs.mkdir(tempDir, { recursive: true });
-
-      // Create test files in the temporary directory
-      const testContent = "Hello from static assets!";
-      const cssContent = "body { color: blue; }";
-      const jsonContent = JSON.stringify({
-        message: "Hello from JSON",
-        timestamp: Date.now(),
-      });
-
-      // Create a subdirectory with additional files
-      const subDir = path.join(tempDir, "data");
-      await Promise.all([
-        fs.writeFile(path.join(tempDir, "index.html"), testContent),
-        fs.writeFile(path.join(tempDir, "styles.css"), cssContent),
-        fs.mkdir(subDir, { recursive: true }),
-      ]);
-      await fs.writeFile(path.join(subDir, "config.json"), jsonContent);
-
-      // Create assets resource
-      const assets = await Assets("static-assets", {
-        path: tempDir,
-      });
-
-      // Create a worker that uses ESM format and serves static assets
-      const workerWithAssetsScript = `
-        export default {
-          async fetch(request, env, ctx) {
-            const url = new URL(request.url);
-
-            if (url.pathname.startsWith("/api/")) {
-              return new Response("Worker with assets is running!", {
-                status: 200,
-                headers: { 'Content-Type': 'text/plain' }
-              });
-            }
-            return new Response("Not Found", { status: 404 });
-          }
-        };
-      `;
-
-      // Create the worker with assets binding
-      const worker = await Worker(workerName, {
-        name: workerName,
-        script: workerWithAssetsScript,
-        format: "esm",
-        url: true, // Enable workers.dev URL to test the worker
-        bindings: {
-          ASSETS: assets,
-        },
-      });
-
-      await new Promise((resolve) => setTimeout(resolve, 1000));
-
->>>>>>> 1092a966
       expect(worker.id).toBeTruthy();
       expect(worker.name).toEqual(workerName);
       expect(worker.url).toBeTruthy();
@@ -986,380 +804,10 @@
       expect(worker.bindings).toBeDefined();
       expect(worker.url).toBeTruthy();
 
-<<<<<<< HEAD
-      // Test the echo endpoint
-      const echoResponse = await fetch(`${worker.url}/echo/hello-world`);
-      expect(echoResponse.status).toEqual(200);
-=======
-      // Test triggering the first workflow
-      const response = await fetchAndExpectOK(
-        `${worker.url!}/trigger-email-workflow`,
-      );
-      const result: any = await response.json();
-      console.log("Email workflow response:", result);
-
-      expect(response.status).toEqual(200);
-      expect(result.success).toEqual(true);
-      expect(result.orderId).toEqual("test-123");
-      expect(result.message).toEqual("Order processed successfully");
-      // Verify the instance ID is not empty
-      expect(result.id).toBeTruthy();
-      expect(typeof result.id).toBe("string");
-      expect(result.id.length).toBeGreaterThan(0);
-      // Verify the details contain valid status
-      expect(result.details).toBeDefined();
-      expect(result.details.status).toBeTruthy();
-
-      // Create a new workflow binding and update the worker
-      const orderWorkflow = new Workflow("order-processor", {
-        className: "OrderProcessor",
-        workflowName: "order-processing-workflow",
-      });
-
-      // Update the worker with multiple workflow bindings
-      worker = await Worker(workerName, {
-        name: workerName,
-        script: workflowWorkerScript,
-        format: "esm",
-        bindings: {
-          EMAIL_WORKFLOW: emailWorkflow,
-          ORDER_WORKFLOW: orderWorkflow,
-        },
-        url: true,
-      });
-
-      await new Promise((resolve) => setTimeout(resolve, 1000));
-
-      expect(worker.bindings).toBeDefined();
-      expect(Object.keys(worker.bindings || {})).toHaveLength(2);
-
-      // Test triggering the second workflow
-      const orderResponse = await fetchAndExpectOK(
-        `${worker.url!}/trigger-order-workflow`,
-      );
-      const orderResult: any = await orderResponse.json();
-      console.log("Order workflow response:", orderResult);
-
-      expect(orderResponse.status).toEqual(200);
-      expect(orderResult.success).toEqual(true);
-      expect(orderResult.shipmentId).toEqual("ship-456");
-      expect(orderResult.message).toEqual("Shipment scheduled successfully");
-      // Verify the instance ID is not empty
-      expect(orderResult.id).toBeTruthy();
-      expect(typeof orderResult.id).toBe("string");
-      expect(orderResult.id.length).toBeGreaterThan(0);
-      // Verify the details contain valid status
-      expect(orderResult.details).toBeDefined();
-      expect(orderResult.details.status).toBeTruthy();
-    } finally {
-      // Explicitly destroy resources since destroy: false is set
-      await destroy(scope);
-      // Verify the worker was deleted
-      await assertWorkerDoesNotExist(workerName);
-    }
-  });
-
-  test("create and test worker with D1 database binding", async (scope) => {
-    // Sample ESM worker script with D1 database functionality
-    const d1WorkerScript = `
-      export default {
-        async fetch(request, env, ctx) {
-          const url = new URL(request.url);
-
-          // Initialize the database with a table and data
-          if (url.pathname === '/init-db') {
-            try {
-              const db = env.DATABASE;
-
-              // Create a test table
-              await db.exec("CREATE TABLE IF NOT EXISTS users (id INTEGER PRIMARY KEY, name TEXT, email TEXT)");
-
-              // Insert some test data
-              await db.exec("INSERT INTO users (name, email) VALUES ('Test User', 'test@example.com')");
-
-              return new Response('Database initialized successfully!', {
-                status: 200,
-                headers: { 'Content-Type': 'text/plain' }
-              });
-            } catch (error) {
-              return new Response('Error initializing database: ' + error.message, {
-                status: 500,
-                headers: { 'Content-Type': 'text/plain' }
-              });
-            }
-          }
-
-          // Query data from the database
-          if (url.pathname === '/query-db') {
-            try {
-              const db = env.DATABASE;
-
-              // Query the database
-              const { results } = await db.prepare("SELECT * FROM users").all();
-
-              return new Response(JSON.stringify({ success: true, data: results }), {
-                status: 200,
-                headers: { 'Content-Type': 'application/json' }
-              });
-            } catch (error) {
-              return new Response(JSON.stringify({
-                success: false,
-                error: error.message
-              }), {
-                status: 500,
-                headers: { 'Content-Type': 'application/json' }
-              });
-            }
-          }
-
-          return new Response('D1 Database Worker is running!', {
-            status: 200,
-            headers: { 'Content-Type': 'text/plain' }
-          });
-        }
-      };
-    `;
-
-    const workerName = `${BRANCH_PREFIX}-test-worker-d1`;
-
-    let worker: Worker<{ DATABASE: D1Database }> | undefined;
-    let db: D1Database | undefined;
-
-    try {
-      // Create a D1 database
-      db = await D1Database(`${BRANCH_PREFIX}-test-db`, {
-        name: `${BRANCH_PREFIX}-test-db`,
-        primaryLocationHint: "wnam", // West North America
-      });
-
-      expect(db.id).toBeTruthy();
-      expect(db.name).toEqual(`${BRANCH_PREFIX}-test-db`);
-
-      // Create a worker with the D1 database binding
-      worker = await Worker(workerName, {
-        name: workerName,
-        script: d1WorkerScript,
-        format: "esm",
-        url: true, // Enable workers.dev URL to test the worker
-        bindings: {
-          DATABASE: db,
-        },
-      });
-
-      await new Promise((resolve) => setTimeout(resolve, 1000));
-
-      expect(worker.id).toBeTruthy();
-      expect(worker.name).toEqual(workerName);
-      expect(worker.bindings).toBeDefined();
-      expect(worker.bindings!.DATABASE).toBeDefined();
-      expect(worker.bindings!.DATABASE.id).toEqual(db.id);
-      expect(worker.url).toBeTruthy();
-
-      // Initialize the database with a table and data
-      const initResponse = await fetchAndExpectOK(`${worker.url}/init-db`);
-      const initText = await initResponse.text();
-      expect(initText).toEqual("Database initialized successfully!");
-
-      // Query data from the database
-      const queryResponse = await fetchAndExpectOK(`${worker.url}/query-db`);
-      const queryData: any = await queryResponse.json();
-      expect(queryData.success).toEqual(true);
-      expect(queryData.data).toBeInstanceOf(Array);
-      expect(queryData.data.length).toBeGreaterThan(0);
-      expect(queryData.data[0].name).toEqual("Test User");
-      expect(queryData.data[0].email).toEqual("test@example.com");
-    } finally {
-      await destroy(scope);
-      await assertWorkerDoesNotExist(workerName);
-    }
-  }, 120000); // Increased timeout for D1 database operations
-
-  test("create and test worker with Queue binding", async (scope) => {
-    // Sample ESM worker script with Queue functionality
-    const queueWorkerScript = `
-      export default {
-        async fetch(request, env, ctx) {
-          const url = new URL(request.url);
-
-          // Send a message to the queue
-          if (url.pathname === '/send-message') {
-            try {
-              const body = await request.json();
-              const messageId = await env.MESSAGE_QUEUE.send(body);
-
-              return new Response(JSON.stringify({
-                success: true,
-                messageId,
-                message: 'Message sent successfully'
-              }), {
-                status: 200,
-                headers: { 'Content-Type': 'application/json' }
-              });
-            } catch (error) {
-              return new Response(JSON.stringify({
-                success: false,
-                error: error.message
-              }), {
-                status: 500,
-                headers: { 'Content-Type': 'application/json' }
-              });
-            }
-          }
-
-          return new Response('Queue Worker is running!', {
-            status: 200,
-            headers: { 'Content-Type': 'text/plain' }
-          });
-        }
-      };
-    `;
-
-    const workerName = `${BRANCH_PREFIX}-test-worker-queue`;
-    const queueName = `${BRANCH_PREFIX}-test-queue`;
-
-    let worker: Worker<{ MESSAGE_QUEUE: Queue }> | undefined;
-    let queue: Queue | undefined;
-
-    try {
-      // Create a Queue
-      queue = await Queue(queueName, {
-        name: queueName,
-        settings: {
-          deliveryDelay: 0, // No delay for testing
-          deliveryPaused: false,
-        },
-      });
-
-      expect(queue.id).toBeTruthy();
-      expect(queue.name).toEqual(queueName);
-      expect(queue.type).toEqual("queue");
-
-      // Create a worker with the Queue binding
-      worker = await Worker(workerName, {
-        name: workerName,
-        script: queueWorkerScript,
-        format: "esm",
-        url: true, // Enable workers.dev URL to test the worker
-        bindings: {
-          MESSAGE_QUEUE: queue,
-        },
-      });
-
-      await new Promise((resolve) => setTimeout(resolve, 1000));
-
-      expect(worker.id).toBeTruthy();
-      expect(worker.name).toEqual(workerName);
-      expect(worker.bindings).toBeDefined();
-      expect(worker.bindings!.MESSAGE_QUEUE).toBeDefined();
-      expect(worker.url).toBeTruthy();
-
-      if (worker.url) {
-        // Send a message to the queue
-        const testMessage = {
-          id: "msg-123",
-          content: "Test message content",
-          timestamp: Date.now(),
-        };
-
-        const sendResponse = await fetchAndExpectOK(
-          `${worker.url}/send-message`,
-          {
-            method: "POST",
-            headers: {
-              "Content-Type": "application/json",
-            },
-            body: JSON.stringify(testMessage),
-          },
-        );
-
-        const responseData: any = await sendResponse.json();
-        expect(responseData.success).toEqual(true);
-        expect(responseData.message).toEqual("Message sent successfully");
-      }
-    } finally {
-      await destroy(scope);
-      await assertWorkerDoesNotExist(workerName);
-    }
-  }, 120000); // Increased timeout for Queue operations
-
-  test("create and test worker with Self binding", async (scope) => {
-    // Sample ESM worker script with Self binding functionality
-
-    const workerName = `${BRANCH_PREFIX}-test-worker-self`;
-
-    let worker: Worker | undefined;
-
-    try {
-      // Create a worker with the Self binding
-      worker = await Worker(workerName, {
-        name: workerName,
-        script: `
-          export default {
-            async fetch(request, env, ctx) {
-              const url = new URL(request.url);
-              
-              // Echo endpoint
-              if (url.pathname.startsWith('/echo/')) {
-                const message = url.pathname.split('/echo/')[1];
-                return new Response('Echo: ' + message, {
-                  status: 200,
-                  headers: { 'Content-Type': 'text/plain' }
-                });
-              }
-              
-              // Recursive endpoint that calls itself
-              if (url.pathname.startsWith('/recursive/')) {
-                const parts = url.pathname.split('/recursive/')[1].split('/');
-                const message = parts[0] || '';
-                const count = parseInt(parts[1] || '0', 10);
-                
-                if (count <= 0) {
-                  return new Response('Final result: ' + message, {
-                    status: 200,
-                    headers: { 'Content-Type': 'text/plain' }
-                  });
-                }
-                
-                // Call self using the SELF binding
-                try {
-                  const response = await env.SELF.fetch(
-                    new URL(\`/recursive/\${message}-\${count}/\${count - 1}\`, request.url)
-                  );
-                  return response;
-                } catch (error) {
-                  return new Response('Error calling self: ' + error.message, {
-                    status: 500,
-                    headers: { 'Content-Type': 'text/plain' }
-                  });
-                }
-              }
-              
-              return new Response('Self-binding Worker is running!', {
-                status: 200,
-                headers: { 'Content-Type': 'text/plain' }
-              });
-            }
-          };
-        `,
-        format: "esm",
-        url: true, // Enable workers.dev URL to test the worker
-        bindings: {
-          SELF: Self, // Bind the worker to itself
-        },
-      });
-
-      await new Promise((resolve) => setTimeout(resolve, 1000));
-
-      expect(worker.id).toBeTruthy();
-      expect(worker.name).toEqual(workerName);
-      expect(worker.bindings).toBeDefined();
-      expect(worker.url).toBeTruthy();
-
       // Test the echo endpoint
       const echoResponse = await fetchAndExpectOK(
         `${worker.url}/echo/hello-world`,
       );
->>>>>>> 1092a966
       const echoText = await echoResponse.text();
       expect(echoText).toEqual("Echo: hello-world");
 
@@ -1862,508 +1310,4 @@
       await assertWorkerDoesNotExist(workerName);
     }
   }, 60000); // Increase timeout for Worker operations
-<<<<<<< HEAD
-=======
-
-  test("create and test worker with cross-script durable object binding", async (scope) => {
-    // Create names for both workers
-    const doWorkerName = `${BRANCH_PREFIX}-do-provider-worker`;
-    const clientWorkerName = `${BRANCH_PREFIX}-do-client-worker`;
-
-    // Script for the worker that defines the durable object
-    const doProviderWorkerScript = `
-      export class SharedCounter {
-        constructor(state, env) {
-          this.state = state;
-          this.env = env;
-          this.counter = 0;
-        }
-
-        async fetch(request) {
-          const url = new URL(request.url);
-          
-          if (url.pathname === '/increment') {
-            this.counter++;
-            return new Response(JSON.stringify({
-              action: 'increment',
-              counter: this.counter,
-              worker: '${doWorkerName}'
-            }), {
-              headers: { 'Content-Type': 'application/json' }
-            });
-          }
-
-          if (url.pathname === '/get') {
-            return new Response(JSON.stringify({
-              action: 'get',
-              counter: this.counter,
-              worker: '${doWorkerName}'
-            }), {
-              headers: { 'Content-Type': 'application/json' }
-            });
-          }
-
-          return new Response('SharedCounter DO is running!', { status: 200 });
-        }
-      }
-
-      export default {
-        async fetch(request, env, ctx) {
-          return new Response('DO Provider Worker is running!', {
-            status: 200,
-            headers: { 'Content-Type': 'text/plain' }
-          });
-        }
-      };
-    `;
-
-    // Script for the worker that uses the cross-script durable object
-    const clientWorkerScript = `
-      export default {
-        async fetch(request, env, ctx) {
-          const url = new URL(request.url);
-          
-          if (url.pathname === '/increment') {
-            try {
-              // Get the durable object instance and increment
-              const id = env.SHARED_COUNTER.idFromName('test-counter');
-              const stub = env.SHARED_COUNTER.get(id);
-              const response = await stub.fetch(new Request('https://example.com/increment'));
-              const data = await response.json();
-              
-              return Response.json({
-                success: true,
-                clientWorker: '${clientWorkerName}',
-                result: data,
-                crossScriptWorking: true
-              });
-            } catch (error) {
-              return Response.json({
-                success: false,
-                error: error.message,
-                crossScriptWorking: false
-              }, { status: 500 });
-            }
-          }
-
-          if (url.pathname === '/get') {
-            try {
-              // Get the current counter value
-              const id = env.SHARED_COUNTER.idFromName('test-counter');
-              const stub = env.SHARED_COUNTER.get(id);
-              const response = await stub.fetch(new Request('https://example.com/get'));
-              const data = await response.json();
-              
-              return Response.json({
-                success: true,
-                clientWorker: '${clientWorkerName}',
-                result: data
-              });
-            } catch (error) {
-              return Response.json({
-                success: false,
-                error: error.message
-              }, { status: 500 });
-            }
-          }
-
-          return new Response('DO Client Worker is running!', {
-            status: 200,
-            headers: { 'Content-Type': 'text/plain' }
-          });
-        }
-      };
-    `;
-
-    let doProviderWorker;
-    let clientWorker;
-
-    try {
-      // First create the worker that defines the durable object with its own binding
-      doProviderWorker = await Worker(doWorkerName, {
-        name: doWorkerName,
-        script: doProviderWorkerScript,
-        format: "esm",
-        url: true, // Enable workers.dev URL
-        bindings: {
-          // Create a durable object namespace for the provider worker
-          SHARED_COUNTER: new DurableObjectNamespace(
-            "provider-counter-namespace",
-            {
-              className: "SharedCounter",
-              // No scriptName means it binds to its own script
-            },
-          ), // Bind to its own durable object
-        },
-      });
-
-      await new Promise((resolve) => setTimeout(resolve, 1000));
-
-      expect(doProviderWorker.id).toBeTruthy();
-      expect(doProviderWorker.name).toEqual(doWorkerName);
-      expect(doProviderWorker.url).toBeTruthy();
-
-      // Create the client worker with the cross-script durable object binding
-      clientWorker = await Worker(clientWorkerName, {
-        name: clientWorkerName,
-        script: clientWorkerScript,
-        format: "esm",
-        url: true, // Enable workers.dev URL
-        bindings: {
-          // Create a cross-script durable object namespace that references the first worker
-          SHARED_COUNTER: new DurableObjectNamespace(
-            "cross-script-counter-namespace",
-            {
-              className: "SharedCounter",
-              scriptName: doWorkerName, // This makes it cross-script
-            },
-          ), // Cross-script binding
-        },
-      });
-
-      await new Promise((resolve) => setTimeout(resolve, 1000));
-
-      expect(clientWorker.id).toBeTruthy();
-      expect(clientWorker.name).toEqual(clientWorkerName);
-      expect(clientWorker.url).toBeTruthy();
-      expect(clientWorker.bindings?.SHARED_COUNTER).toBeDefined();
-
-      // Verify the binding configuration
-      const binding = clientWorker.bindings.SHARED_COUNTER;
-      expect(binding.className).toEqual("SharedCounter");
-      expect(binding.scriptName).toEqual(doWorkerName);
-
-      // Test that both workers respond to basic requests
-      const doProviderResponse = await fetchAndExpectOK(doProviderWorker.url!);
-      const doProviderText = await doProviderResponse.text();
-      expect(doProviderText).toEqual("DO Provider Worker is running!");
-
-      const clientResponse = await fetchAndExpectOK(clientWorker.url!);
-      const clientText = await clientResponse.text();
-      expect(clientText).toEqual("DO Client Worker is running!");
-
-      // Test cross-script durable object functionality by calling increment
-      const incrementResponse = await fetchAndExpectOK(
-        `${clientWorker.url}/increment`,
-      );
-      const incrementData: any = await incrementResponse.json();
-
-      expect(incrementData).toMatchObject({
-        success: true,
-        clientWorker: clientWorkerName,
-        crossScriptWorking: true,
-        result: {
-          action: "increment",
-          worker: doWorkerName,
-        },
-      });
-
-      // Test getting the counter value
-      const getResponse = await fetchAndExpectOK(`${clientWorker.url}/get`);
-      const getData: any = await getResponse.json();
-
-      expect(getData).toMatchObject({
-        success: true,
-        clientWorker: clientWorkerName,
-        result: {
-          action: "get",
-          worker: doWorkerName,
-        },
-      });
-
-      // Test state persistence by making multiple increment calls
-      const firstIncrement = await fetchAndExpectOK(
-        `${clientWorker.url}/increment`,
-      );
-      const firstData: any = await firstIncrement.json();
-
-      const secondIncrement = await fetchAndExpectOK(
-        `${clientWorker.url}/increment`,
-      );
-      const secondData: any = await secondIncrement.json();
-
-      const thirdIncrement = await fetchAndExpectOK(
-        `${clientWorker.url}/increment`,
-      );
-      const thirdData: any = await thirdIncrement.json();
-
-      // Verify that the counter is incrementing properly across calls
-      expect(firstData.result.counter).toBeLessThan(secondData.result.counter);
-      expect(secondData.result.counter).toBeLessThan(thirdData.result.counter);
-    } finally {
-      await destroy(scope);
-      // Verify both workers were deleted
-      await assertWorkerDoesNotExist(doWorkerName);
-      await assertWorkerDoesNotExist(clientWorkerName);
-    }
-  }, 120000); // Increased timeout for cross-script DO operations
-
-  test("create and test worker with cross-script durable object binding using re-exported syntax", async (scope) => {
-    // Create names for both workers
-    const doWorkerName = `${BRANCH_PREFIX}-do-provider-worker-re-exported`;
-    const clientWorkerName = `${BRANCH_PREFIX}-do-client-worker-re-exported`;
-
-    // Script for the worker that defines the durable object
-    const doProviderWorkerScript = `
-      export class SharedCounter {
-        constructor(state, env) {
-          this.state = state;
-          this.env = env;
-          this.counter = 0;
-        }
-
-        async fetch(request) {
-          const url = new URL(request.url);
-          
-          if (url.pathname === '/increment') {
-            this.counter++;
-            return new Response(JSON.stringify({
-              action: 'increment',
-              counter: this.counter,
-              worker: '${doWorkerName}'
-            }), {
-              headers: { 'Content-Type': 'application/json' }
-            });
-          }
-
-          if (url.pathname === '/get') {
-            return new Response(JSON.stringify({
-              action: 'get',
-              counter: this.counter,
-              worker: '${doWorkerName}'
-            }), {
-              headers: { 'Content-Type': 'application/json' }
-            });
-          }
-
-          return new Response('SharedCounter DO is running!', { status: 200 });
-        }
-      }
-
-      export default {
-        async fetch(request, env, ctx) {
-          return new Response('DO Provider Worker is running!', {
-            status: 200,
-            headers: { 'Content-Type': 'text/plain' }
-          });
-        }
-      };
-    `;
-
-    // Script for the worker that uses the cross-script durable object
-    const clientWorkerScript = `
-      export default {
-        async fetch(request, env, ctx) {
-          const url = new URL(request.url);
-          
-          if (url.pathname === '/increment') {
-            try {
-              // Get the durable object instance and increment
-              const id = env.SHARED_COUNTER.idFromName('test-counter');
-              const stub = env.SHARED_COUNTER.get(id);
-              const response = await stub.fetch(new Request('https://example.com/increment'));
-              const data = await response.json();
-              
-              return Response.json({
-                success: true,
-                clientWorker: '${clientWorkerName}',
-                result: data,
-                crossScriptWorking: true
-              });
-            } catch (error) {
-              return Response.json({
-                success: false,
-                error: error.message,
-                crossScriptWorking: false
-              }, { status: 500 });
-            }
-          }
-
-          if (url.pathname === '/get') {
-            try {
-              // Get the current counter value
-              const id = env.SHARED_COUNTER.idFromName('test-counter');
-              const stub = env.SHARED_COUNTER.get(id);
-              const response = await stub.fetch(new Request('https://example.com/get'));
-              const data = await response.json();
-              
-              return Response.json({
-                success: true,
-                clientWorker: '${clientWorkerName}',
-                result: data
-              });
-            } catch (error) {
-              return Response.json({
-                success: false,
-                error: error.message
-              }, { status: 500 });
-            }
-          }
-
-          return new Response('DO Client Worker is running!', {
-            status: 200,
-            headers: { 'Content-Type': 'text/plain' }
-          });
-        }
-      };
-    `;
-
-    let doProviderWorker;
-    let clientWorker;
-
-    try {
-      // First create the worker that defines the durable object with its own binding
-      doProviderWorker = await Worker(doWorkerName, {
-        name: doWorkerName,
-        script: doProviderWorkerScript,
-        format: "esm",
-        url: true, // Enable workers.dev URL
-        bindings: {
-          // Create a durable object namespace for the provider worker
-          SHARED_COUNTER: new DurableObjectNamespace(
-            "provider-counter-namespace",
-            {
-              className: "SharedCounter",
-              // No scriptName means it binds to its own script
-            },
-          ), // Bind to its own durable object
-        },
-      });
-
-      await new Promise((resolve) => setTimeout(resolve, 1000));
-
-      expect(doProviderWorker.id).toBeTruthy();
-      expect(doProviderWorker.name).toEqual(doWorkerName);
-      expect(doProviderWorker.url).toBeTruthy();
-
-      expect(doProviderWorker.bindings.SHARED_COUNTER.scriptName).toEqual(
-        doWorkerName,
-      );
-
-      // Create the client worker with the cross-script durable object binding
-      clientWorker = await Worker(clientWorkerName, {
-        name: clientWorkerName,
-        script: clientWorkerScript,
-        format: "esm",
-        url: true, // Enable workers.dev URL
-        bindings: {
-          // Create a cross-script durable object namespace that references the first worker
-          SHARED_COUNTER: doProviderWorker.bindings.SHARED_COUNTER,
-        },
-      });
-
-      await new Promise((resolve) => setTimeout(resolve, 1000));
-
-      expect(clientWorker.id).toBeTruthy();
-      expect(clientWorker.name).toEqual(clientWorkerName);
-      expect(clientWorker.url).toBeTruthy();
-      expect(clientWorker.bindings?.SHARED_COUNTER).toBeDefined();
-
-      // Verify the binding configuration
-      const binding = clientWorker.bindings.SHARED_COUNTER;
-      expect(binding.className).toEqual("SharedCounter");
-      expect(binding.scriptName).toEqual(doWorkerName);
-
-      // Test that both workers respond to basic requests
-      const doProviderResponse = await fetchAndExpectOK(doProviderWorker.url!);
-      const doProviderText = await doProviderResponse.text();
-      expect(doProviderText).toEqual("DO Provider Worker is running!");
-
-      const clientResponse = await fetchAndExpectOK(clientWorker.url!);
-      const clientText = await clientResponse.text();
-      expect(clientText).toEqual("DO Client Worker is running!");
-
-      // Test cross-script durable object functionality by calling increment
-      const incrementResponse = await fetchAndExpectOK(
-        `${clientWorker.url}/increment`,
-      );
-      const incrementData: any = await incrementResponse.json();
-
-      expect(incrementData).toMatchObject({
-        success: true,
-        clientWorker: clientWorkerName,
-        crossScriptWorking: true,
-        result: {
-          action: "increment",
-          worker: doWorkerName,
-        },
-      });
-
-      // Test getting the counter value
-      const getResponse = await fetchAndExpectOK(`${clientWorker.url}/get`);
-      const getData: any = await getResponse.json();
-
-      expect(getData).toMatchObject({
-        success: true,
-        clientWorker: clientWorkerName,
-        result: {
-          action: "get",
-          worker: doWorkerName,
-        },
-      });
-
-      // Test state persistence by making multiple increment calls
-      const firstIncrement = await fetchAndExpectOK(
-        `${clientWorker.url}/increment`,
-      );
-      const firstData: any = await firstIncrement.json();
-
-      const secondIncrement = await fetchAndExpectOK(
-        `${clientWorker.url}/increment`,
-      );
-      const secondData: any = await secondIncrement.json();
-
-      const thirdIncrement = await fetchAndExpectOK(
-        `${clientWorker.url}/increment`,
-      );
-      const thirdData: any = await thirdIncrement.json();
-
-      // Verify that the counter is incrementing properly across calls
-      expect(firstData.result.counter).toBeLessThan(secondData.result.counter);
-      expect(secondData.result.counter).toBeLessThan(thirdData.result.counter);
-    } finally {
-      await destroy(scope);
-      // Verify both workers were deleted
-      await assertWorkerDoesNotExist(doWorkerName);
-      await assertWorkerDoesNotExist(clientWorkerName);
-    }
-  }, 120000); // Increased timeout for cross-script DO operations
-
-  test("adopting a Worker should use server-side state to migrate classes", async (scope) => {
-    try {
-      const workerName = `${BRANCH_PREFIX}-test-worker-adoption-migrate`;
-      await Worker("worker-1", {
-        name: workerName,
-        script: `
-          export class Counter {}
-          export default { fetch() {} }
-        `,
-        bindings: {
-          DO: new DurableObjectNamespace("DO", {
-            className: "Counter",
-          }),
-        },
-      });
-
-      await Worker("worker-2", {
-        name: workerName,
-        // adopt the worker since it already exists
-        adopt: true,
-        script: `
-          export class Counter2 {}
-          export default { fetch() {} }
-        `,
-        bindings: {
-          // mapped by stable ID "DO"
-          DO_1: new DurableObjectNamespace("DO", {
-            // should migrate to Counter 2
-            className: "Counter2",
-          }),
-        },
-      });
-    } finally {
-      await destroy(scope);
-    }
-  });
->>>>>>> 1092a966
 });