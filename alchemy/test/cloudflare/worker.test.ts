--- conflicted
+++ resolved
@@ -1311,48 +1311,6 @@
     }
   }, 60000); // Increase timeout for Worker operations
 
-<<<<<<< HEAD
-  test.skipIf(!!process.env.DISABLE_WFP_TEST)("create, update, and delete worker (ESM format) in dispatch namespace", async (scope) => {
-    const workerName = `${BRANCH_PREFIX}-test-worker-esm-1-dispatch-namespce`;
-
-    let worker: Worker | undefined;
-    try {
-      // Create a worker with ESM format
-      worker = await Worker(workerName, {
-        name: workerName,
-        script: esmWorkerScript,
-        dispatchNamespace: "test-dispatch-namespace",
-        format: "esm", // Explicitly using ESM
-      });
-
-      // Apply to create the worker
-      expect(worker.id).toBeTruthy();
-      expect(worker.name).toEqual(workerName);
-      expect(worker.format).toEqual("esm");
-      expect(worker.url).toBeUndefined();
-      expect(worker.dispatchNamespace).toEqual("test-dispatch-namespace");
-
-      // Update the worker with a new ESM script
-      const updatedEsmScript = `
-        export default {
-          async fetch(request, env, ctx) {
-            return new Response('Hello updated ESM world!', { status: 200 });
-          }
-        };
-      `;
-
-      worker = await Worker(workerName, {
-        name: workerName,
-        script: updatedEsmScript,
-        format: "esm",
-        dispatchNamespace: "test-dispatch-namespace",
-      });
-
-      expect(worker.id).toEqual(worker.id);
-    } finally {
-      await destroy(scope);
-      await assertWorkerDoesNotExist(workerName);
-=======
   test("can bind to a worker referenced by name", async (scope) => {
     const workerName = `${BRANCH_PREFIX}-test-worker-bind-by-name`;
     const workerName2 = `${BRANCH_PREFIX}-test-worker-bind-by-name-2`;
@@ -1396,7 +1354,49 @@
       expect(text).toEqual("Hello, world!");
     } finally {
       await destroy(scope);
->>>>>>> 34e0aa8b
+    }
+  });
+
+  test.skipIf(!!process.env.DISABLE_WFP_TEST)("create, update, and delete worker (ESM format) in dispatch namespace", async (scope) => {
+    const workerName = `${BRANCH_PREFIX}-test-worker-esm-1-dispatch-namespce`;
+
+    let worker: Worker | undefined;
+    try {
+      // Create a worker with ESM format
+      worker = await Worker(workerName, {
+        name: workerName,
+        script: esmWorkerScript,
+        dispatchNamespace: "test-dispatch-namespace",
+        format: "esm", // Explicitly using ESM
+      });
+
+      // Apply to create the worker
+      expect(worker.id).toBeTruthy();
+      expect(worker.name).toEqual(workerName);
+      expect(worker.format).toEqual("esm");
+      expect(worker.url).toBeUndefined();
+      expect(worker.dispatchNamespace).toEqual("test-dispatch-namespace");
+
+      // Update the worker with a new ESM script
+      const updatedEsmScript = `
+        export default {
+          async fetch(request, env, ctx) {
+            return new Response('Hello updated ESM world!', { status: 200 });
+          }
+        };
+      `;
+
+      worker = await Worker(workerName, {
+        name: workerName,
+        script: updatedEsmScript,
+        format: "esm",
+        dispatchNamespace: "test-dispatch-namespace",
+      });
+
+      expect(worker.id).toEqual(worker.id);
+    } finally {
+      await destroy(scope);
+      await assertWorkerDoesNotExist(workerName);
     }
   });
 });