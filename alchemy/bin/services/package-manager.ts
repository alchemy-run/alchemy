--- conflicted
+++ resolved
@@ -74,7 +74,6 @@
       create: "yarn create",
       x: "yarn dlx",
     },
-<<<<<<< HEAD
     deno: {
       init: "deno init",
       install: "deno install",
@@ -84,10 +83,7 @@
       create: "deno run -A",
       x: "deno run -A",
     },
-  };
-=======
   } as const;
->>>>>>> b9d8aa18
 
   return commands[pm];
 }
