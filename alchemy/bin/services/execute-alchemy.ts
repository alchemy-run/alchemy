import { log } from "@clack/prompts";
import { execa } from "execa";
import { resolve } from "node:path";
import pc from "picocolors";
import z from "zod";
import { detectRuntime } from "../../src/util/detect-node-runtime.ts";
import { detectPackageManager } from "../../src/util/detect-package-manager.ts";
import { exists } from "../../src/util/exists.ts";
<<<<<<< HEAD
import { promiseWithResolvers } from "../../src/util/promise-with-resolvers.ts";
=======
import { ExitSignal } from "../trpc.ts";
>>>>>>> 1933159f

export const entrypoint = z
  .string()
  .optional()
  .describe("Path to the entrypoint file");

export const watch = z
  .boolean()
  .optional()
  .default(false)
  .describe("Watch for changes to infrastructure and redeploy automatically");

export const force = z
  .boolean()
  .optional()
  .default(false)
  .describe("Apply updates to resources even if there are no changes");

export const execArgs = {
  cwd: z
    .string()
    .optional()
    .describe("Path to the project directory (defaults to current directory)"),
  quiet: z
    .boolean()
    .optional()
    .default(false)
    .describe("Suppress Create/Update/Delete messages"),
  stage: z
    .string()
    .optional()
    .describe(
      "Specify which stage/environment to target. Defaults to your username ($USER, or $USERNAME on windows)",
    ),
  envFile: z
    .string()
    .optional()
    .default(".env")
    .describe("Path to environment file to load"),
} as const;

export async function execAlchemy(
  main: string | undefined,
  {
    cwd = process.cwd(),
    quiet,
    force,
    stage,
    destroy,
    watch,
    envFile,
    read,
    dev,
  }: {
    cwd?: string;
    quiet?: boolean;
    force?: boolean;
    stage?: string;
    destroy?: boolean;
    watch?: boolean;
    envFile?: string;
    read?: boolean;
    dev?: boolean;
  },
) {
  const args: string[] = [];
  const execArgs: string[] = [];
  if (quiet) args.push("--quiet");
  if (read) args.push("--read");
  if (force) args.push("--force");
  if (stage) args.push(`--stage ${stage}`);
  if (destroy) args.push("--destroy");
  if (watch) execArgs.push("--watch");
  if (envFile) execArgs.push(`--env-file ${envFile}`);
  if (dev) args.push("--dev");
  if (dev) execArgs.push("--inspect");
  if (dev) args.push("--waitForRootCDP");

  // Check for alchemy.run.ts or alchemy.run.js (if not provided)
  if (!main) {
    const candidates = ["alchemy.run.ts", "alchemy.run.js"];
    for (const file of candidates) {
      const resolved = resolve(cwd, file);
      if (await exists(resolved)) {
        main = resolved;
        break;
      }
    }
  }

  if (!main) {
    log.error(
      pc.red(
        "No alchemy.run.ts or alchemy.run.js file found in the current directory.",
      ),
    );
    log.info("Create an alchemy.run.ts file to define your infrastructure.");
    throw new ExitSignal(1);
  }

  // Detect package manager
  const packageManager = await detectPackageManager(cwd);
  const runtime = detectRuntime();

  const argsString = args.join(" ");
  const execArgsString = execArgs.join(" ");
  // Determine the command to run based on package manager and file extension
  let command: string;
  const isTypeScript = main.endsWith(".ts");

  switch (packageManager) {
    case "bun":
      command = `bun ${execArgsString} ${main} ${argsString}`;
      break;
    case "deno":
      command = `deno run -A ${execArgsString} ${main} ${argsString}`;
      break;
    case "pnpm":
      command = isTypeScript
        ? `pnpm dlx tsx ${execArgsString} ${main} ${argsString}`
        : `pnpm node ${execArgsString} ${main} ${argsString}`;
      break;
    case "yarn":
      command = isTypeScript
        ? `yarn tsx ${execArgsString} ${main} ${argsString}`
        : `yarn node ${execArgsString} ${main} ${argsString}`;
      break;
    default:
      switch (runtime) {
        case "bun":
          command = `bun ${execArgsString} ${main} ${argsString}`;
          break;
        case "deno":
          command = `deno run -A ${execArgsString} ${main} ${argsString}`;
          break;
        case "node":
          command = isTypeScript
            ? `npx tsx ${execArgsString} ${main} ${argsString}`
            : `node ${execArgsString} ${main} ${argsString}`;
          break;
      }
  }

  const { promise: inspectorUrlPromise, resolve: resolveInspectorUrl } =
    promiseWithResolvers<string | undefined>();
  let inspectorUrl: string | undefined;
  const { promise: cdpServerPromise, resolve: resolveCdpServer } =
    promiseWithResolvers<string | undefined>();
  let cdpServer: string | undefined;

  try {
    const subprocess = execa(command, {
      cwd,
      shell: true,
      stdio: ["inherit", "pipe", "pipe"],
      env: {
        ...process.env,
        FORCE_COLOR: "1",
      },
    });

    if (subprocess.stdout) {
      subprocess.stdout.on("data", (data) => {
        const string = data.toString();
        const cdpServerMatch = string.match(/CDP\sServer\sstarted\sat\s(.*)/);
        if (cdpServerMatch) {
          cdpServer = cdpServerMatch[1];
          resolveCdpServer(cdpServer);
        }
        process.stdout.write(data);
      });
    }

    if (subprocess.stderr) {
      subprocess.stderr.on("data", (data) => {
        const string = data.toString();
        //* bun inspector url seems to always be on 6499
        //todo(michael): support node and deno
        const bunInspectorMatch = string.match(
          /ws:\/\/localhost:6499\/[a-zA-z0-9]*/,
        );
        if (bunInspectorMatch) {
          inspectorUrl = bunInspectorMatch[0];
          console.log("Bun Inspector Url", inspectorUrl);
          resolveInspectorUrl(inspectorUrl);
        }
        process.stderr.write(data);
      });
    }

    await Promise.all([inspectorUrlPromise, cdpServerPromise]);
    await fetch(`${cdpServer!}/register-root-cdp`, {
      method: "POST",
      body: inspectorUrl,
    });

    await subprocess;
  } catch (error: any) {
    log.error(pc.red(`Deploy failed: ${error.message}`));
    if (error.stdout) {
      console.log(error.stdout);
    }
    if (error.stderr) {
      console.error(error.stderr);
    }
<<<<<<< HEAD

    process.exit(1);
=======
    throw error;
>>>>>>> 1933159f
  }
}<|MERGE_RESOLUTION|>--- conflicted
+++ resolved
@@ -6,221 +6,213 @@
 import { detectRuntime } from "../../src/util/detect-node-runtime.ts";
 import { detectPackageManager } from "../../src/util/detect-package-manager.ts";
 import { exists } from "../../src/util/exists.ts";
-<<<<<<< HEAD
 import { promiseWithResolvers } from "../../src/util/promise-with-resolvers.ts";
-=======
 import { ExitSignal } from "../trpc.ts";
->>>>>>> 1933159f
 
 export const entrypoint = z
-  .string()
-  .optional()
-  .describe("Path to the entrypoint file");
+	.string()
+	.optional()
+	.describe("Path to the entrypoint file");
 
 export const watch = z
-  .boolean()
-  .optional()
-  .default(false)
-  .describe("Watch for changes to infrastructure and redeploy automatically");
+	.boolean()
+	.optional()
+	.default(false)
+	.describe("Watch for changes to infrastructure and redeploy automatically");
 
 export const force = z
-  .boolean()
-  .optional()
-  .default(false)
-  .describe("Apply updates to resources even if there are no changes");
+	.boolean()
+	.optional()
+	.default(false)
+	.describe("Apply updates to resources even if there are no changes");
 
 export const execArgs = {
-  cwd: z
-    .string()
-    .optional()
-    .describe("Path to the project directory (defaults to current directory)"),
-  quiet: z
-    .boolean()
-    .optional()
-    .default(false)
-    .describe("Suppress Create/Update/Delete messages"),
-  stage: z
-    .string()
-    .optional()
-    .describe(
-      "Specify which stage/environment to target. Defaults to your username ($USER, or $USERNAME on windows)",
-    ),
-  envFile: z
-    .string()
-    .optional()
-    .default(".env")
-    .describe("Path to environment file to load"),
+	cwd: z
+		.string()
+		.optional()
+		.describe("Path to the project directory (defaults to current directory)"),
+	quiet: z
+		.boolean()
+		.optional()
+		.default(false)
+		.describe("Suppress Create/Update/Delete messages"),
+	stage: z
+		.string()
+		.optional()
+		.describe(
+			"Specify which stage/environment to target. Defaults to your username ($USER, or $USERNAME on windows)",
+		),
+	envFile: z
+		.string()
+		.optional()
+		.default(".env")
+		.describe("Path to environment file to load"),
 } as const;
 
 export async function execAlchemy(
-  main: string | undefined,
-  {
-    cwd = process.cwd(),
-    quiet,
-    force,
-    stage,
-    destroy,
-    watch,
-    envFile,
-    read,
-    dev,
-  }: {
-    cwd?: string;
-    quiet?: boolean;
-    force?: boolean;
-    stage?: string;
-    destroy?: boolean;
-    watch?: boolean;
-    envFile?: string;
-    read?: boolean;
-    dev?: boolean;
-  },
+	main: string | undefined,
+	{
+		cwd = process.cwd(),
+		quiet,
+		force,
+		stage,
+		destroy,
+		watch,
+		envFile,
+		read,
+		dev,
+	}: {
+		cwd?: string;
+		quiet?: boolean;
+		force?: boolean;
+		stage?: string;
+		destroy?: boolean;
+		watch?: boolean;
+		envFile?: string;
+		read?: boolean;
+		dev?: boolean;
+	},
 ) {
-  const args: string[] = [];
-  const execArgs: string[] = [];
-  if (quiet) args.push("--quiet");
-  if (read) args.push("--read");
-  if (force) args.push("--force");
-  if (stage) args.push(`--stage ${stage}`);
-  if (destroy) args.push("--destroy");
-  if (watch) execArgs.push("--watch");
-  if (envFile) execArgs.push(`--env-file ${envFile}`);
-  if (dev) args.push("--dev");
-  if (dev) execArgs.push("--inspect");
-  if (dev) args.push("--waitForRootCDP");
-
-  // Check for alchemy.run.ts or alchemy.run.js (if not provided)
-  if (!main) {
-    const candidates = ["alchemy.run.ts", "alchemy.run.js"];
-    for (const file of candidates) {
-      const resolved = resolve(cwd, file);
-      if (await exists(resolved)) {
-        main = resolved;
-        break;
-      }
-    }
-  }
-
-  if (!main) {
-    log.error(
-      pc.red(
-        "No alchemy.run.ts or alchemy.run.js file found in the current directory.",
-      ),
-    );
-    log.info("Create an alchemy.run.ts file to define your infrastructure.");
-    throw new ExitSignal(1);
-  }
-
-  // Detect package manager
-  const packageManager = await detectPackageManager(cwd);
-  const runtime = detectRuntime();
-
-  const argsString = args.join(" ");
-  const execArgsString = execArgs.join(" ");
-  // Determine the command to run based on package manager and file extension
-  let command: string;
-  const isTypeScript = main.endsWith(".ts");
-
-  switch (packageManager) {
-    case "bun":
-      command = `bun ${execArgsString} ${main} ${argsString}`;
-      break;
-    case "deno":
-      command = `deno run -A ${execArgsString} ${main} ${argsString}`;
-      break;
-    case "pnpm":
-      command = isTypeScript
-        ? `pnpm dlx tsx ${execArgsString} ${main} ${argsString}`
-        : `pnpm node ${execArgsString} ${main} ${argsString}`;
-      break;
-    case "yarn":
-      command = isTypeScript
-        ? `yarn tsx ${execArgsString} ${main} ${argsString}`
-        : `yarn node ${execArgsString} ${main} ${argsString}`;
-      break;
-    default:
-      switch (runtime) {
-        case "bun":
-          command = `bun ${execArgsString} ${main} ${argsString}`;
-          break;
-        case "deno":
-          command = `deno run -A ${execArgsString} ${main} ${argsString}`;
-          break;
-        case "node":
-          command = isTypeScript
-            ? `npx tsx ${execArgsString} ${main} ${argsString}`
-            : `node ${execArgsString} ${main} ${argsString}`;
-          break;
-      }
-  }
-
-  const { promise: inspectorUrlPromise, resolve: resolveInspectorUrl } =
-    promiseWithResolvers<string | undefined>();
-  let inspectorUrl: string | undefined;
-  const { promise: cdpServerPromise, resolve: resolveCdpServer } =
-    promiseWithResolvers<string | undefined>();
-  let cdpServer: string | undefined;
-
-  try {
-    const subprocess = execa(command, {
-      cwd,
-      shell: true,
-      stdio: ["inherit", "pipe", "pipe"],
-      env: {
-        ...process.env,
-        FORCE_COLOR: "1",
-      },
-    });
-
-    if (subprocess.stdout) {
-      subprocess.stdout.on("data", (data) => {
-        const string = data.toString();
-        const cdpServerMatch = string.match(/CDP\sServer\sstarted\sat\s(.*)/);
-        if (cdpServerMatch) {
-          cdpServer = cdpServerMatch[1];
-          resolveCdpServer(cdpServer);
-        }
-        process.stdout.write(data);
-      });
-    }
-
-    if (subprocess.stderr) {
-      subprocess.stderr.on("data", (data) => {
-        const string = data.toString();
-        //* bun inspector url seems to always be on 6499
-        //todo(michael): support node and deno
-        const bunInspectorMatch = string.match(
-          /ws:\/\/localhost:6499\/[a-zA-z0-9]*/,
-        );
-        if (bunInspectorMatch) {
-          inspectorUrl = bunInspectorMatch[0];
-          console.log("Bun Inspector Url", inspectorUrl);
-          resolveInspectorUrl(inspectorUrl);
-        }
-        process.stderr.write(data);
-      });
-    }
-
-    await Promise.all([inspectorUrlPromise, cdpServerPromise]);
-    await fetch(`${cdpServer!}/register-root-cdp`, {
-      method: "POST",
-      body: inspectorUrl,
-    });
-
-    await subprocess;
-  } catch (error: any) {
-    log.error(pc.red(`Deploy failed: ${error.message}`));
-    if (error.stdout) {
-      console.log(error.stdout);
-    }
-    if (error.stderr) {
-      console.error(error.stderr);
-    }
-<<<<<<< HEAD
-
-    process.exit(1);
-=======
-    throw error;
->>>>>>> 1933159f
-  }
+	const args: string[] = [];
+	const execArgs: string[] = [];
+	if (quiet) args.push("--quiet");
+	if (read) args.push("--read");
+	if (force) args.push("--force");
+	if (stage) args.push(`--stage ${stage}`);
+	if (destroy) args.push("--destroy");
+	if (watch) execArgs.push("--watch");
+	if (envFile) execArgs.push(`--env-file ${envFile}`);
+	if (dev) args.push("--dev");
+	if (dev) execArgs.push("--inspect");
+	if (dev) args.push("--waitForRootCDP");
+
+	// Check for alchemy.run.ts or alchemy.run.js (if not provided)
+	if (!main) {
+		const candidates = ["alchemy.run.ts", "alchemy.run.js"];
+		for (const file of candidates) {
+			const resolved = resolve(cwd, file);
+			if (await exists(resolved)) {
+				main = resolved;
+				break;
+			}
+		}
+	}
+
+	if (!main) {
+		log.error(
+			pc.red(
+				"No alchemy.run.ts or alchemy.run.js file found in the current directory.",
+			),
+		);
+		log.info("Create an alchemy.run.ts file to define your infrastructure.");
+		throw new ExitSignal(1);
+	}
+
+	// Detect package manager
+	const packageManager = await detectPackageManager(cwd);
+	const runtime = detectRuntime();
+
+	const argsString = args.join(" ");
+	const execArgsString = execArgs.join(" ");
+	// Determine the command to run based on package manager and file extension
+	let command: string;
+	const isTypeScript = main.endsWith(".ts");
+
+	switch (packageManager) {
+		case "bun":
+			command = `bun ${execArgsString} ${main} ${argsString}`;
+			break;
+		case "deno":
+			command = `deno run -A ${execArgsString} ${main} ${argsString}`;
+			break;
+		case "pnpm":
+			command = isTypeScript
+				? `pnpm dlx tsx ${execArgsString} ${main} ${argsString}`
+				: `pnpm node ${execArgsString} ${main} ${argsString}`;
+			break;
+		case "yarn":
+			command = isTypeScript
+				? `yarn tsx ${execArgsString} ${main} ${argsString}`
+				: `yarn node ${execArgsString} ${main} ${argsString}`;
+			break;
+		default:
+			switch (runtime) {
+				case "bun":
+					command = `bun ${execArgsString} ${main} ${argsString}`;
+					break;
+				case "deno":
+					command = `deno run -A ${execArgsString} ${main} ${argsString}`;
+					break;
+				case "node":
+					command = isTypeScript
+						? `npx tsx ${execArgsString} ${main} ${argsString}`
+						: `node ${execArgsString} ${main} ${argsString}`;
+					break;
+			}
+	}
+
+	const { promise: inspectorUrlPromise, resolve: resolveInspectorUrl } =
+		promiseWithResolvers<string | undefined>();
+	let inspectorUrl: string | undefined;
+	const { promise: cdpServerPromise, resolve: resolveCdpServer } =
+		promiseWithResolvers<string | undefined>();
+	let cdpServer: string | undefined;
+
+	try {
+		const subprocess = execa(command, {
+			cwd,
+			shell: true,
+			stdio: ["inherit", "pipe", "pipe"],
+			env: {
+				...process.env,
+				FORCE_COLOR: "1",
+			},
+		});
+
+		if (subprocess.stdout) {
+			subprocess.stdout.on("data", (data) => {
+				const string = data.toString();
+				const cdpServerMatch = string.match(/CDP\sServer\sstarted\sat\s(.*)/);
+				if (cdpServerMatch) {
+					cdpServer = cdpServerMatch[1];
+					resolveCdpServer(cdpServer);
+				}
+				process.stdout.write(data);
+			});
+		}
+
+		if (subprocess.stderr) {
+			subprocess.stderr.on("data", (data) => {
+				const string = data.toString();
+				//* bun inspector url seems to always be on 6499
+				//todo(michael): support node and deno
+				const bunInspectorMatch = string.match(
+					/ws:\/\/localhost:6499\/[a-zA-z0-9]*/,
+				);
+				if (bunInspectorMatch) {
+					inspectorUrl = bunInspectorMatch[0];
+					console.log("Bun Inspector Url", inspectorUrl);
+					resolveInspectorUrl(inspectorUrl);
+				}
+				process.stderr.write(data);
+			});
+		}
+
+		await Promise.all([inspectorUrlPromise, cdpServerPromise]);
+		await fetch(`${cdpServer!}/register-root-cdp`, {
+			method: "POST",
+			body: inspectorUrl,
+		});
+
+		await subprocess;
+	} catch (error: any) {
+		log.error(pc.red(`Deploy failed: ${error.message}`));
+		if (error.stdout) {
+			console.log(error.stdout);
+		}
+		if (error.stderr) {
+			console.error(error.stderr);
+		}
+		throw error;
+	}
 }