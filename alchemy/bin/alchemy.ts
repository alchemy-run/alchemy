--- conflicted
+++ resolved
@@ -2,14 +2,11 @@
 
 import { createCli, zod as z } from "trpc-cli";
 import { createAlchemy } from "./commands/create.ts";
-<<<<<<< HEAD
-import { runLogin } from "./commands/login.ts";
-=======
 import { deploy } from "./commands/deploy.ts";
 import { destroy } from "./commands/destroy.ts";
 import { dev } from "./commands/dev.ts";
+import { login } from "./commands/login.ts";
 import { run } from "./commands/run.ts";
->>>>>>> ccfb6177
 import { getPackageVersion } from "./services/get-package-version.ts";
 import { t } from "./trpc.ts";
 import {
@@ -66,38 +63,11 @@
       };
       await createAlchemy(combinedInput);
     }),
-<<<<<<< HEAD
-  login: t.procedure
-    .meta({
-      description: "Login to Cloudflare",
-    })
-    .input(
-      z.tuple([
-        z.object({
-          scopes: z
-            .array(z.string())
-            .optional()
-            .default([])
-            .describe("Cloudflare OAuth scopes to authorize"),
-          defaultScopes: z
-            .boolean()
-            .optional()
-            .default(true)
-            .describe(
-              "Whether to include the default Wrangler scopes when authenticating",
-            ),
-        }),
-      ]),
-    )
-    .mutation(async ({ input: [options] }) => {
-      await runLogin(options);
-    }),
-=======
+  login,
   deploy,
   destroy,
   dev,
   run,
->>>>>>> ccfb6177
 });
 
 export type AppRouter = typeof router;
