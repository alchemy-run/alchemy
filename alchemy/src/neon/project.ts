import type { Context } from "../context.ts";
import { Resource } from "../resource.ts";
import { createNeonApi, type NeonApiOptions } from "./api.ts";
import type * as neon from "./api/types.gen.ts";
import {
  formatConnectionUri,
  formatRole,
  waitForOperations,
  type NeonConnectionUri,
  type NeonRole,
} from "./utils.ts";

/**
 * A Neon region where projects can be provisioned
 */
export type NeonRegion =
  | "aws-us-east-1"
  | "aws-us-east-2"
  | "aws-us-west-2"
  | "aws-eu-central-1"
  | "aws-eu-west-2"
  | "aws-ap-southeast-1"
  | "aws-ap-southeast-2"
  | "aws-sa-east-1"
  | "azure-eastus2"
  | "azure-westus3"
  | "azure-gwc";

export type NeonPgVersion = 14 | 15 | 16 | 17 | 18;

/**
 * Properties for creating or updating a Neon project
 */
export interface NeonProjectProps extends NeonApiOptions {
  /**
   * Name of the project
   *
   * @default ${app}-${stage}-${id}
   */
  name?: string;

  /**
   * Region where the project will be provisioned
   * @default "aws-us-east-1"
   */
  region_id?: NeonRegion;

  /**
   * PostgreSQL version to use
   * @default 16
   */
  pg_version?: NeonPgVersion;

  /**
   * Default branch name
   * @default "main"
   */
  default_branch_name?: string;

  /**
   * Settings for the project
   */
  settings?: neon.ProjectSettingsData;

  /**
   * Default endpoint settings for the project
   */
  default_endpoint_settings?: neon.DefaultEndpointSettings;

  /**
   * History retention seconds for the project
   * @default 86400
   */
  history_retention_seconds?: number;
}

/**
 * Output returned after Neon project creation/update
 * IMPORTANT: The interface name MUST match the exported resource name
 */
export interface NeonProject extends Resource<"neon::Project"> {
  /**
   * The ID of the project
   */
  id: string;

  /**
   * Name of the Project.
   */
  name: string;

  /**
   * Time at which the project was created
   */
  created_at: string;

  /**
   * Time at which the project was last updated
   */
  updated_at: string;

  /**
   * Hostname for proxy access
   */
  proxy_host: string;

  /**
<<<<<<< HEAD
   * Region where the project is provisioned
=======
   * Endpoint settings
   */
  settings: {
    /**
     * PostgreSQL settings
     */
    pg_settings: Record<string, any>;
  };
}

/**
 * A Neon connection URI
 */
export interface NeonConnectionUri {
  /**
   * Connection URI string
   */
  connection_uri: Secret;

  /**
   * Connection parameters
   */
  connection_parameters: {
    database: string;
    host: string;
    port: number;
    user: string;
    password: Secret;
  };
}

/**
 * A Neon operation
 */
export interface NeonOperation {
  /**
   * Operation ID
   */
  id: string;

  /**
   * ID of the project this operation belongs to
   */
  project_id: string;

  /**
   * ID of the branch this operation affects, if applicable
   */
  branch_id?: string;

  /**
   * ID of the endpoint this operation affects, if applicable
   */
  endpoint_id?: string;

  /**
   * Action being performed
   */
  action: string;

  /**
   * Current status of the operation
   */
  status: string;

  /**
   * Number of failures encountered
   */
  failures_count: number;

  /**
   * Time at which the operation was created
   */
  created_at: string;

  /**
   * Time at which the operation was last updated
   */
  updated_at: string;
}

/**
 * API response structure for Neon projects
 */
interface NeonApiResponse {
  project: {
    id: string;
    name: string;
    region_id: string;
    pg_version: number;
    created_at: string;
    updated_at: string;
    proxy_host?: string;
    [key: string]: any;
  };
  connection_uris?: Array<{
    connection_uri: string;
    connection_parameters: {
      database: string;
      host: string;
      port: number;
      user: string;
      password: string;
    };
  }>;
  roles?: Array<{
    branch_id: string;
    name: string;
    password?: string;
    protected: boolean;
    created_at: string;
    updated_at: string;
  }>;
  databases?: Array<{
    id: number;
    branch_id: string;
    name: string;
    owner_name: string;
    created_at: string;
    updated_at: string;
  }>;
  operations?: Array<{
    id: string;
    project_id: string;
    branch_id?: string;
    endpoint_id?: string;
    action: string;
    status: string;
    failures_count: number;
    created_at: string;
    updated_at: string;
  }>;
  branch?: {
    id: string;
    project_id: string;
    name: string;
    current_state: string;
    pending_state: string;
    created_at: string;
    updated_at: string;
  };
  endpoints?: Array<{
    id: string;
    host: string;
    project_id: string;
    branch_id: string;
    type: string;
    current_state: string;
    pending_state: string;
    region_id: string;
    autoscaling_limit_min_cu: number;
    autoscaling_limit_max_cu: number;
    pooler_enabled: boolean;
    pooler_mode: string;
    disabled: boolean;
    passwordless_access: boolean;
    created_at: string;
    updated_at: string;
    proxy_host: string;
    settings: {
      pg_settings: Record<string, any>;
    };
  }>;
}

/**
 * Output returned after Neon project creation/update
 * IMPORTANT: The interface name MUST match the exported resource name
 */
export interface NeonProject
  extends Omit<NeonProjectProps, "apiKey" | "existing_project_id"> {
  /**
   * The ID of the project
>>>>>>> d967c0dc
   */
  region_id: NeonRegion;

  /**
   * Settings for the project
   */
  settings: neon.ProjectSettingsData | undefined;

  /**
   * Default endpoint settings for the project
   */
  default_endpoint_settings: neon.DefaultEndpointSettings | undefined;

  /**
   * History retention seconds for the project
   */
  history_retention_seconds: number;

  /**
   * PostgreSQL version used by the project
   */
  pg_version: NeonPgVersion;

  /**
   * Connection URIs for the databases
   */
  connection_uris: [NeonConnectionUri, ...NeonConnectionUri[]];

  /**
   * Database roles created with the project
   */
  roles: [NeonRole, ...NeonRole[]];

  /**
   * Databases created with the project
   */
  databases: [neon.Database, ...neon.Database[]];

  /**
   * Default branch information
   */
  branch: neon.Branch;

  /**
   * Compute endpoints for the project
   */
  endpoints: [neon.Endpoint, ...neon.Endpoint[]];
}

/**
 * Creates a Neon serverless PostgreSQL project.
 *
 * @example
 * // Create a basic Neon project with default settings:
 * const project = await NeonProject("my-project", {
 *   name: "My Project"
 * });
 *
 * @example
 * // Create a Neon project in a specific region with a specific PostgreSQL version:
 * const euProject = await NeonProject("my-eu-project", {
 *   name: "My EU Project",
 *   region_id: "aws-eu-west-1",
 *   pg_version: 16,
 *   apiKey: alchemy.secret(process.env.NEON_API_KEY)
 * });
 *
 * @example
 * // Create a Neon project with a custom default branch name:
 * const devProject = await NeonProject("dev-project", {
 *   name: "Development Project",
 *   default_branch_name: "development"
 * });
 */
export const NeonProject = Resource(
  "neon::Project",
  async function (
    this: Context<NeonProject>,
    id: string,
    props: NeonProjectProps,
  ) {
    const api = createNeonApi(props);
    const name =
      props.name ?? this.output?.name ?? this.scope.createPhysicalName(id);

    switch (this.phase) {
      case "create": {
        const { data } = await api.createProject({
          body: {
            project: {
              name,
              region_id: props.region_id,
              pg_version: props.pg_version,
              default_endpoint_settings: props.default_endpoint_settings,
              branch: {
                name: props.default_branch_name,
              },
              settings: props.settings,
              history_retention_seconds: props.history_retention_seconds,
            },
          },
        });

        // Branch and endpoints have fields that are updated after operations are complete.
        await waitForOperations(api, data.operations);
        const [branch, endpoints] = await Promise.all([
          api
            .getProjectBranch({
              path: {
                project_id: data.project.id,
                branch_id: data.branch.id,
              },
            })
            .then((res) => res.data.branch),
          api
            .listProjectEndpoints({
              path: {
                project_id: data.project.id,
              },
            })
            .then((res) => res.data.endpoints),
        ]);

        return this({
          id: data.project.id,
          name: data.project.name,
          created_at: data.project.created_at,
          updated_at: data.project.updated_at,
          proxy_host: data.project.proxy_host,
          region_id: data.project.region_id as NeonRegion,
          pg_version: data.project.pg_version as NeonPgVersion,
          settings: data.project.settings,
          default_endpoint_settings: data.project.default_endpoint_settings,
          history_retention_seconds: data.project.history_retention_seconds,
          connection_uris: data.connection_uris.map(formatConnectionUri) as [
            NeonConnectionUri,
            ...NeonConnectionUri[],
          ],
          roles: data.roles.map(formatRole) as [NeonRole, ...NeonRole[]],
          databases: data.databases as [neon.Database, ...neon.Database[]],
          branch,
          endpoints: endpoints as [neon.Endpoint, ...neon.Endpoint[]],
        });
      }
      case "update": {
        const { data } = await api.updateProject({
          path: {
            project_id: this.output.id,
          },
          body: {
            project: {
              name,
              settings: props.settings,
              default_endpoint_settings: props.default_endpoint_settings,
              history_retention_seconds: props.history_retention_seconds,
            },
          },
        });
        return this({
          ...this.output,
          name: data.project.name,
          updated_at: data.project.updated_at,
          proxy_host: data.project.proxy_host,
          region_id: data.project.region_id as NeonRegion,
          pg_version: data.project.pg_version as NeonPgVersion,
          settings: data.project.settings,
          default_endpoint_settings: data.project.default_endpoint_settings,
          history_retention_seconds: data.project.history_retention_seconds,
        });
      }
      case "delete": {
        if (this.output?.id) {
          const response = await api.deleteProject({
            path: {
              project_id: this.output.id,
            },
            throwOnError: false,
          });
          if (response.error && response.response.status !== 404) {
            throw new Error(
              `Failed to delete project: ${response.error.message}`,
              {
                cause: response.error,
              },
            );
          }
        }
        return this.destroy();
      }
<<<<<<< HEAD
=======

      // Wait for any pending operations to complete
      if (response.operations && response.operations.length > 0) {
        await waitForOperations(api, response.operations);
      }

      // Get the latest project state after operations complete
      if (response.project?.id) {
        // Reify project properties to get complete data
        response = await getProject(api, response.project.id, response);
      }

      return {
        id: response.project.id,
        name: response.project.name,
        region_id: response.project.region_id as NeonRegion,
        pg_version: response.project.pg_version as 14 | 15 | 16 | 17,
        created_at: response.project.created_at,
        updated_at: response.project.updated_at,
        proxy_host: response.project.proxy_host,
        // Pass through the provided props except apiKey (which is sensitive)
        default_endpoint: props.default_endpoint,
        default_branch_name: props.default_branch_name,
        baseUrl: props.baseUrl,
        // Add all available data
        // @ts-expect-error - api ensures they're non-empty
        connection_uris: response.connection_uris,
        // @ts-expect-error
        roles: response.roles,
        // @ts-expect-error
        databases: response.databases,
        branch: response.branch,
        // @ts-expect-error
        endpoints: response.endpoints,
      };
    } catch (error) {
      logger.error(`Error ${this.phase} Neon project '${id}':`, error);
      throw error;
>>>>>>> d967c0dc
    }
  },
);<|MERGE_RESOLUTION|>--- conflicted
+++ resolved
@@ -78,7 +78,7 @@
  * Output returned after Neon project creation/update
  * IMPORTANT: The interface name MUST match the exported resource name
  */
-export interface NeonProject extends Resource<"neon::Project"> {
+export interface NeonProject {
   /**
    * The ID of the project
    */
@@ -105,183 +105,7 @@
   proxy_host: string;
 
   /**
-<<<<<<< HEAD
    * Region where the project is provisioned
-=======
-   * Endpoint settings
-   */
-  settings: {
-    /**
-     * PostgreSQL settings
-     */
-    pg_settings: Record<string, any>;
-  };
-}
-
-/**
- * A Neon connection URI
- */
-export interface NeonConnectionUri {
-  /**
-   * Connection URI string
-   */
-  connection_uri: Secret;
-
-  /**
-   * Connection parameters
-   */
-  connection_parameters: {
-    database: string;
-    host: string;
-    port: number;
-    user: string;
-    password: Secret;
-  };
-}
-
-/**
- * A Neon operation
- */
-export interface NeonOperation {
-  /**
-   * Operation ID
-   */
-  id: string;
-
-  /**
-   * ID of the project this operation belongs to
-   */
-  project_id: string;
-
-  /**
-   * ID of the branch this operation affects, if applicable
-   */
-  branch_id?: string;
-
-  /**
-   * ID of the endpoint this operation affects, if applicable
-   */
-  endpoint_id?: string;
-
-  /**
-   * Action being performed
-   */
-  action: string;
-
-  /**
-   * Current status of the operation
-   */
-  status: string;
-
-  /**
-   * Number of failures encountered
-   */
-  failures_count: number;
-
-  /**
-   * Time at which the operation was created
-   */
-  created_at: string;
-
-  /**
-   * Time at which the operation was last updated
-   */
-  updated_at: string;
-}
-
-/**
- * API response structure for Neon projects
- */
-interface NeonApiResponse {
-  project: {
-    id: string;
-    name: string;
-    region_id: string;
-    pg_version: number;
-    created_at: string;
-    updated_at: string;
-    proxy_host?: string;
-    [key: string]: any;
-  };
-  connection_uris?: Array<{
-    connection_uri: string;
-    connection_parameters: {
-      database: string;
-      host: string;
-      port: number;
-      user: string;
-      password: string;
-    };
-  }>;
-  roles?: Array<{
-    branch_id: string;
-    name: string;
-    password?: string;
-    protected: boolean;
-    created_at: string;
-    updated_at: string;
-  }>;
-  databases?: Array<{
-    id: number;
-    branch_id: string;
-    name: string;
-    owner_name: string;
-    created_at: string;
-    updated_at: string;
-  }>;
-  operations?: Array<{
-    id: string;
-    project_id: string;
-    branch_id?: string;
-    endpoint_id?: string;
-    action: string;
-    status: string;
-    failures_count: number;
-    created_at: string;
-    updated_at: string;
-  }>;
-  branch?: {
-    id: string;
-    project_id: string;
-    name: string;
-    current_state: string;
-    pending_state: string;
-    created_at: string;
-    updated_at: string;
-  };
-  endpoints?: Array<{
-    id: string;
-    host: string;
-    project_id: string;
-    branch_id: string;
-    type: string;
-    current_state: string;
-    pending_state: string;
-    region_id: string;
-    autoscaling_limit_min_cu: number;
-    autoscaling_limit_max_cu: number;
-    pooler_enabled: boolean;
-    pooler_mode: string;
-    disabled: boolean;
-    passwordless_access: boolean;
-    created_at: string;
-    updated_at: string;
-    proxy_host: string;
-    settings: {
-      pg_settings: Record<string, any>;
-    };
-  }>;
-}
-
-/**
- * Output returned after Neon project creation/update
- * IMPORTANT: The interface name MUST match the exported resource name
- */
-export interface NeonProject
-  extends Omit<NeonProjectProps, "apiKey" | "existing_project_id"> {
-  /**
-   * The ID of the project
->>>>>>> d967c0dc
    */
   region_id: NeonRegion;
 
@@ -471,47 +295,6 @@
         }
         return this.destroy();
       }
-<<<<<<< HEAD
-=======
-
-      // Wait for any pending operations to complete
-      if (response.operations && response.operations.length > 0) {
-        await waitForOperations(api, response.operations);
-      }
-
-      // Get the latest project state after operations complete
-      if (response.project?.id) {
-        // Reify project properties to get complete data
-        response = await getProject(api, response.project.id, response);
-      }
-
-      return {
-        id: response.project.id,
-        name: response.project.name,
-        region_id: response.project.region_id as NeonRegion,
-        pg_version: response.project.pg_version as 14 | 15 | 16 | 17,
-        created_at: response.project.created_at,
-        updated_at: response.project.updated_at,
-        proxy_host: response.project.proxy_host,
-        // Pass through the provided props except apiKey (which is sensitive)
-        default_endpoint: props.default_endpoint,
-        default_branch_name: props.default_branch_name,
-        baseUrl: props.baseUrl,
-        // Add all available data
-        // @ts-expect-error - api ensures they're non-empty
-        connection_uris: response.connection_uris,
-        // @ts-expect-error
-        roles: response.roles,
-        // @ts-expect-error
-        databases: response.databases,
-        branch: response.branch,
-        // @ts-expect-error
-        endpoints: response.endpoints,
-      };
-    } catch (error) {
-      logger.error(`Error ${this.phase} Neon project '${id}':`, error);
-      throw error;
->>>>>>> d967c0dc
     }
   },
 );