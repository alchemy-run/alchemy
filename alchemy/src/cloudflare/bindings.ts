/**
 * Type definitions for Cloudflare Worker bindings
 * Based on Cloudflare API documentation:
 * https://developers.cloudflare.com/api/resources/workers/subresources/scripts/methods/update/
 */
import type { Secret } from "../secret.js";
import type { AiGatewayResource } from "./ai-gateway.js";
import type { Ai } from "./ai.js";
import type { Assets } from "./assets.js";
import type { Bound } from "./bound.js";
import type { BrowserRendering } from "./browser-rendering.js";
import type { R2BucketResource } from "./bucket.js";
import type { D1DatabaseResource } from "./d1-database.js";
import type { DurableObjectNamespace } from "./durable-object-namespace.js";
import type { Hyperdrive } from "./hyperdrive.js";
import type { KVNamespaceResource } from "./kv-namespace.js";
import type { PipelineResource } from "./pipeline.js";
import type { QueueResource } from "./queue.js";
import type { VectorizeIndexResource } from "./vectorize-index.js";
import type { WorkerStub } from "./worker-stub.js";
import type { Worker } from "./worker.js";
import type { Workflow } from "./workflow.js";

export type Bindings = {
  [bindingName: string]: Binding;
};

export declare namespace Bindings {
  export type Runtime<B extends Bindings> = {
    [bindingName in keyof B]: Bound<B[bindingName]>;
  };
}

/**
 * L2 Binding Resources.
 */
export type Binding =
  | Ai
  | AiGatewayResource
  | Assets
  | D1DatabaseResource
  | DurableObjectNamespace
  | Hyperdrive
<<<<<<< HEAD
  | KVNamespaceResource
  | PipelineResource
  | QueueResource
  | R2BucketResource
=======
  | KVNamespace
  | {
      type: "kv_namespace";
      id: string;
    }
  | Pipeline
  | Queue
  | R2Bucket
>>>>>>> 51acbe8f
  | Secret
  | string
  | VectorizeIndexResource
  | Worker
  | WorkerStub
  | Workflow
  | BrowserRendering
  | Self;

export type Self = typeof Self;
export const Self = Symbol.for("Self");

/**
 * Union type for all Worker binding types (API spec)
 */
export type WorkerBindingSpec =
  | WorkerBindingAI
  | WorkerBindingAnalyticsEngine
  | WorkerBindingAssets
  | WorkerBindingBrowserRendering
  | WorkerBindingD1
  | WorkerBindingDispatchNamespace
  | WorkerBindingDurableObjectNamespace
  | WorkerBindingHyperdrive
  | WorkerBindingJson
  | WorkerBindingKVNamespace
  | WorkerBindingMTLSCertificate
  | WorkerBindingPipeline
  | WorkerBindingPlainText
  | WorkerBindingQueue
  | WorkerBindingR2Bucket
  | WorkerBindingSecretText
  | WorkerBindingService
  | WorkerBindingStaticContent
  | WorkerBindingTailConsumer
  | WorkerBindingVectorize
  | WorkerBindingVersionMetadata
  | WorkerBindingWasmModule
  | WorkerBindingWorkflow;

/**
 * AI binding type
 */
export interface WorkerBindingAI {
  /** The name of the binding */
  name: string;
  /** Type identifier for AI binding */
  type: "ai";
}

/**
 * Analytics Engine binding type
 */
export interface WorkerBindingAnalyticsEngine {
  /** The name of the binding */
  name: string;
  /** Type identifier for Analytics Engine binding */
  type: "analytics_engine";
  /** Dataset name */
  dataset: string;
}

/**
 * Assets binding type
 */
export interface WorkerBindingAssets {
  /** The name of the binding */
  name: string;
  /** Type identifier for Assets binding */
  type: "assets";
}

/**
 * Browser Rendering binding type
 */
export interface WorkerBindingBrowserRendering {
  /** The name of the binding */
  name: string;
  /** Type identifier for Browser Rendering binding */
  type: "browser";
}

/**
 * D1 database binding type
 */
export interface WorkerBindingD1 {
  /** The name of the binding */
  name: string;
  /** Type identifier for D1 binding */
  type: "d1";
  /** D1 database ID */
  id: string;
}

/**
 * Dispatch Namespace binding type
 */
export interface WorkerBindingDispatchNamespace {
  /** The name of the binding */
  name: string;
  /** Type identifier for Dispatch Namespace binding */
  type: "dispatch_namespace";
  /** Namespace identifier */
  namespace: string;
  /** Optional outbound service */
  outbound?: any; // Documentation doesn't specify the exact type
}

/**
 * Durable Object Namespace binding type
 */
export interface WorkerBindingDurableObjectNamespace {
  /**
   * The stable ID of the binding
   * @internal
   */
  stableId?: string;
  /** The name of the binding */
  name: string;
  /** Type identifier for Durable Object Namespace binding */
  type: "durable_object_namespace";
  /** Durable Object class name */
  class_name: string;
  /** Script name that contains the Durable Object */
  script_name?: string;
  /** Environment */
  environment?: string;
  /** Namespace ID */
  namespace_id?: string;
}

/**
 * Hyperdrive binding type
 */
export interface WorkerBindingHyperdrive {
  /** The name of the binding */
  name: string;
  /** Type identifier for Hyperdrive binding */
  type: "hyperdrive";
  /** Hyperdrive ID */
  id: string;
}

/**
 * JSON binding type
 */
export interface WorkerBindingJson {
  /** The name of the binding */
  name: string;
  /** Type identifier for JSON binding */
  type: "json";
  /** JSON value */
  json: any;
}

/**
 * KV Namespace binding type
 */
export interface WorkerBindingKVNamespace {
  /** The name of the binding */
  name: string;
  /** Type identifier for KV Namespace binding */
  type: "kv_namespace";
  /** KV Namespace ID */
  namespace_id: string;
}

/**
 * MTLS Certificate binding type
 */
export interface WorkerBindingMTLSCertificate {
  /** The name of the binding */
  name: string;
  /** Type identifier for MTLS Certificate binding */
  type: "mtls_certificate";
  /** Certificate ID */
  certificate_id: string;
}

/**
 * Plain Text binding type
 */
export interface WorkerBindingPlainText {
  /** The name of the binding */
  name: string;
  /** Type identifier for Plain Text binding */
  type: "plain_text";
  /** Text content */
  text: string;
}

/**
 * Queue binding type
 */
export interface WorkerBindingQueue {
  /** The name of the binding */
  name: string;
  /** Type identifier for Queue binding */
  type: "queue";
  /** Queue name */
  queue_name: string;
}

/**
 * R2 Bucket binding type
 */
export interface WorkerBindingR2Bucket {
  /** The name of the binding */
  name: string;
  /** Type identifier for R2 Bucket binding */
  type: "r2_bucket";
  /** Bucket name */
  bucket_name: string;
}

/**
 * Secret Text binding type
 */
export interface WorkerBindingSecretText {
  /** The name of the binding */
  name: string;
  /** Type identifier for Secret Text binding */
  type: "secret_text";
  /** Secret value */
  text: string;
}

/**
 * Service binding type
 */
export interface WorkerBindingService {
  /** The name of the binding */
  name: string;
  /** Type identifier for Service binding */
  type: "service";
  /** Service name */
  service: string;
  /** Environment */
  environment?: string;
  /** Service namespace */
  namespace?: string;
}

/**
 * Tail Consumer binding type
 */
export interface WorkerBindingTailConsumer {
  /** The name of the binding */
  name: string;
  /** Type identifier for Tail Consumer binding */
  type: "tail_consumer";
  /** Service name */
  service: string;
}

/**
 * Vectorize binding type
 */
export interface WorkerBindingVectorize {
  /** The name of the binding */
  name: string;
  /** Type identifier for Vectorize binding */
  type: "vectorize";
  /** Index name */
  index_name: string;
}

/**
 * Version Metadata binding type
 */
export interface WorkerBindingVersionMetadata {
  /** The name of the binding */
  name: string;
  /** Type identifier for Version Metadata binding */
  type: "version_metadata";
}

/**
 * WASM Module binding type
 */
export interface WorkerBindingWasmModule {
  /** The name of the binding */
  name: string;
  /** Type identifier for WASM Module binding */
  type: "wasm_module";
  /** Module name */
  module: string;
}

/**
 * Static content binding for Cloudflare Workers
 * Used for Workers Sites and static assets
 */
export interface WorkerBindingStaticContent {
  /** The name of the binding */
  name: string;
  /** Type identifier for Static Content binding */
  type: "static_content";
}

export interface WorkerBindingWorkflow {
  /** The name of the binding */
  name: string;
  /** Type identifier for Workflow binding */
  type: "workflow";
  /** Workflow name */
  workflow_name: string;
  /** Workflow class name */
  class_name: string;
  /**
   * Workflow script name
   *
   * @default - the name of the script it is bound to
   */
  script_name?: string;
}

/**
 * Pipeline binding type
 */
export interface WorkerBindingPipeline {
  /** The name of the binding */
  name: string;
  /** Type identifier for Pipeline binding */
  type: "pipelines";
  /** Pipeline name */
  pipeline: string;
}<|MERGE_RESOLUTION|>--- conflicted
+++ resolved
@@ -41,21 +41,15 @@
   | D1DatabaseResource
   | DurableObjectNamespace
   | Hyperdrive
-<<<<<<< HEAD
   | KVNamespaceResource
   | PipelineResource
   | QueueResource
   | R2BucketResource
-=======
   | KVNamespace
   | {
       type: "kv_namespace";
       id: string;
     }
-  | Pipeline
-  | Queue
-  | R2Bucket
->>>>>>> 51acbe8f
   | Secret
   | string
   | VectorizeIndexResource
