--- conflicted
+++ resolved
@@ -39,12 +39,8 @@
   | Ai
   | AiGatewayResource
   | Assets
-<<<<<<< HEAD
   | D1DatabaseResource
-=======
   | AnalyticsEngineDataset
-  | D1Database
->>>>>>> feddac63
   | DurableObjectNamespace
   | HyperdriveResource
   | KVNamespaceResource
