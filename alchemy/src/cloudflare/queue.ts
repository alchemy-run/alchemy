import { bind } from "../bootstrap/bind.js";
import type { Context } from "../context.js";
import { Resource, ResourceKind } from "../resource.js";
import { CloudflareApiError, handleApiError } from "./api-error.js";
import {
  createCloudflareApi,
  type CloudflareApi,
  type CloudflareApiOptions,
} from "./api.js";
import type { Bound } from "./bound.js";

/**
 * Settings for a Cloudflare Queue
 */
export interface QueueSettings {
  /**
   * Delay in seconds before message delivery
   * Queue will not deliver messages until this time has elapsed
   */
  deliveryDelay?: number;

  /**
   * Whether delivery is paused
   * If true, the queue will not deliver messages to consumers
   */
  deliveryPaused?: boolean;

  /**
   * Period in seconds to retain messages
   * Messages will be automatically deleted after this time
   */
  messageRetentionPeriod?: number;
}

/**
 * Properties for creating or updating a Cloudflare Queue
 */
export interface QueueProps extends CloudflareApiOptions {
  /**
   * Name of the queue
   * Required during creation
   * Cannot be changed after creation
   *
   * @default id
   */
  name?: string;

  /**
   * Settings for the queue
   * These can be updated after queue creation
   */
  settings?: QueueSettings;

  /**
   * Whether to delete the queue.
   * If set to false, the queue will remain but the resource will be removed from state
   *
   * @default true
   */
  delete?: boolean;
}

<<<<<<< HEAD
export function isQueue(eventSource: any): eventSource is QueueResource {
  return "Kind" in eventSource && eventSource.Kind === "cloudflare::Queue";
=======
export function isQueue(eventSource: any): eventSource is Queue {
  return (
    ResourceKind in eventSource &&
    eventSource[ResourceKind] === "cloudflare::Queue"
  );
>>>>>>> de33d193
}

/**
 * Output returned after Cloudflare Queue creation/update
 */
export interface QueueResource<Body = unknown>
  extends Resource<"cloudflare::Queue">,
    QueueProps {
  /**
   * Type identifier for Cloudflare Queue
   */
  type: "queue";

  /**
   * The unique ID of the queue
   */
  id: string;

  /**
   * The name of the queue
   */
  name: string;

  /**
   * Time when the queue was created
   */
  createdOn: string;

  /**
   * Modified timestamp
   */
  modifiedOn: string;

  /**
   * Phantom property to allow type inference
   */
  Body: Body;

  Batch: MessageBatch<Body>;
}

export type Queue<Body = unknown> = QueueResource<Body> &
  Bound<QueueResource<Body>>;

/**
 * Creates and manages Cloudflare Queues.
 *
 * Queues provide a managed queue system for reliable message delivery
 * between workers and other systems.
 *
 * @example
 * // Create a basic queue with default settings
 * const basicQueue = await Queue("my-app-queue", {
 *   name: "my-app-queue"
 * });
 *
 * @example
 * // Create a queue with custom settings
 * const customQueue = await Queue("delayed-queue", {
 *   name: "delayed-queue",
 *   settings: {
 *     deliveryDelay: 30, // 30 second delay before message delivery
 *     messageRetentionPeriod: 86400 // Store messages for 1 day
 *   }
 * });
 *
 * @example
 * // Create a paused queue for later activation
 * const pausedQueue = await Queue("paused-queue", {
 *   name: "paused-queue",
 *   settings: {
 *     deliveryPaused: true
 *   }
 * });
 *
 * @see https://developers.cloudflare.com/queues/
 */
export async function Queue<Body = unknown>(
  name: string,
  props: QueueProps = {},
): Promise<Queue<Body>> {
  const queue = await _Queue(name, props);
  const binding = await bind(queue);
  return {
    ...queue,
    send: binding.send,
    sendBatch: binding.sendBatch,
  } as Queue<Body>;
}

const _Queue = Resource("cloudflare::Queue", async function <
  T = unknown,
>(this: Context<QueueResource<T>>, id: string, props: QueueProps = {}): Promise<
  QueueResource<T>
> {
  const api = await createCloudflareApi(props);
  const queueName = props.name ?? id;

  if (this.phase === "delete") {
    console.log("Deleting Cloudflare Queue:", queueName);
    if (props.delete !== false) {
      // Delete Queue
      await deleteQueue(api, this.output?.id);
    }

    // Return void (a deleted queue has no content)
    return this.destroy();
  }
  let queueData: CloudflareQueueResponse;

  if (this.phase === "create") {
    console.log("Creating Cloudflare Queue:", queueName);
    queueData = await createQueue(api, queueName, props);
  } else {
    // Update operation
    if (this.output?.id) {
      console.log("Updating Cloudflare Queue:", queueName);

      // Check if name is being changed, which is not allowed
      if (props.name !== this.output.name) {
        throw new Error(
          "Cannot update Queue name after creation. Queue name is immutable.",
        );
      }

      // Update the queue with new settings
      queueData = await updateQueue(api, this.output.id, props);
    } else {
      // If no ID exists, fall back to creating a new queue
      console.log(
        "No existing Queue ID found, creating new Cloudflare Queue:",
        queueName,
      );
      queueData = await createQueue(api, queueName, props);
    }
  }

  return this({
    type: "queue",
    id: queueData.result.queue_id || "",
    name: queueName,
    settings: queueData.result.settings
      ? {
          deliveryDelay: queueData.result.settings.delivery_delay,
          deliveryPaused: queueData.result.settings.delivery_paused,
          messageRetentionPeriod:
            queueData.result.settings.message_retention_period,
        }
      : undefined,
    createdOn: queueData.result.created_on || new Date().toISOString(),
    modifiedOn: queueData.result.modified_on || new Date().toISOString(),
    accountId: api.accountId,
    // phantom properties
    Body: undefined as T,
    Batch: undefined! as MessageBatch<T>,
  });
});

interface CloudflareQueueResponse {
  result: {
    queue_id?: string;
    queue_name: string;
    created_on?: string;
    modified_on?: string;
    settings?: {
      delivery_delay?: number;
      delivery_paused?: boolean;
      message_retention_period?: number;
    };
  };
  success: boolean;
  errors: Array<{ code: number; message: string }>;
  messages: string[];
}

/**
 * Create a new Cloudflare Queue
 */
export async function createQueue(
  api: CloudflareApi,
  queueName: string,
  props: QueueProps,
): Promise<CloudflareQueueResponse> {
  // Prepare the create payload
  const createPayload: any = {
    queue_name: queueName,
  };

  // Add settings if provided
  if (props.settings) {
    createPayload.settings = {};

    if (props.settings.deliveryDelay !== undefined) {
      createPayload.settings.delivery_delay = props.settings.deliveryDelay;
    }

    if (props.settings.deliveryPaused !== undefined) {
      createPayload.settings.delivery_paused = props.settings.deliveryPaused;
    }

    if (props.settings.messageRetentionPeriod !== undefined) {
      createPayload.settings.message_retention_period =
        props.settings.messageRetentionPeriod;
    }
  }

  const createResponse = await api.post(
    `/accounts/${api.accountId}/queues`,
    createPayload,
  );

  if (!createResponse.ok) {
    return await handleApiError(createResponse, "creating", "Queue", queueName);
  }

  return (await createResponse.json()) as CloudflareQueueResponse;
}

/**
 * Get a Cloudflare Queue
 */
export async function getQueue(
  api: CloudflareApi,
  queueId: string,
): Promise<CloudflareQueueResponse> {
  const response = await api.get(
    `/accounts/${api.accountId}/queues/${queueId}`,
  );

  if (!response.ok) {
    return await handleApiError(response, "getting", "Queue", queueId);
  }

  return (await response.json()) as CloudflareQueueResponse;
}

/**
 * Delete a Cloudflare Queue
 */
export async function deleteQueue(
  api: CloudflareApi,
  queueId?: string,
): Promise<void> {
  if (!queueId) {
    console.log("No Queue ID provided, skipping delete");
    return;
  }

  // Delete Queue
  const deleteResponse = await api.delete(
    `/accounts/${api.accountId}/queues/${queueId}`,
  );

  if (!deleteResponse.ok && deleteResponse.status !== 404) {
    const errorData: any = await deleteResponse.json().catch(() => ({
      errors: [{ message: deleteResponse.statusText }],
    }));
    throw new CloudflareApiError(
      `Error deleting Cloudflare Queue '${queueId}': ${errorData.errors?.[0]?.message || deleteResponse.statusText}`,
      deleteResponse,
    );
  }
}

/**
 * Update a Cloudflare Queue
 *
 * Note: According to Cloudflare API, the queue name cannot be changed after creation.
 * Only the settings can be updated.
 */
export async function updateQueue(
  api: CloudflareApi,
  queueId: string,
  props: QueueProps,
): Promise<CloudflareQueueResponse> {
  // Prepare the update payload - only include settings
  const updatePayload: any = {};

  // Add settings if provided
  if (props.settings) {
    updatePayload.settings = {};

    if (props.settings.deliveryDelay !== undefined) {
      updatePayload.settings.delivery_delay = props.settings.deliveryDelay;
    }

    if (props.settings.deliveryPaused !== undefined) {
      updatePayload.settings.delivery_paused = props.settings.deliveryPaused;
    }

    if (props.settings.messageRetentionPeriod !== undefined) {
      updatePayload.settings.message_retention_period =
        props.settings.messageRetentionPeriod;
    }
  }

  // Use PATCH for partial updates (only settings can be updated)
  const updateResponse = await api.patch(
    `/accounts/${api.accountId}/queues/${queueId}`,
    updatePayload,
  );

  if (!updateResponse.ok) {
    return await handleApiError(updateResponse, "updating", "Queue", queueId);
  }

  return (await updateResponse.json()) as CloudflareQueueResponse;
}

/**
 * List all Cloudflare Queues in an account
 */
export async function listQueues(
  api: CloudflareApi,
): Promise<{ name: string; id: string }[]> {
  const response = await api.get(`/accounts/${api.accountId}/queues`);

  if (!response.ok) {
    throw new CloudflareApiError(
      `Failed to list queues: ${response.statusText}`,
      response,
    );
  }

  const data = (await response.json()) as {
    success: boolean;
    errors?: Array<{ code: number; message: string }>;
    result?: Array<{
      queue_name: string;
      queue_id: string;
    }>;
  };

  if (!data.success) {
    const errorMessage = data.errors?.[0]?.message || "Unknown error";
    throw new Error(`Failed to list queues: ${errorMessage}`);
  }

  // Transform API response
  return (data.result || []).map((queue) => ({
    name: queue.queue_name,
    id: queue.queue_id,
  }));
}<|MERGE_RESOLUTION|>--- conflicted
+++ resolved
@@ -60,16 +60,11 @@
   delete?: boolean;
 }
 
-<<<<<<< HEAD
-export function isQueue(eventSource: any): eventSource is QueueResource {
-  return "Kind" in eventSource && eventSource.Kind === "cloudflare::Queue";
-=======
 export function isQueue(eventSource: any): eventSource is Queue {
   return (
     ResourceKind in eventSource &&
     eventSource[ResourceKind] === "cloudflare::Queue"
   );
->>>>>>> de33d193
 }
 
 /**
