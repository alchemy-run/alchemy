--- conflicted
+++ resolved
@@ -72,17 +72,13 @@
       }),
     );
     if (this.miniflare) {
-<<<<<<< HEAD
-      await this.miniflare.setOptions(await this.miniflareOptions());
+      await withErrorRewrite(
+        this.miniflare.setOptions(await this.miniflareOptions()),
+      );
       const inspectorProxy = this.inspectorProxies.get(worker.name);
       if (inspectorProxy) {
         await inspectorProxy.reconnect();
       }
-=======
-      await withErrorRewrite(
-        this.miniflare.setOptions(await this.miniflareOptions()),
-      );
->>>>>>> 018b6340
     } else {
       const { Miniflare } = await import("miniflare").catch(() => {
         throw new Error(
