import type { Context } from "../context.ts";
import { Image, type ImageProps } from "../docker/image.ts";
import { Resource } from "../resource.ts";
import { Scope } from "../scope.ts";
import { secret } from "../secret.ts";
import {
  type CloudflareApi,
  type CloudflareApiOptions,
  createCloudflareApi,
} from "./api.ts";

/**
 * Properties for creating a Container binding or ContainerApplication
 *
 * Extends ImageProps for Docker image configuration and CloudflareApiOptions
 * for Cloudflare API authentication.
 */
export interface ContainerProps
  extends Omit<ImageProps, "registry" | "skipPush">,
    Partial<CloudflareApiOptions> {
  /**
   * The class name for the container binding.
   * This is used to identify the container class in Worker bindings.
   */
  className: string;

  /**
   * Maximum number of container instances that can be running.
   * Controls horizontal scaling limits.
   *
   * @default 10
   */
  maxInstances?: number;

  /**
   * Optional name for the Worker script that will use this container.
   * Used for organizing and identifying container deployments.
   */
  scriptName?: string;

  /**
   * The instance type determines the compute resources allocated to the container.
   * Different types offer different CPU, memory, and pricing characteristics.
   *
   * @default "dev"
   */
  instanceType?: InstanceType;

  /**
   * Configuration for observability features like logging and monitoring.
   * Controls what telemetry data is collected from the container.
   */
  observability?: DeploymentObservability;

  /**
   * Scheduling policy controls where and how containers are deployed.
   * Affects placement, resource allocation, and geographic distribution.
   *
   * @default "default"
   */
  schedulingPolicy?: SchedulingPolicy;

  /**
   * Whether to adopt an existing container application with the same name.
   *
   * If `true`, the resource will attempt to adopt an existing container application
   * instead of failing when one already exists with the same name.
   *
   * @default false
   */
  adopt?: boolean;

  /**
   * Development-specific configuration options.
   */
  dev?: {
    /**
     * Whether to use remote container deployment even in development mode.
     * When false, containers run locally using Miniflare.
     * When true, containers are deployed to Cloudflare's edge even in dev mode.
     *
     * @default false
     */
    remote?: boolean;
  };
}

/**
 * Instance types for Cloudflare Container deployments.
 *
 * Each type offers different compute resources and pricing:
 * - `dev`: Development instances with minimal resources, suitable for testing
 * - `basic`: Basic production instances with standard resources
 * - `standard`: Standard production instances with enhanced resources
 *
 * @see https://developers.cloudflare.com/containers/pricing/
 */
export type InstanceType = "dev" | "basic" | "standard" | (string & {});

/**
 * Type guard to check if a binding is a Container binding.
 *
 * @param binding - The binding to check
 * @returns True if the binding is a Container binding
 */
export function isContainer(binding: any): binding is Container {
  return binding.type === "container";
}

/**
 * A Container binding that can be used in Cloudflare Workers.
 *
 * Container bindings allow Workers to communicate with containerized applications
 * running on Cloudflare's global network. The container can be called from the
 * Worker using the binding name.
 *
 * @template T - Type parameter for additional container-specific properties
 */
export type Container<T = any> = {
  /** Identifies this as a container binding type */
  type: "container";

  /** Unique identifier for the container */
  id: string;

  /**
   * Optional human-readable name for the container
   *
   * @default ${app.name}-${app.stage}-${id}
   */
  name?: string;

  /** Class name used to identify the container in Worker bindings */
  className: string;

  /** Docker image configuration for the container */
  image: Image;

  /** Maximum number of container instances that can be running */
  maxInstances?: number;

  /** Optional name for the Worker script that will use this container */
  scriptName?: string;

  /** Whether SQLite is enabled for the container (always true for containers) */
  sqlite?: true;

  /** The instance type determining compute resources */
  instanceType?: InstanceType;

  /** Observability configuration for logging and monitoring */
  observability?: DeploymentObservability;

  /** Scheduling policy for container placement */
  schedulingPolicy?: SchedulingPolicy;

  /** Whether this container was adopted from an existing deployment */
  adopt?: boolean;

  /** Development-specific configuration */
  dev?: {
    /** Whether to use remote deployment in development mode */
    remote?: boolean;
  };

  /**
   * @internal
   * Phantom type parameter for additional type safety
   */
  __phantom?: T;
};

export async function Container<T>(
  id: string,
  props: ContainerProps,
): Promise<Container<T>> {
  const scope = Scope.current;
  const name = props.name ?? scope.createPhysicalName(id);
  const tag =
    props.tag === undefined || props.tag === "latest"
      ? `latest-${Date.now()}`
      : props.tag;

  const output: Omit<Container<T>, "image"> = {
    type: "container",
    id,
    name,
    className: props.className,
    maxInstances: props.maxInstances,
    scriptName: props.scriptName,
    instanceType: props.instanceType,
    observability: props.observability,
    schedulingPolicy: props.schedulingPolicy,
    sqlite: true,
    dev: props.dev,
    adopt: props.adopt,
  };

  const isDev = scope.local && !props.dev?.remote;
  if (isDev) {
    const image = await Image(id, {
      name: `cloudflare-dev/${name}`, // prefix used by Miniflare
      tag,
      build: props.build,
    });

    return {
      ...output,
      image,
    };
  }

  const api = await createCloudflareApi(props);
  const credentials = await getContainerCredentials(api);

  const image = await Image(id, {
    name: `${api.accountId}/${name}`,
    tag,
    build: {
      platform: props.build?.platform ?? "linux/amd64",
      ...props.build,
    },
    registry: {
      server: "registry.cloudflare.com",
      username: credentials.username || credentials.user!,
      password: secret(credentials.password),
    },
  });

  return {
    ...output,
    image,
  };
}

/**
 * Configuration for progressive rollout strategy when updating container applications.
 *
 * Rollouts allow you to gradually deploy new container configurations, reducing
 * risk by updating instances incrementally rather than all at once.
 */
export interface ContainerApplicationRollout {
  /**
   * The rollout strategy to use.
   * Currently only "rolling" strategy is supported, which updates instances gradually.
   */
  strategy: "rolling";

  /**
   * The rollout automation level.
   * "full_auto" means the rollout proceeds automatically without manual intervention.
   *
   * @default "full_auto"
   */
  kind?: "full_auto";

  /**
   * Percentage of instances to update in each step of the rollout.
   * For example, 25 means 25% of instances are updated in each step.
   *
   * @minimum 1
   * @maximum 100
   */
  stepPercentage: number;

  /**
   * The target configuration that instances will be updated to.
   * This defines the final state after the rollout completes.
   */
  targetConfiguration: {
    /** The container image to deploy */
    image: string;

    /** The instance type for the new deployment */
    instance_type?: InstanceType;

    /** Observability configuration for the new deployment */
    observability: {
      /** Logging configuration */
      logs: {
        /** Whether logging is enabled */
        enabled: boolean;
      };
    };
  };
}

/**
 * Properties for creating a ContainerApplication resource.
 *
 * ContainerApplication represents a managed container deployment that runs your
 * Docker images with automatic scaling, scheduling, and integration with
 * Cloudflare's services.
 */
export interface ContainerApplicationProps extends CloudflareApiOptions {
  /**
   * The name of the container application.
   * Must be unique within your Cloudflare account.
   *
   * @default ${app}-${stage}-${id}
   */
  name?: string;

  /**
   * Scheduling policy that controls where and how containers are deployed.
   * Affects placement, resource allocation, and geographic distribution.
   *
   * @default "default"
   */
  schedulingPolicy?: SchedulingPolicy;

  /**
   * The initial number of container instances to deploy.
   * Can be scaled up or down after deployment.
   *
   * @default 1
   */
  instances?: number;

  /**
   * The instance type to be used for the deployment.
   * Determines the compute resources (CPU, memory) allocated to each instance.
   *
   * @default "dev"
   */
  instanceType?: InstanceType;

  /**
   * The observability configuration for the deployment.
   * Controls logging, monitoring, and telemetry collection.
   */
  observability?: DeploymentObservability;

  /**
   * The maximum number of instances to be used for the deployment.
   * Acts as an upper limit for auto-scaling.
   *
   * @default 1
   */
  maxInstances?: number;

  /**
   * The Docker image to deploy in the container application.
   * Must be built and available in a container registry.
   */
  image: Image;

  /**
   * Optional registry ID for custom container registries.
   * If not specified, uses Cloudflare's default registry.
   */
  registryId?: string;

  /**
   * Configuration for Durable Objects integration.
   * Allows the container to interact with Cloudflare Durable Objects.
   */
  durableObjects?: {
    /** The namespace ID of the Durable Objects namespace to bind */
    namespaceId: string;
  };

  /**
   * Configuration for progressive rollout when updating the application.
   * Defines how updates are deployed across instances.
   */
  rollout?: ContainerApplicationRollout;

  /**
   * Whether to adopt an existing container application with the same name.
   *
   * If `true`, the resource will attempt to adopt an existing container application
   * instead of failing when one already exists with the same name.
   *
   * @default false
   */
  adopt?: boolean;

  /**
   * If true, the container application will not be created, but will be retained if it already exists.
   * This is used for local development.
   *
   * @default `false`
   * @internal
   */
  dev?: boolean;
}

/**
 * Scheduling policies that control container placement and resource allocation.
 *
 * Different policies optimize for different use cases:
 * - `moon`: Optimized for latency-sensitive applications
 * - `gpu`: Routes to locations with GPU resources available
 * - `regional`: Keeps containers within specific geographic regions
 * - `fill_metals`: Optimizes for resource utilization on dedicated hardware
 * - `default`: Uses Cloudflare's standard scheduling algorithm
 */
export type SchedulingPolicy =
  | "moon"
  | "gpu"
  | "regional"
  | "fill_metals"
  | "default"
  | (string & {});

/**
 * A ContainerApplication resource representing a managed container deployment.
 *
 * This resource manages the lifecycle of containerized applications running on
 * Cloudflare's global network with automatic scaling and scheduling.
 */
export interface ContainerApplication
  extends Resource<"cloudflare::ContainerApplication"> {
  /** Unique identifier for the container application */
  id: string;

  /** Human-readable name of the container application */
  name: string;
}

/**
 * Deploy and manage container applications on Cloudflare's global network.
 *
 * ContainerApplication creates a managed container deployment that runs your Docker images
 * with automatic scaling, scheduling, and integration with Cloudflare's services.
 *
 * @example
 * // Deploy a simple web application container
 * const webApp = await ContainerApplication("my-web-app", {
 *   name: "my-web-app",
 *   image: await Image("web-app", {
 *     name: "web-app",
 *     build: {
 *       context: "./docker/web-app"
 *     }
 *   }),
 *   instances: 1,
 *   maxInstances: 3
 * });
 *
 * @example
 * // Deploy a container with GPU support for AI workloads
 * const aiApp = await ContainerApplication("ai-inference", {
 *   name: "ai-inference",
 *   image: await Image("ai-model", {
 *     name: "ai-model",
 *     build: {
 *       context: "./docker/ai"
 *     }
 *   }),
 *   schedulingPolicy: "gpu",
 *   instances: 2,
 *   maxInstances: 5
 * });
 *
 * @example
 * // Deploy a container integrated with Durable Objects
 * const doApp = await ContainerApplication("stateful-app", {
 *   name: "stateful-app",
 *   image: await Image("do-app", {
 *     name: "do-app",
 *     build: {
 *       context: "./container"
 *     }
 *   }),
 *   durableObjects: {
 *     namespaceId: myDurableObjectNamespace.id
 *   },
 *   instances: 1,
 *   maxInstances: 10
 * });
 *
 * @example
 * // Create a Container binding for use in a Worker
 * const worker = await Worker("my-worker", {
 *   name: "my-worker",
 *   entrypoint: "./src/worker.ts",
 *   bindings: {
 *     MY_CONTAINER: new Container("my-container", {
 *       className: "MyContainerClass",
 *       image: await Image("container-do", {
 *         name: "container-do",
 *         context: "./docker/durable-object"
 *       }),
 *       maxInstances: 100,
 *       name: "my-container-do"
 *     })
 *   }
 * });
 *
 * @example
 * // Adopt an existing container application
 * const existingApp = await ContainerApplication("existing-app", {
 *   name: "existing-app",
 *   adopt: true, // Will adopt instead of failing if already exists
 *   image: await Image("updated-app", {
 *     name: "updated-app",
 *     build: {
 *       context: "./docker/updated"
 *     }
 *   }),
 *   instances: 2,
 *   maxInstances: 5
 * });
 */
export const ContainerApplication = Resource(
  "cloudflare::ContainerApplication",
  async function (
    this: Context<ContainerApplication, ContainerApplicationProps>,
    id: string,
    props: ContainerApplicationProps,
  ): Promise<ContainerApplication> {
    const applicationName = props.name ?? this.scope.createPhysicalName(id);

    if (this.scope.local && props.dev) {
      return this({
        id: this.output?.id ?? "",
        name: applicationName,
      });
    }

    const adopt = props.adopt ?? this.scope.adopt;

    const api = await createCloudflareApi(props);
    if (this.phase === "delete") {
      if (this.output?.id) {
        // Delete the container application
        await deleteContainerApplication(api, this.output.id);
      }
      return this.destroy();
    }

    // Prefer the immutable repo digest if present. Falls back to the tag reference.
    const imageReference = props.image.repoDigest ?? props.image.imageRef;

    const configuration = {
      image: imageReference,
      instance_type: props.instanceType ?? "dev",
      observability: {
        logs: {
          enabled: true,
        },
        logging: {
          enabled: true,
        },
      },
    };
    if (this.phase === "update" && this.output?.id) {
      const application = await updateContainerApplication(
        api,
        this.output.id,
        {
          instances: props.instances ?? 1,
          max_instances: props.maxInstances ?? 10,
          scheduling_policy: props.schedulingPolicy ?? "default",
          configuration,
        },
      );
      // TODO(sam): should we wait for the rollout to complete?
      await createContainerApplicationRollout(api, application.id, {
        description: "Progressive update",
        strategy: "rolling",
        kind: props.rollout?.kind ?? "full_auto",
        step_percentage: props.rollout?.stepPercentage ?? 25,
        target_configuration: configuration,
      });
      return this({
        id: application.id,
        name: application.name,
      });
    } else {
      let application: ContainerApplicationData;

      try {
<<<<<<< HEAD
        application = await createContainerApplication(api, props.adopt, {
          name: applicationName,
=======
        application = await createContainerApplication(api, adopt, {
          name: props.name,
>>>>>>> 50a84fde
          scheduling_policy: props.schedulingPolicy ?? "default",
          instances: props.instances ?? 1,
          max_instances: props.maxInstances ?? 1,
          durable_objects: props.durableObjects
            ? {
                namespace_id: props.durableObjects.namespaceId,
              }
            : undefined,
          constraints: {
            tier: 1,
          },
          configuration: {
            image: imageReference,
            instance_type: props.instanceType ?? "dev",
            observability: {
              logs: {
                enabled: true,
              },
            },
          },
        });
      } catch (error) {
        // Check if this is an "already exists" error and adopt is enabled
        if (
          adopt &&
          error instanceof Error &&
          error.message.includes("already exists")
        ) {
          // Find the existing container application
          const existingApplication = await findContainerApplicationByName(
            api,
            applicationName,
          );

          if (!existingApplication) {
            throw new Error(
              `Failed to find existing container application '${applicationName}' for adoption`,
            );
          }

          // Update the existing application with new properties
          application = await updateContainerApplication(
            api,
            existingApplication.id,
            {
              instances: props.instances ?? existingApplication.instances,
              max_instances:
                props.maxInstances ?? existingApplication.max_instances,
              scheduling_policy:
                props.schedulingPolicy ?? existingApplication.scheduling_policy,
              configuration,
            },
          );

          // Create a rollout for the updated configuration
          await createContainerApplicationRollout(api, application.id, {
            description: "Update configuration on adoption",
            strategy: "rolling",
            kind: props.rollout?.kind ?? "full_auto",
            step_percentage: props.rollout?.stepPercentage ?? 25,
            target_configuration: configuration,
          });
        } else {
          // Re-throw the error if adopt is false or different error
          throw error;
        }
      }

      return this({
        id: application.id,
        name: application.name,
      });
    }
  },
);

/**
 * Complete data structure returned by the Cloudflare API for container applications.
 *
 * This interface represents the full state of a container application as stored
 * and managed by Cloudflare's container service. It includes both user-configured
 * properties and system-managed metadata.
 */
export interface ContainerApplicationData {
  /** Human-readable name of the container application */
  name: string;

  /** Scheduling policy controlling container placement and resource allocation */
  scheduling_policy: SchedulingPolicy;

  /** Current number of running container instances */
  instances: number;

  /** Maximum number of instances allowed for this application */
  max_instances: number;

  /** Resource and placement constraints for the application */
  constraints: {
    /** Infrastructure tier level (higher numbers indicate more resources) */
    tier: number;

    /** Additional constraint properties that may be added by Cloudflare */
    [key: string]: any;
  };

  /**
   * The deployment configuration defining how containers should run.
   * This includes image, compute resources, networking, and other runtime settings.
   */
  configuration: {
    /** Container image reference (tag or digest) */
    image: string;

    /** Geographic location preference for deployment */
    location: string;

    /** Number of virtual CPU cores allocated to each instance */
    vcpu: number;

    /** Memory allocation in mebibytes (MiB) */
    memory_mib: number;

    /** Disk configuration for persistent storage */
    disk: any;

    /** Network configuration and policies */
    network: any;

    /** Command to run when starting the container */
    command: string[];

    /** Entrypoint command for the container */
    entrypoint: string[];

    /** Container runtime to use (e.g., "runc") */
    runtime: string;

    /** Type of deployment strategy */
    deployment_type: string;

    /** Observability and monitoring configuration */
    observability: any;

    /** Human-readable memory allocation (e.g., "512MB") */
    memory: string;

    /** Additional configuration properties */
    [key: string]: any;
  };

  /** Durable Objects integration configuration */
  durable_objects: {
    /** ID of the Durable Objects namespace */
    namespace_id: string;

    /** Additional Durable Objects properties */
    [key: string]: any;
  };

  /** Unique identifier for the container application */
  id: string;

  /** Cloudflare account ID that owns this application */
  account_id: string;

  /** ISO 8601 timestamp when the application was created */
  created_at: string;

  /** Version number of the application configuration */
  version: number;

  /** Legacy field - ID of the Durable Objects namespace */
  durable_object_namespace_id: string;

  /** Health status and metrics for all instances */
  health: {
    /** Health information for individual instances */
    instances: any;

    /** Additional health metrics */
    [key: string]: any;
  };

  /** Additional properties that may be returned by the API */
  [key: string]: any;
}

export async function getContainerApplication(
  api: CloudflareApi,
  applicationId: string,
) {
  const response = await api.get(
    `/accounts/${api.accountId}/containers/applications/${applicationId}`,
  );

  const result = (await response.json()) as {
    result: ContainerApplicationData;
    errors: { message: string }[];
  };
  if (response.ok) {
    return result.result;
  }
}

export async function listContainerApplications(
  api: CloudflareApi,
): Promise<ContainerApplicationData[]> {
  const deployments = await api.get(
    `/accounts/${api.accountId}/containers/applications`,
  );
  const response = (await deployments.json()) as any as {
    result: ContainerApplicationData[];
    errors: { message: string }[];
  };
  if (deployments.ok) {
    return response.result;
  }
  throw Error(
    `Failed to list container applications: ${response.errors.map((e) => e.message).join(", ")}`,
  );
}

export async function findContainerApplicationByName(
  api: CloudflareApi,
  name: string,
): Promise<ContainerApplicationData | undefined> {
  const applications = await listContainerApplications(api);
  return applications.find((app) => app.name === name);
}

export interface CreateContainerApplicationBody {
  name: string;
  max_instances: number;
  configuration: DeploymentConfiguration;
  durable_objects?: {
    namespace_id: string;
  };
  instances?: number;
  scheduling_policy?: string;
  constraints?: { tier: number };
  affinities?: {
    colocation?: "datacenter";
  };
  [key: string]: any;
}

export async function createContainerApplication(
  api: CloudflareApi,
  adopt: boolean | undefined,
  body: CreateContainerApplicationBody,
) {
  const response = await api.post(
    `/accounts/${api.accountId}/containers/applications`,
    body,
  );
  const result = (await response.json()) as {
    result: ContainerApplicationData;
    errors: { message: string; code: number }[];
  };
  if (response.ok) {
    return result.result;
  }

  const error = result.errors.find((e) => e.code === 1000);
  if (error) {
    // WEIRD: json-encoded error message - might change when they release an official API
    const errorMessage = JSON.parse(error.message) as {
      error: "DURABLE_OBJECT_ALREADY_HAS_APPLICATION" | (string & {});
      details: {
        name: string;
        id: string;
      };
    };

    if (errorMessage.error === "DURABLE_OBJECT_ALREADY_HAS_APPLICATION") {
      if (!adopt) {
        throw new Error(
          `Durable Object namespace ${body.durable_objects?.namespace_id} already has an application with id ${errorMessage.details.id}. Use adopt: true to adopt it.`,
        );
      }
      const application = await getContainerApplication(
        api,
        errorMessage.details.id,
      );
      if (application) {
        const currentId = application.durable_objects.namespace_id;
        const desiredId = body.durable_objects?.namespace_id;
        if (currentId === desiredId) {
          await updateContainerApplication(api, application.id, {
            configuration: body.configuration,
            instances: body.instances,
            constraints: body.constraints,
            scheduling_policy: body.scheduling_policy,
            max_instances: body.max_instances,
            affinities: body.affinities,
            // TODO(sam): API does not accepet this as input, we may need to repace
            // durable_objects: body.durable_objects,
          });
          // it's the same application, so we can just adpt it
          return application;
        } else {
          // TODO(sam): not sure what to do in this case
          throw new Error(
            "Cannot adopt an existing Container Application that is bound to a different Durable Object",
          );
        }
      }
    }
  }

  throw Error(
    `Failed to create container application: ${result.errors?.map((e: { message: string }) => e.message).join(", ") ?? "Unknown error"}`,
  );
}
type Region =
  | "AFR"
  | "APAC"
  | "EEUR"
  | "ENAM"
  | "WNAM"
  | "ME"
  | "OC"
  | "SAM"
  | "WEUR"
  | (string & {});

type City =
  | "AFR"
  | "APAC"
  | "EEUR"
  | "ENAM"
  | "WNAM"
  | "ME"
  | "OC"
  | "SAM"
  | "WEUR"
  | (string & {});

export type UpdateApplicationRequestBody = {
  /**
   * Number of deployments to maintain within this applicaiton. This can be used to scale the appliation up/down.
   */
  instances?: number;
  max_instances?: number;
  affinities?: {
    colocation?: "datacenter";
  };
  scheduling_policy?: SchedulingPolicy;
  constraints?: {
    region?: Region;
    tier?: number;
    regions?: Array<Region>;
    cities?: Array<City>;
  };
  /**
   * The deployment configuration of all deployments created by this application.
   * Right now, if you modify the application configuration, only new deployments
   * created will have the new configuration. You can delete old deployments to
   * release new instances.
   *
   * TODO(sam): should this trigger a replacement?
   */
  configuration?: DeploymentConfiguration;
};

export async function updateContainerApplication(
  api: CloudflareApi,
  applicationId: string,
  body: UpdateApplicationRequestBody,
) {
  const response = await api.patch(
    `/accounts/${api.accountId}/containers/applications/${applicationId}`,
    body,
  );
  const result = (await response.json()) as {
    result: ContainerApplicationData;
    errors: { message: string }[];
  };
  if (response.ok) {
    return result.result;
  }

  throw Error(
    `Failed to create container application: ${result.errors?.map((e: { message: string }) => e.message).join(", ") ?? "Unknown error"}`,
  );
}

export async function deleteContainerApplication(
  api: CloudflareApi,
  applicationId: string,
) {
  const response = await api.delete(
    `/accounts/${api.accountId}/containers/applications/${applicationId}`,
  );
  const result = (await response.json()) as any;
  // Treat missing applications as already-deleted so that destroy() is idempotent
  if (response.ok || response.status === 404) {
    return result?.result;
  }
  const errorMessages = Array.isArray(result?.errors)
    ? result.errors.map((e: { message: string }) => e.message).join(", ")
    : (result?.error ?? "Unknown error");
  throw Error(`Failed to delete container application: ${errorMessages}`);
}

interface CreateRolloutApplicationRequest {
  description: string;
  strategy: "rolling";
  kind?: "full_auto";
  step_percentage: number;
  target_configuration: DeploymentConfiguration;
}

interface CreateRolloutApplicationResponse {
  id: string;
  created_at: string;
  last_updated_at: string;
  description: string;
  status: "progressing" | "completed" | "failed" | (string & {});
  health: {
    instances: {
      healthy: number;
      failed: number;
      starting: number;
      scheduling: number;
    };
  };
  kind: "full_auto" | (string & {});
  strategy: "rolling" | (string & {});
  current_configuration: {
    image: string;
    observability?: {
      logs?: {
        enabled: boolean;
      };
      logging?: {
        enabled: boolean;
      };
    };
  };
  target_configuration: DeploymentConfiguration;
  current_version: number;
  target_version: number;
  steps: Array<{
    id: number;
    status: "progressing" | "pending" | "completed" | "failed" | (string & {});
    step_size: {
      percentage: number;
    };
    description: string;
    started_at?: string;
  }>;
  progress: {
    total_steps: number;
    current_step: number;
    updated_instances: number;
    total_instances: number;
  };
}

export async function createContainerApplicationRollout(
  api: CloudflareApi,
  applicationId: string,
  body: CreateRolloutApplicationRequest,
) {
  const response = await api.post(
    `/accounts/${api.accountId}/containers/applications/${applicationId}/rollouts`,
    body,
  );
  const result = (await response.json()) as {
    result: CreateRolloutApplicationResponse;
    errors: { message: string }[];
  };
  if (response.ok) {
    return result.result;
  }
  throw Error(
    `Failed to create container application rollout: ${result.errors.map((e: { message: string }) => e.message).join(", ")}`,
  );
}

export type ImageRegistryCredentialsConfiguration = {
  permissions: Array<"pull" | "push">;
  expiration_minutes: number;
};

export async function getContainerCredentials(
  api: CloudflareApi,
  registryId = "registry.cloudflare.com",
) {
  const credentials = await api.post(
    `/accounts/${api.accountId}/containers/registries/${registryId}/credentials`,
    {
      permissions: ["pull", "push"],
      expiration_minutes: 60,
    } satisfies ImageRegistryCredentialsConfiguration,
  );
  const result = (await credentials.json()) as {
    result: {
      user?: string;
      username?: string;
      password: string;
    };
    errors: { message: string }[];
  };
  if (credentials.ok) {
    return result.result;
  }
  throw Error(
    `Failed to get container credentials: ${result.errors.map((e: { message: string }) => e.message).join(", ")}`,
  );
}

// The Cloudflare managed registry is special in that the namespaces for repos should always
// start with the Cloudflare Account tag
// This is a helper to generate the image tag with correct namespace attached to the Cloudflare Registry host
export const getCloudflareRegistryWithAccountNamespace = (
  accountID: string,
  tag: string,
): string => {
  return `${getCloudflareContainerRegistry()}/${accountID}/${tag}`;
};

// default cloudflare managed registry, can be overriden with the env var - CLOUDFLARE_CONTAINER_REGISTRY
export const getCloudflareContainerRegistry = () => {
  // previously defaulted to registry.cloudchamber.cfdata.org
  return process.env.CLOUDFLARE_CONTAINER_REGISTRY ?? "registry.cloudflare.com";
};

/**
 * Given a container image that is a registry link, this function
 * returns true if the link points the Cloudflare container registry
 * (defined as per `getCloudflareContainerRegistry` above)
 */
export function isCloudflareRegistryLink(image: string) {
  const cfRegistry = getCloudflareContainerRegistry();
  return image.includes(cfRegistry);
}

/** Prefixes with the cloudflare-dev namespace. The name should be the container's DO classname, and the tag a build uuid. */
export const getDevContainerImageName = (name: string, tag: string) => {
  return `${MF_DEV_CONTAINER_PREFIX}/${name.toLowerCase()}:${tag}`;
};

export const MF_DEV_CONTAINER_PREFIX = "cloudflare-dev";

export interface ContainerIdentity {
  account_id: string;
  external_account_id: string;
  legacy_identity: string;
  capabilities: string[];
  limits: {
    account_id: string;
    vcpu_per_deployment: number;
    memory_mib_per_deployment: number;
    memory_per_deployment: string;
    disk_per_deployment: string;
    disk_mb_per_deployment: number;
    total_vcpu: number;
    total_memory_mib: number;
    node_group: string;
    ipv4s: number;
    network_modes: string[];
    total_disk_mb: number;
    total_memory: string;
  };
  locations: any[];
  defaults: {
    vcpus: number;
    memory_mib: number;
    memory: string;
    disk_mb: number;
  };
}

export async function getContainerIdentity(api: CloudflareApi) {
  const metrics = await api.get(`/accounts/${api.accountId}/containers/me`);
  const result = (await metrics.json()) as {
    result: ContainerIdentity;
    errors: { message: string }[];
  };
  if (metrics.ok) {
    return result.result;
  }
  throw Error(
    `Failed to get container me: ${result.errors.map((e: { message: string }) => e.message).join(", ")}`,
  );
}

/**
 * Duration string. From Go documentation:
 * A string representing the duration in the form "3d1h3m". Leading zero units are omitted.
 * As a special case, durations less than one second format use a smaller unit (milli-, micro-, or nanoseconds)
 * to ensure that the leading digit is non-zero.
 */
export type Duration = string;

interface DeploymentObservability {
  logs?: {
    enabled: boolean;
  };
}

export type DeploymentConfiguration = {
  /**
   * The image to be used for the deployment.
   */
  image: string;
  /**
   * The instance type to be used for the deployment.
   */
  instance_type?: InstanceType;
  /**
   * The observability configuration for the deployment.
   */
  observability?: DeploymentObservability;
  /**
   * A list of SSH public key IDs from the account
   */
  ssh_public_key_ids?: Array<string>;
  /**
   * A list of objects with secret names and the their access types from the account
   */
  secrets?: Array<{
    /**
     * The name of the secret within the container
     */
    name: string;
    type: "env";
    /**
     * Corresponding secret name from the account
     */
    secret: string;
  }>;
  /**
   * Specify the vcpu to be used for the deployment. The default will be the one configured for the account.
   */
  vcpu?: number;
  /**
   * Specify the memory to be used for the deployment. The default will be the one configured for the account.
   */
  memory?: string;
  /**
   * The disk configuration for this deployment
   */
  disk?: {
    size: string;
  };
  /**
   * Container environment variables
   */
  environment_variables?: Array<{
    name: string;
    value: string;
  }>;
  /**
   * Deployment labels
   */
  labels?: Array<{
    name: string;
    value: string;
  }>;
  network?: {
    /**
     * Assign an IPv4 address to the deployment. One of 'none' (default), 'predefined' (allocate one from a set of IPv4 addresses in the global pool), 'account' (allocate one from a set of IPv4 addresses preassigned in the account pool). Only applicable to "public" mode.
     *
     */
    assign_ipv4?: "none" | "predefined" | "account";
    /**
     * Assign an IPv6 address to the deployment. One of 'predefined' (allocate one from a set of IPv6 addresses in the global pool), 'account' (allocate one from a set of IPv6 addresses preassigned in the account pool). The container will always be assigned to an IPv6 if the networking mode is "public".
     *
     */
    assign_ipv6?: "none" | "predefined" | "account";
    mode?: "public" | "private";
  };
  command?: string[];
  entrypoint?: string[];
  dns?: {
    /**
     * List of DNS servers that the deployment will use to resolve domain names. You can only specify a maximum of 3.
     */
    servers?: Array<string>;
    /**
     * The container resolver will append these domains to every resolve query. For example, if you have 'google.com',
     * and your deployment queries 'web', it will append 'google.com' to 'web' in the search query before trying 'web'.
     * Limited to 6 domains.
     */
    searches?: Array<string>;
  };
  ports?: Array<{
    /**
     * The name of the port. The port name should be unique for each deployment. Minimum length of 1 and maximum length of 15. No consecutive dashes. If the name is 'web-ui', the container will receive an environment variable as follows:
     * - CLOUDFLARE_PORT_WEB_UI: Port inside the container
     * - CLOUDFLARE_HOST_PORT_WEB_UI: Port outside the container
     * - CLOUDFLARE_HOST_IP_WEB_UI: Address of the external network interface the port is allocated on
     * - CLOUDFLARE_HOST_ADDR_WEB_UI: CLOUDFLARE_HOST_ADDR_WEB_UI ':' CLOUDFLARE_HOST_PORT_WEB_UI
     *
     */
    name: string;
    /**
     * Optional port number, it's assigned only if the user specified it. If it's not specified, the datacenter scheduler will decide it.
     */
    port?: number;
  }>;
  /**
   * Health and readiness checks for this deployment.
   */
  checks?: Array<{
    /**
     * Optional name for the check. If omitted, a name will be generated automatically.
     */
    name?: string;
    /**
     * The type of check to perform. A TCP check succeeds if it can connect to the provided port. An HTTP check succeeds if it receives a successful HTTP response (2XX)
     */
    type: "http" | "tcp";
    /**
     * Connect to the port using TLS
     */
    tls?: boolean;
    /**
     * The name of the port defined in the "ports" property of the deployment
     */
    port: string;
    /**
     * Configuration for HTTP checks. Only valid when "type" is "http"
     */
    http?: {
      method?: "GET" | "POST" | "PUT" | "PATCH" | "DELETE" | "OPTIONS" | "HEAD";
      /**
       * If the method is one of POST, PATCH or PUT, this is required. It's the body that will be passed to the HTTP healthcheck request.
       */
      body?: string;
      /**
       * Path that will be used to perform the healthcheck.
       */
      path?: string;
      /**
       * HTTP headers to include in the request.
       */
      headers?: Record<string, any>;
    };
    /**
     * How often the check should be performed
     */
    interval: Duration;
    /**
     * The amount of time to wait for the check to complete before considering the check to have failed
     */
    timeout: Duration;
    /**
     * Number of times to attempt the check before considering it to have failed
     */
    retries?: number;
    /**
     * The kind of check. A failed "healthy" check affects a deployment's "healthy" status, while a failed "ready" check affects a deployment's "ready" status.
     */
    kind: "health" | "ready";
  }>;
};<|MERGE_RESOLUTION|>--- conflicted
+++ resolved
@@ -573,13 +573,8 @@
       let application: ContainerApplicationData;
 
       try {
-<<<<<<< HEAD
-        application = await createContainerApplication(api, props.adopt, {
+        application = await createContainerApplication(api, adopt, {
           name: applicationName,
-=======
-        application = await createContainerApplication(api, adopt, {
-          name: props.name,
->>>>>>> 50a84fde
           scheduling_policy: props.schedulingPolicy ?? "default",
           instances: props.instances ?? 1,
           max_instances: props.maxInstances ?? 1,
