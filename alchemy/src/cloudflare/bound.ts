import type { Pipeline } from "cloudflare:pipelines";
import type { Secret } from "../secret.ts";
import type { AiGatewayResource as _AiGateway } from "./ai-gateway.ts";
import type { Ai as _Ai } from "./ai.ts";
import type { AnalyticsEngineDataset as _AnalyticsEngineDataset } from "./analytics-engine.ts";
import type { Assets } from "./assets.ts";
import type { Binding, Json, Self } from "./bindings.ts";
import type { BrowserRendering } from "./browser-rendering.ts";
import type { R2BucketResource as _R2Bucket } from "./bucket.ts";
import type { D1DatabaseResource } from "./d1-database.ts";
import type { DurableObjectNamespace as _DurableObjectNamespace } from "./durable-object-namespace.ts";
import type { HyperdriveResource as _Hyperdrive } from "./hyperdrive.ts";
import type { PipelineResource as _Pipeline } from "./pipeline.ts";
import type { QueueResource as _Queue } from "./queue.ts";
import type { SecretsStore as _SecretsStore } from "./secrets-store.ts";
import type { VectorizeIndexResource as _VectorizeIndex } from "./vectorize-index.ts";
import type { Worker as _Worker } from "./worker.ts";
import type { Workflow as _Workflow } from "./workflow.ts";
import type { VersionMetadata as _VersionMetadata } from "./version-metadata.ts";

export type Bound<T extends Binding> = T extends _DurableObjectNamespace<
  infer O
>
  ? DurableObjectNamespace<O>
  : T extends { type: "kv_namespace" }
    ? KVNamespace
    : T extends _Worker<any, infer RPC>
      ? Service<RPC> & {
          // cloudflare's Rpc.Provider type loses mapping between properties (jump to definition)
          // we fix that using Pick to re-connect mappings
          [property in keyof Pick<
            RPC,
            Extract<keyof Rpc.Provider<RPC, "fetch" | "connect">, keyof RPC>
          >]: Rpc.Provider<RPC, "fetch" | "connect">[property];
        }
      : T extends { type: "service" }
        ? Service
        : T extends _R2Bucket
          ? R2Bucket
          : T extends _AiGateway
            ? AiGateway
            : T extends _Hyperdrive
              ? Hyperdrive
              : T extends Secret
                ? string
                : T extends Assets
                  ? Service
                  : T extends _Workflow<infer P>
                    ? Workflow<P>
                    : T extends D1DatabaseResource
                      ? D1Database
                      : T extends _VectorizeIndex
                        ? VectorizeIndex
                        : T extends _Queue<infer Body>
                          ? Queue<Body>
<<<<<<< HEAD
                          : T extends _SecretsStore<infer S>
                            ? SecretsStoreBinding<S>
                            : T extends _AnalyticsEngineDataset
                              ? AnalyticsEngineDataset
                              : T extends _Pipeline<infer R>
                                ? Pipeline<R>
                                : T extends string
                                  ? string
                                  : T extends BrowserRendering
                                    ? Fetcher
                                    : T extends _Ai<infer M>
                                      ? Ai<M>
                                      : T extends _VersionMetadata
                                        ? Fetcher
                                        : T extends Self
                                          ? Service
                                          : T extends Json<infer T>
                                            ? T
                                            : Service;

interface SecretsStoreBinding<
  S extends Record<string, Secret> | undefined = undefined,
> {
  get(
    key: (S extends Record<string, any> ? keyof S : never) | (string & {}),
  ): Promise<string>;
}
=======
                          : T extends _AnalyticsEngineDataset
                            ? AnalyticsEngineDataset
                            : T extends _Pipeline<infer R>
                              ? Pipeline<R>
                              : T extends string
                                ? string
                                : T extends BrowserRendering
                                  ? Fetcher
                                  : T extends _Ai<infer M>
                                    ? Ai<M>
                                    : T extends _VersionMetadata
                                      ? WorkerVersionMetadata
                                      : T extends Self
                                        ? Service
                                        : T extends Json<infer T>
                                          ? T
                                          : Service;
>>>>>>> 5ad50820
<|MERGE_RESOLUTION|>--- conflicted
+++ resolved
@@ -53,7 +53,6 @@
                         ? VectorizeIndex
                         : T extends _Queue<infer Body>
                           ? Queue<Body>
-<<<<<<< HEAD
                           : T extends _SecretsStore<infer S>
                             ? SecretsStoreBinding<S>
                             : T extends _AnalyticsEngineDataset
@@ -67,7 +66,7 @@
                                     : T extends _Ai<infer M>
                                       ? Ai<M>
                                       : T extends _VersionMetadata
-                                        ? Fetcher
+                                        ? WorkerVersionMetadata
                                         : T extends Self
                                           ? Service
                                           : T extends Json<infer T>
@@ -80,23 +79,4 @@
   get(
     key: (S extends Record<string, any> ? keyof S : never) | (string & {}),
   ): Promise<string>;
-}
-=======
-                          : T extends _AnalyticsEngineDataset
-                            ? AnalyticsEngineDataset
-                            : T extends _Pipeline<infer R>
-                              ? Pipeline<R>
-                              : T extends string
-                                ? string
-                                : T extends BrowserRendering
-                                  ? Fetcher
-                                  : T extends _Ai<infer M>
-                                    ? Ai<M>
-                                    : T extends _VersionMetadata
-                                      ? WorkerVersionMetadata
-                                      : T extends Self
-                                        ? Service
-                                        : T extends Json<infer T>
-                                          ? T
-                                          : Service;
->>>>>>> 5ad50820
+}