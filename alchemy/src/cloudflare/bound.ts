import type { Pipeline } from "cloudflare:pipelines";
import type { Secret } from "../secret.ts";
import type { AiGatewayResource as _AiGateway } from "./ai-gateway.ts";
import type { Ai as _Ai } from "./ai.ts";
import type { AnalyticsEngineDataset as _AnalyticsEngineDataset } from "./analytics-engine.ts";
import type { Assets } from "./assets.ts";
import type { Binding, Json, Self } from "./bindings.ts";
import type { BrowserRendering } from "./browser-rendering.ts";
import type { R2BucketResource as _R2Bucket } from "./bucket.ts";
import type { D1DatabaseResource } from "./d1-database.ts";
import type { DurableObjectNamespace as _DurableObjectNamespace } from "./durable-object-namespace.ts";
import type { HyperdriveResource as _Hyperdrive } from "./hyperdrive.ts";
import type { PipelineResource as _Pipeline } from "./pipeline.ts";
import type { QueueResource as _Queue } from "./queue.ts";
import type { VectorizeIndexResource as _VectorizeIndex } from "./vectorize-index.ts";
import type { VersionMetadata as _VersionMetadata } from "./version-metadata.ts";
import type { Worker as _Worker, WorkerRef } from "./worker.ts";
import type { Workflow as _Workflow } from "./workflow.ts";
import type { Images as _Images } from "./images.ts";

export type Bound<T extends Binding> = T extends _DurableObjectNamespace<
  infer O
>
  ? DurableObjectNamespace<O>
  : T extends { type: "kv_namespace" }
    ? KVNamespace
    : T extends _Worker<any, infer RPC> | WorkerRef<infer RPC>
      ? Service<RPC> & {
          // cloudflare's Rpc.Provider type loses mapping between properties (jump to definition)
          // we fix that using Pick to re-connect mappings
          [property in keyof Pick<
            RPC,
            Extract<keyof Rpc.Provider<RPC, "fetch" | "connect">, keyof RPC>
          >]: Rpc.Provider<RPC, "fetch" | "connect">[property];
        }
      : T extends { type: "service" }
        ? Service
        : T extends _R2Bucket
          ? R2Bucket
          : T extends _AiGateway
            ? AiGateway
            : T extends _Hyperdrive
              ? Hyperdrive
              : T extends Secret
                ? string
                : T extends Assets
                  ? Service
                  : T extends _Workflow<infer P>
                    ? Workflow<P>
                    : T extends D1DatabaseResource
                      ? D1Database
                      : T extends _VectorizeIndex
                        ? VectorizeIndex
                        : T extends _Queue<infer Body>
                          ? Queue<Body>
                          : T extends _AnalyticsEngineDataset
                            ? AnalyticsEngineDataset
                            : T extends _Pipeline<infer R>
                              ? Pipeline<R>
                              : T extends string
                                ? string
                                : T extends BrowserRendering
                                  ? Fetcher
                                  : T extends _Ai<infer M>
                                    ? Ai<M>
<<<<<<< HEAD
                                    : T extends _Images
                                      ? ImagesBinding
=======
                                    : T extends _VersionMetadata
                                      ? WorkerVersionMetadata
>>>>>>> 640d71ed
                                      : T extends Self
                                        ? Service
                                        : T extends Json<infer T>
                                          ? T
                                          : Service;<|MERGE_RESOLUTION|>--- conflicted
+++ resolved
@@ -10,13 +10,13 @@
 import type { D1DatabaseResource } from "./d1-database.ts";
 import type { DurableObjectNamespace as _DurableObjectNamespace } from "./durable-object-namespace.ts";
 import type { HyperdriveResource as _Hyperdrive } from "./hyperdrive.ts";
+import type { Images as _Images } from "./images.ts";
 import type { PipelineResource as _Pipeline } from "./pipeline.ts";
 import type { QueueResource as _Queue } from "./queue.ts";
 import type { VectorizeIndexResource as _VectorizeIndex } from "./vectorize-index.ts";
 import type { VersionMetadata as _VersionMetadata } from "./version-metadata.ts";
 import type { Worker as _Worker, WorkerRef } from "./worker.ts";
 import type { Workflow as _Workflow } from "./workflow.ts";
-import type { Images as _Images } from "./images.ts";
 
 export type Bound<T extends Binding> = T extends _DurableObjectNamespace<
   infer O
@@ -63,15 +63,12 @@
                                   ? Fetcher
                                   : T extends _Ai<infer M>
                                     ? Ai<M>
-<<<<<<< HEAD
                                     : T extends _Images
                                       ? ImagesBinding
-=======
-                                    : T extends _VersionMetadata
-                                      ? WorkerVersionMetadata
->>>>>>> 640d71ed
-                                      : T extends Self
-                                        ? Service
-                                        : T extends Json<infer T>
-                                          ? T
-                                          : Service;+                                      : T extends _VersionMetadata
+                                        ? WorkerVersionMetadata
+                                        : T extends Self
+                                          ? Service
+                                          : T extends Json<infer T>
+                                            ? T
+                                            : Service;