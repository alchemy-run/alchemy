--- conflicted
+++ resolved
@@ -39,22 +39,10 @@
                       ? VectorizeIndex
                       : T extends _Queue<infer Body>
                         ? Queue<Body>
-                        : T extends _Pipeline<infer R>
-                          ? Pipeline<R>
-<<<<<<< HEAD
-                          : T extends string
-                            ? string
-                            : T extends BrowserRendering
-                              ? Fetcher
-                              : T extends _Ai<infer M>
-                                ? Ai<M>
-                                : T extends Self
-                                  ? Service
-                                  : T extends Json<infer T>
-                                    ? T
-=======
-                          : T extends _AnalyticsEngineDataset
-                            ? AnalyticsEngineDataset
+                        : T extends _AnalyticsEngineDataset
+                          ? AnalyticsEngineDataset
+                          : T extends _Pipeline<infer R>
+                            ? Pipeline<R>
                             : T extends string
                               ? string
                               : T extends BrowserRendering
@@ -63,5 +51,6 @@
                                   ? Ai<M>
                                   : T extends Self
                                     ? Service
->>>>>>> feddac63
-                                    : Service;+                                    : T extends Json<infer T>
+                                      ? T
+                                      : Service;