import path from "node:path";
<<<<<<< HEAD
import type { Context } from "../context.ts";
import { assertNever } from "../util/assert-never.ts";
=======
>>>>>>> cc8ebc12
import { logger } from "../util/logger.ts";
import type { CloudflareApi } from "./api.ts";
import {
  Self,
  type Bindings,
  type WorkerBindingDurableObjectNamespace,
  type WorkerBindingSpec,
} from "./bindings.ts";
import {
  isDurableObjectNamespace,
  type DurableObjectNamespace,
} from "./durable-object-namespace.ts";
import { createAssetConfig, type AssetUploadResult } from "./worker-assets.ts";
import type {
  MultiStepMigration,
  SingleStepMigration,
} from "./worker-migration.ts";
import type { AssetsConfig, WorkerProps } from "./worker.ts";

/**
 * Metadata returned by Cloudflare API for a worker script
 */
export interface WorkerScriptMetadata {
  /**
   * Worker ID
   */
  id: string;

  /**
   * Default environment information
   */
  default_environment?: WorkerDefaultEnvironment;

  /**
   * Worker creation timestamp
   */
  created_on: string;

  /**
   * Worker last modification timestamp
   */
  modified_on: string;

  /**
   * Worker usage model
   */
  usage_model: string;

  /**
   * Worker environments
   */
  environments?: WorkerEnvironment[];
}

/**
 * Worker script information
 */
export interface WorkerScriptInfo {
  /**
   * Script creation timestamp
   */
  created_on: string;

  /**
   * Script last modification timestamp
   */
  modified_on: string;

  /**
   * Script ID
   */
  id: string;

  /**
   * Script tag
   */
  tag: string;

  /**
   * Script tags
   */
  tags: string[];

  /**
   * Deployment ID
   */
  deployment_id: string;

  /**
   * Tail consumers
   */
  tail_consumers: any;

  /**
   * Whether logpush is enabled
   */
  logpush: boolean;

  /**
   * Observability settings
   */
  observability: {
    /**
     * Whether observability is enabled
     */
    enabled: boolean;

    /**
     * Head sampling rate
     */
    head_sampling_rate: number | null;
  };

  /**
   * Whether the script has assets
   */
  has_assets: boolean;

  /**
   * Whether the script has modules
   */
  has_modules: boolean;

  /**
   * Script etag
   */
  etag: string;

  /**
   * Script handlers
   */
  handlers: string[];

  /**
   * Where the script was last deployed from
   */
  last_deployed_from: string;

  /**
   * Script usage model
   */
  usage_model: string;
}

/**
 * Worker environment information
 */
export interface WorkerEnvironment {
  /**
   * Environment name
   */
  environment: string;

  /**
   * Environment creation timestamp
   */
  created_on: string;

  /**
   * Environment last modification timestamp
   */
  modified_on: string;
}

/**
 * Default environment with script information
 */
export interface WorkerDefaultEnvironment extends WorkerEnvironment {
  /**
   * Script information
   */
  script: WorkerScriptInfo;
}

export interface WorkerMetadata {
  compatibility_date: string;
  compatibility_flags?: string[];
  bindings: WorkerBindingSpec[];
  observability: {
    enabled: boolean;
  };
  migrations?: SingleStepMigration;
  main_module?: string;
  body_part?: string;
  tags?: string[];
  assets?: {
    jwt?: string;
    keep_assets?: boolean;
    config?: AssetsConfig;
  };
  cron_triggers?: {
    cron: string;
    suspended: boolean;
  }[];
}

<<<<<<< HEAD
export function prepareWorkerMetadata<B extends Bindings>(
  ctx: Pick<Context<Worker<B>>, "fqn">,
  oldBindings: WorkerBindingSpec[] | undefined,
  oldTags: string[] | undefined,
=======
export async function prepareWorkerMetadata(
  api: CloudflareApi,
>>>>>>> cc8ebc12
  props: WorkerProps & {
    compatibilityDate: string;
    compatibilityFlags: string[];
    workerName: string;
    migrationTag?: string;
    assetUploadResult?: AssetUploadResult;
  },
<<<<<<< HEAD
  assetUploadResult?: AssetUploadResult,
): WorkerMetadata {
=======
): Promise<WorkerMetadata> {
  const oldSettings = await getWorkerSettings(api, props.workerName);
  const oldTags: string[] | undefined =
    oldSettings?.default_environment?.script?.tags;
  const oldBindings = oldSettings?.bindings;

>>>>>>> cc8ebc12
  // we use Cloudflare Worker tags to store a mapping between Alchemy's stable identifier and the binding name
  // e.g.
  // {
  //   BINDING_NAME: new DurableObjectNamespace("stable-id")
  // }
  // will be stored as alchemy:do:stable-id:BINDING_NAME
  // TODO(sam): should we base64 encode to ensure no `:` collision risk?
  const bindingNameToStableId = Object.fromEntries(
    oldTags?.flatMap((tag: string) => {
      // alchemy:do:{stableId}:{bindingName}
      if (tag.startsWith("alchemy:do:")) {
        const [, , stableId, bindingName] = tag.split(":");
        return [[bindingName, stableId]];
      }
      return [];
    }) ?? [],
  );

  const oldMigrationTag = oldTags?.flatMap((tag: string) => {
    if (tag.startsWith("alchemy:migration-tag:")) {
      return [tag.slice("alchemy:migration-tag:".length)];
    }
    return [];
  })[0];
  const newMigrationTag = bumpMigrationTagVersion(oldMigrationTag);

  const deletedClasses = oldBindings?.flatMap((oldBinding) => {
    if (
      oldBinding.type === "durable_object_namespace" &&
      (oldBinding.script_name === undefined ||
        // if this a cross-script binding, we don't need to do migrations in the remote worker
        oldBinding.script_name === props.workerName)
    ) {
      // reverse the stableId from our tag-encoded metadata
      const stableId = bindingNameToStableId[oldBinding.name];
      if (stableId) {
        if (props.bindings === undefined) {
          // all classes are deleted
          return [oldBinding.class_name];
        }
        // we created this worker on latest version, we can now intelligently determine migrations

        // try and find the DO binding by stable id
        const object = Object.values(props.bindings).find(
          (binding): binding is DurableObjectNamespace<any> =>
            isDurableObjectNamespace(binding) && binding.id === stableId,
        );
        if (object) {
          // we found the corresponding object, it should not be deleted
          return [];
        } else {
          // it was not found, we will now delete it
          return [oldBinding.class_name];
        }
      } else {
        // ok, we were unable to find the stableId, this worker must have been created by an old alchemy or outside of alchemy
        // let's now apply a herusitic based on binding name (assume binding name is consistent)
        // TODO(sam): this has a chance of being wrong, is that OK? Users should be encouraged to upgrade alchemy version and re-deploy
        const object = props.bindings?.[oldBinding.name];
        if (object && isDurableObjectNamespace(object)) {
          if (object.className === oldBinding.class_name) {
            // this is relatively safe to assume is the right match, do not delete
            return [];
          } else {
            // the class name has changed, this could indicate one of:
            // 1. the user has changed the class name and we should migrate it
            // 2. the user deleted the DO a long time ago and this is unrelated (we should just create a new one)
            return [oldBinding.class_name];
          }
        } else {
          // we didn't find it, so delete it
          return [oldBinding.class_name];
        }
      }
    }
    return [];
  });

  // Prepare metadata with bindings
  const meta: WorkerMetadata = {
    compatibility_date: props.compatibilityDate,
    compatibility_flags: props.compatibilityFlags,
    bindings: [],
    observability: {
      enabled: props.observability?.enabled !== false,
    },
    // TODO(sam): base64 encode instead? 0 collision risk vs readability.
    tags: [
      // encode a mapping table of Durable Object stable ID -> binding name
      // we use this to reliably compute class migrations based on server-side state
      ...Object.entries(props.bindings ?? {}).flatMap(
        ([bindingName, binding]) =>
          isDurableObjectNamespace(binding)
            ? // TODO(sam): base64 encode if contains `:`?
              [`alchemy:do:${binding.id}:${bindingName}`]
            : [],
      ),
      // encode the migraiton tag if there is one so we can avoid the failed PutWorker after adoption
      ...(newMigrationTag ? [`alchemy:migration-tag:${newMigrationTag}`] : []),
    ],
    migrations: {
      old_tag: oldMigrationTag,
      new_tag: newMigrationTag,
      new_classes: [],
      deleted_classes: [...(deletedClasses ?? [])],
      renamed_classes: [],
      transferred_classes: [],
      new_sqlite_classes: [],
    },
  };

  const assetUploadResult = props.assetUploadResult;
  // If we have asset upload results, add them to the metadata
  if (assetUploadResult) {
    meta.assets = {
      jwt: assetUploadResult.completionToken,
    };

    // Initialize config from assetUploadResult if it exists
    if (assetUploadResult.assetConfig) {
      meta.assets.config = {
        ...assetUploadResult.assetConfig,
      };
    }

    // If there's no config from assetUploadResult but we have props.assets,
    // we need to create the config ourselves (this handles the case when no assets were uploaded)
    if (!meta.assets.config && props.assets) {
      meta.assets.config = createAssetConfig(props.assets);
    }
  }

  const bindings = (props.bindings ?? {}) as Bindings;

  // Convert bindings to the format expected by the API
  for (const [bindingName, binding] of Object.entries(bindings)) {
    // Create a copy of the binding to avoid modifying the original

    if (typeof binding === "string") {
      meta.bindings.push({
        type: "plain_text",
        name: bindingName,
        text: binding,
      });
    } else if (binding === Self) {
      meta.bindings.push({
        type: "service",
        name: bindingName,
        service: props.workerName,
      });
    } else if (binding.type === "d1") {
      meta.bindings.push({
        type: "d1",
        name: bindingName,
        id: binding.id,
      });
    } else if (binding.type === "kv_namespace") {
      meta.bindings.push({
        type: "kv_namespace",
        name: bindingName,
        namespace_id:
          "namespaceId" in binding ? binding.namespaceId : binding.id,
      });
    } else if (binding.type === "service") {
      meta.bindings.push({
        type: "service",
        name: bindingName,
        service: "service" in binding ? binding.service : binding.name,
      });
    } else if (binding.type === "durable_object_namespace") {
      meta.bindings.push({
        type: "durable_object_namespace",
        name: bindingName,
        class_name: binding.className,
        script_name: binding.scriptName,
        environment: binding.environment,
        namespace_id: binding.namespaceId,
      });
      if (
        binding.scriptName === undefined ||
        // TODO(sam): not sure if Cloudflare Api would like us using `this` worker name here
        binding.scriptName === props.workerName
      ) {
        // we do not need configure class migrations for cross-script bindings
        configureClassMigration(bindingName, binding);
      }
    } else if (binding.type === "r2_bucket") {
      meta.bindings.push({
        type: "r2_bucket",
        name: bindingName,
        bucket_name: binding.name,
      });
    } else if (binding.type === "secrets_store_secret") {
      meta.bindings.push({
        type: "secrets_store_secret",
        name: bindingName,
        store_id: binding.storeId,
        secret_name: binding.name,
      });
    } else if (binding.type === "assets") {
      meta.bindings.push({
        type: "assets",
        name: bindingName,
      });
    } else if (binding.type === "secret") {
      meta.bindings.push({
        type: "secret_text",
        name: bindingName,
        text: binding.unencrypted,
      });
    } else if (binding.type === "workflow") {
      meta.bindings.push({
        type: "workflow",
        name: bindingName,
        workflow_name: binding.workflowName,
        class_name: binding.className,
        script_name: binding.scriptName,
      });
      // it's unclear whether this is needed, but it works both ways
      // configureClassMigration(binding, binding.id, binding.className);
    } else if (binding.type === "queue") {
      meta.bindings.push({
        type: "queue",
        name: bindingName,
        queue_name: binding.name,
      });
    } else if (binding.type === "pipeline") {
      meta.bindings.push({
        type: "pipelines",
        name: bindingName,
        pipeline: binding.name,
      });
    } else if (binding.type === "vectorize") {
      meta.bindings.push({
        type: "vectorize",
        name: bindingName,
        index_name: binding.name,
      });
    } else if (binding.type === "ai_gateway") {
      // AI Gateway binding - just needs the name property
      meta.bindings.push({
        type: "ai",
        name: bindingName,
      });
    } else if (binding.type === "hyperdrive") {
      // Hyperdrive binding
      meta.bindings.push({
        type: "hyperdrive",
        name: bindingName,
        id: binding.hyperdriveId,
      });
    } else if (binding.type === "browser") {
      meta.bindings.push({
        type: "browser",
        name: bindingName,
      });
    } else if (binding.type === "ai") {
      meta.bindings.push({
        type: "ai",
        name: bindingName,
      });
    } else if (binding.type === "json") {
      meta.bindings.push({
        type: "json",
        name: bindingName,
        json: JSON.stringify(binding.json),
      });
    } else if (binding.type === "analytics_engine") {
      meta.bindings.push({
        type: "analytics_engine",
        name: bindingName,
        dataset: binding.dataset,
      });
    } else if (binding.type === "images") {
      meta.bindings.push({
        type: "images",
        name: bindingName,
      });
    } else if (binding.type === "version_metadata") {
      meta.bindings.push({
        type: "version_metadata",
        name: bindingName,
      });
    } else if (binding.type === "dispatch_namespace") {
      meta.bindings.push({
        type: "dispatch_namespace",
        name: bindingName,
        namespace: binding.namespaceName,
      });
    } else if (binding.type === "secret_key") {
      meta.bindings.push({
        type: "secret_key",
        name: bindingName,
        algorithm: binding.algorithm,
        format: binding.format,
        usages: binding.usages,
        key_base64: binding.key_base64?.unencrypted,
        key_jwk: binding.key_jwk?.unencrypted,
      });
    } else {
      // @ts-expect-error - we should never reach here
      assertNever(binding, `Unsupported binding type: ${binding.type}`);
    }
  }

  function configureClassMigration(
    bindingName: string,
    newBinding: DurableObjectNamespace<any>,
  ) {
    let prevBinding: WorkerBindingDurableObjectNamespace | undefined;
    if (oldBindings) {
      // try and find the prev binding for this
      for (const oldBinding of oldBindings) {
        if (oldBinding.type === "durable_object_namespace") {
          const stableId = bindingNameToStableId[oldBinding.name];
          if (stableId) {
            // (happy case)
            // great, this Worker was created with Alchemy and we can map stable ids
            if (stableId === newBinding.id) {
              prevBinding = oldBinding;
              break;
            }
          } else {
            // (heuristic case)
            // we were unable to find the stableId, this Worker must not have been created with Alchemy
            // now, try and resolve by assuming 1:1 binding name correspondence
            // WARNING: this is an imperfect assumption. Users are advised to upgrade alchemy and re-deploy
            if (oldBinding.name === bindingName) {
              prevBinding = oldBinding;
              break;
            }
          }
        }
      }
    }

    if (!prevBinding) {
      if (newBinding.sqlite) {
        meta.migrations!.new_sqlite_classes!.push(newBinding.className);
      } else {
        meta.migrations!.new_classes!.push(newBinding.className);
      }
    } else if (prevBinding.class_name !== newBinding.className) {
      meta.migrations!.renamed_classes!.push({
        from: prevBinding.class_name,
        to: newBinding.className,
      });
    }
  }

  // Convert env variables to plain_text bindings
  // TODO(sam): remove Worker.env in favor of always bindings
  if (props.env) {
    for (const [key, value] of Object.entries(props.env)) {
      meta.bindings.push({
        name: key,
        type: "plain_text",
        text: value,
      });
    }
  }

  // Determine if we're using ESM or service worker format
  const isEsModule = props.format !== "cjs"; // Default to ESM unless CJS is specified
  const scriptName = props.noBundle
    ? path.basename(props.entrypoint!)
    : isEsModule
      ? "worker.js"
      : "script";

  if (isEsModule) {
    // For ES modules format
    meta.main_module = scriptName;
  } else {
    // For service worker format (CJS)
    meta.body_part = scriptName;
  }
  if (process.env.DEBUG) {
    logger.log(meta);
  }
  return meta;
}

export function bumpMigrationTagVersion(tag?: string) {
  if (tag) {
    if (!tag.match(/^v\d+$/)) {
      throw new Error(`Invalid tag format: ${tag}. Expected format: v<number>`);
    }
    return `v${Number.parseInt(tag.slice(1)) + 1}`;
  }
  return undefined;
}

interface WorkerSettings {
  bindings: WorkerBindingSpec[];
  compatibility_date: string;
  compatibility_flags: string[];
  migrations: SingleStepMigration | MultiStepMigration;
  [key: string]: any;
}

async function getWorkerSettings(
  api: CloudflareApi,
  workerName: string,
): Promise<WorkerSettings | undefined> {
  // Fetch the bindings for a worker by calling the Cloudflare API endpoint:
  // GET /accounts/:account_id/workers/scripts/:script_name/bindings
  // See: https://developers.cloudflare.com/api/resources/workers/subresources/scripts/subresources/script_and_version_settings/methods/get/
  const response = await api.get(
    `/accounts/${api.accountId}/workers/scripts/${workerName}/settings`,
  );
  if (response.status === 404) {
    return undefined;
  }
  if (!response.ok) {
    throw new Error(
      `Error getting worker bindings: ${response.status} ${response.statusText}`,
    );
  }
  // The result is an object with a "result" property containing the bindings array
  const { result, success, errors } = (await response.json()) as {
    result: {
      bindings: WorkerBindingSpec[];
      compatibility_date: string;
      compatibility_flags: string[];
      migrations: SingleStepMigration | MultiStepMigration;
      [key: string]: any;
    };
    success: boolean;
    errors: Array<{
      code: number;
      message: string;
      documentation_url: string;
      [key: string]: any;
    }>;
    messages: Array<{
      code: number;
      message: string;
      documentation_url: string;
      [key: string]: any;
    }>;
  };
  if (!success) {
    throw new Error(
      `Error getting worker bindings: ${response.status} ${response.statusText}\nErrors:\n${errors.map((e) => `- [${e.code}] ${e.message} (${e.documentation_url})`).join("\n")}`,
    );
  }
  return result;
}<|MERGE_RESOLUTION|>--- conflicted
+++ resolved
@@ -1,9 +1,5 @@
 import path from "node:path";
-<<<<<<< HEAD
-import type { Context } from "../context.ts";
 import { assertNever } from "../util/assert-never.ts";
-=======
->>>>>>> cc8ebc12
 import { logger } from "../util/logger.ts";
 import type { CloudflareApi } from "./api.ts";
 import {
@@ -200,15 +196,8 @@
   }[];
 }
 
-<<<<<<< HEAD
-export function prepareWorkerMetadata<B extends Bindings>(
-  ctx: Pick<Context<Worker<B>>, "fqn">,
-  oldBindings: WorkerBindingSpec[] | undefined,
-  oldTags: string[] | undefined,
-=======
 export async function prepareWorkerMetadata(
   api: CloudflareApi,
->>>>>>> cc8ebc12
   props: WorkerProps & {
     compatibilityDate: string;
     compatibilityFlags: string[];
@@ -216,17 +205,11 @@
     migrationTag?: string;
     assetUploadResult?: AssetUploadResult;
   },
-<<<<<<< HEAD
-  assetUploadResult?: AssetUploadResult,
-): WorkerMetadata {
-=======
 ): Promise<WorkerMetadata> {
   const oldSettings = await getWorkerSettings(api, props.workerName);
   const oldTags: string[] | undefined =
     oldSettings?.default_environment?.script?.tags;
   const oldBindings = oldSettings?.bindings;
-
->>>>>>> cc8ebc12
   // we use Cloudflare Worker tags to store a mapping between Alchemy's stable identifier and the binding name
   // e.g.
   // {
