import type esbuild from "esbuild";
import { spawn } from "node:child_process";
import {
  existsSync,
  mkdirSync,
  readFileSync,
  unlinkSync,
  writeFileSync,
} from "node:fs";
import path from "node:path";
import { BUILD_DATE } from "../build-date.ts";
import type { Context } from "../context.ts";
import type { BundleProps } from "../esbuild/bundle.ts";
import { InnerResourceScope, Resource, ResourceKind } from "../resource.ts";
import { getBindKey, tryGetBinding } from "../runtime/bind.ts";
import { isRuntime } from "../runtime/global.ts";
import { bootstrapPlugin } from "../runtime/plugin.ts";
import { Scope } from "../scope.ts";
import { Secret, secret } from "../secret.ts";
import { serializeScope } from "../serde.ts";
import type { type } from "../type.ts";
import { DeferredPromise } from "../util/deferred-promise.ts";
import { logger } from "../util/logger.ts";
import { withExponentialBackoff } from "../util/retry.ts";
import { CloudflareApiError, handleApiError } from "./api-error.ts";
import {
  type CloudflareApi,
  type CloudflareApiOptions,
  createCloudflareApi,
} from "./api.ts";
import type { Assets } from "./assets.ts";
import {
  type Binding,
  type Bindings,
  Json,
  type WorkerBindingDurableObjectNamespace,
  type WorkerBindingService,
  type WorkerBindingSpec,
} from "./bindings.ts";
import type { Bound } from "./bound.ts";
import { isBucket } from "./bucket.ts";
import {
  type WorkerBundle,
  type WorkerBundleChunk,
  type WorkerBundleProvider,
  normalizeWorkerBundle,
} from "./bundle/index.ts";
import { type Container, ContainerApplication } from "./container.ts";
import { CustomDomain } from "./custom-domain.ts";
import { isD1Database } from "./d1-database.ts";
import type { DispatchNamespaceResource } from "./dispatch-namespace.ts";
import {
  DurableObjectNamespace,
  isDurableObjectNamespace,
} from "./durable-object-namespace.ts";
import {
  type EventSource,
  type QueueEventSource,
  isQueueEventSource,
} from "./event-source.ts";
import { isKVNamespace } from "./kv-namespace.ts";
import type { MiniflareWorkerOptions } from "./miniflare/miniflare-worker-options.ts";
import { miniflareServer } from "./miniflare/miniflare.ts";
import { isPipeline } from "./pipeline.ts";
import {
  QueueConsumer,
  deleteQueueConsumer,
  listQueueConsumersForWorker,
} from "./queue-consumer.ts";
import { type QueueResource, isQueue } from "./queue.ts";
import { Route } from "./route.ts";
import { isVectorizeIndex } from "./vectorize-index.ts";
import { uploadAssets } from "./worker-assets.ts";
import {
  type WorkerScriptMetadata,
  bumpMigrationTagVersion,
  prepareWorkerMetadata,
} from "./worker-metadata.ts";
import { WorkerStub, isWorkerStub } from "./worker-stub.ts";
import { WorkerSubdomain } from "./worker-subdomain.ts";
import { Workflow, isWorkflow, upsertWorkflow } from "./workflow.ts";

/**
 * Configuration options for static assets
 */
export interface AssetsConfig {
  /**
   * The contents of a _headers file (used to attach custom headers on asset responses)
   */
  _headers?: string;

  /**
   * The contents of a _redirects file (used to apply redirects or proxy paths ahead of asset serving)
   */
  _redirects?: string;

  /**
   * Determines the redirects and rewrites of requests for HTML content
   *
   * @default auto-trailing-slash
   */
  html_handling?:
    | "auto-trailing-slash"
    | "force-trailing-slash"
    | "drop-trailing-slash"
    | "none";

  /**
   * Determines the response when a request does not match a static asset, and there is no Worker script
   *
   * @default none
   */
  not_found_handling?: "none" | "404-page" | "single-page-application";

  /**
   * When true, requests will always invoke the Worker script.
   * If an array is passed, the worker will be invoked for matching requests.
   * Otherwise, attempt to serve an asset matching the request, falling back to the Worker script.
   *
   * @default false
   */
  run_worker_first?: boolean | string[];
}

export interface BaseWorkerProps<
  B extends Bindings | undefined = undefined,
  RPC extends Rpc.WorkerEntrypointBranded = Rpc.WorkerEntrypointBranded,
> extends CloudflareApiOptions {
  /**
   * Bundle options when using entryPoint
   *
   * Ignored if bundle is provided
   */
  bundle?: Omit<BundleProps, "entryPoint">;

  /**
   * The root directory of the project
   */
  cwd?: string;

  /**
   * The root directory of the project
   * @deprecated Use `cwd` instead
   */
  projectRoot?: string;

  /**
   * Module format for the worker script
   * - 'esm' - ECMAScript modules (default)
   * - 'cjs' - CommonJS modules
   * @default 'esm'
   */
  format?: "esm" | "cjs";

  /**
   * Name for the worker
   *
   * @default id
   */
  name?: string;

  /**
   * Bindings to attach to the worker
   */
  bindings?: B;

  /**
   * Environment variables to attach to the worker
   *
   * These will be converted to plain_text bindings
   */
  env?: {
    [key: string]: string;
  };

  /**
   * Whether to enable a workers.dev URL for this worker
   *
   * If true, the worker will be available at {name}.{subdomain}.workers.dev
   * @default false
   */
  url?: boolean;

  /**
   * Observability configuration for the worker
   *
   * Controls whether worker logs are enabled
   * @default { enabled: true }
   */
  observability?: {
    /**
     * Whether to enable worker logs
     * @default true
     */
    enabled?: boolean;
  };

  /**
   * Whether to adopt the Worker if it already exists when creating
   */
  adopt?: boolean;

  /**
   * The compatibility date for the worker
   * @default BUILD_DATE - automatically pinned to the package build date
   */
  compatibilityDate?: string;

  /**
   * The compatibility flags for the worker
   */
  compatibilityFlags?: string[];

  /**
   * Configuration for static assets
   */
  assets?: AssetsConfig;

  /**
   * Cron expressions for the trigger.
   *
   * Uses standard cron syntax (e.g. "0 0 * * *" for daily at midnight)
   *
   * To clear all cron triggers, pass an empty array.
   *
   * @see https://developers.cloudflare.com/workers/configuration/cron-triggers/#examples
   */
  crons?: string[];

  /**
   * Event sources that this worker will consume.
   *
   * Can include queues, streams, or other event sources.
   */
  eventSources?: EventSource[];

  /**
   * Routes to create for this worker.
   *
   * Each route maps a URL pattern to this worker script.
   *
   * @example
   * await Worker("my-worker", {
   *   routes: [
   *     "sub.example.com/*",
   *     { pattern: "sub.example.com/*", zoneId: "1234567890" },
   *   ],
   * });
   */
  routes?: (
    | string
    | {
        /**
         * URL pattern for the route
         * @example "sub.example.com/*"
         */
        pattern: string;
        /**
         * Zone ID for the route. If not provided, will be automatically inferred from the route pattern.
         */
        zoneId?: string;
        /**
         * Whether to adopt an existing route with the same pattern if it exists
         * @default false
         */
        adopt?: boolean;
      }
  )[];

  /**
   * Custom domains to bind to the worker
   *
   * @example
   * await Worker("my-worker", {
   *   domains: [
   *     "example.com",
   *     { name: "example.com", zoneId: "1234567890" },
   *   ],
   * });
   */
  domains?: (
    | string
    | {
        /**
         * The domain name to bind to the worker
         */
        domainName: string;
        /**
         * Zone ID for the domain.
         *
         * @default - If not provided, will be automatically inferred from the domain name.
         */
        zoneId?: string;
        /**
         * Whether to adopt an existing domain if it exists
         * @default false
         */
        adopt?: boolean;
      }
  )[];

  /**
   * The RPC class to use for the worker.
   *
   * This is only used when using the rpc property.
   */
  rpc?: (new (...args: any[]) => RPC) | type<RPC>;

  /**
   * Deploy this worker to a dispatch namespace
   *
   * This allows workers to be routed to via dispatch namespace routing rules
   */
  namespace?: string | DispatchNamespaceResource;

  /**
   * Version label for this worker deployment
   *
   * When specified, the worker will be published as a version with this label
   * instead of updating the live deployment. This creates a preview URL that
   * can be tested before promoting to production.
   *
   * @example "pr-123"
   */
  version?: string;

  /**
   * Configuration for local development. By default, when Alchemy is running in development mode,
   * the worker will be emulated locally and available at a randomly selected port.
   */
  dev?:
    | boolean
    | {
        /**
         * Port to use for local development
         */
        port?: number;
        /**
         * EXPERIMENTAL: Whether to run the worker remotely instead of locally.
         *
         * When this is enabled, hot reloading will not work.
         *
         * @default false
         */
        remote?: boolean;
      }
    | {
        command: string;
        url: string;
        cwd?: string;
      };
}

export interface InlineWorkerProps<
  B extends Bindings | undefined = Bindings,
  RPC extends Rpc.WorkerEntrypointBranded = Rpc.WorkerEntrypointBranded,
> extends BaseWorkerProps<B, RPC> {
  script: string;
  entrypoint?: undefined;
  noBundle?: false;
}

export interface EntrypointWorkerProps<
  B extends Bindings | undefined = Bindings,
  RPC extends Rpc.WorkerEntrypointBranded = Rpc.WorkerEntrypointBranded,
> extends BaseWorkerProps<B, RPC> {
  script?: undefined;
  /**
   * The entrypoint for the worker script.
   */
  entrypoint: string;

  /**
   * Whether to disable bundling of the worker script.
   *
   * If true, the worker script and any files it imports will be deployed in the Worker.
   *
   * @default false
   */
  noBundle?: boolean;

  /**
   * Whether to upload source maps for the worker script.
   *
   * @default false
   */
  uploadSourceMaps?: boolean;

  /**
   * Rules for adding additional files to the bundle.
   *
   * If {@link noBundle} is false | undefined, this will be ignored.
   *
   * @default - all .js, .mjs, and .wasm files under the entrypoint directory
   */
  rules?: {
    globs: string[];
  }[];
}

/**
 * Properties for creating or updating a Worker
 */
export type WorkerProps<
  B extends Bindings | undefined = Bindings,
  RPC extends Rpc.WorkerEntrypointBranded = Rpc.WorkerEntrypointBranded,
> = InlineWorkerProps<B, RPC> | EntrypointWorkerProps<B, RPC>;

export type FetchWorkerProps<
  B extends Bindings = Bindings,
  E extends EventSource[] = EventSource[],
> = Omit<WorkerProps<B>, "entrypoint" | "eventSources"> & {
  /**
   * A function that will be used to fetch the worker script.
   *
   * This is only used when using the fetch property.
   */
  fetch?(
    request: Request,
    env: Bindings.Runtime<B>,
    ctx: ExecutionContext,
  ): Promise<Response>;
  /**
   * Event sources that this worker will consume.
   *
   * Can include queues, streams, or other event sources.
   */
  eventSources?: E;

  /**
   * A function that will be used to queue the worker script.
   *
   * This is only used when using the queue property.
   */
  queue?(
    batch: QueueBatch<E>,
    env: Bindings.Runtime<B>,
    ctx: ExecutionContext,
  ): Promise<void>;
};

type QueueBatch<E extends EventSource[]> = E[number] extends QueueEventSource
  ? any
  : E[number] extends QueueResource<infer Body>
    ? MessageBatch<Body>
    : MessageBatch<unknown>;

export function isWorker(resource: Resource): resource is Worker<any> {
  return resource[ResourceKind] === "cloudflare::Worker";
}

/**
 * Output returned after Worker creation/update
 */
export type Worker<
  B extends Bindings | undefined = Bindings | undefined,
  RPC extends Rpc.WorkerEntrypointBranded = Rpc.WorkerEntrypointBranded,
> = Resource<"cloudflare::Worker"> &
  Omit<WorkerProps<B>, "url" | "script" | "routes" | "domains"> &
  globalThis.Service & {
    /** @internal phantom property */
    __rpc__?: RPC;

    type: "service";

    /**
     * The ID of the worker
     */
    id: string;

    /**
     * The name of the worker
     */
    name: string;

    /**
     * The root directory of the project
     * @default process.cwd()
     */
    cwd: string;

    /**
     * Time at which the worker was created
     */
    createdAt: number;

    /**
     * Time at which the worker was last updated
     */
    updatedAt: number;

    /**
     * The worker's URL if enabled
     * Format: {name}.{subdomain}.workers.dev
     *
     * @default true
     */
    url?: string;

    /**
     * The bindings that were created
     */
    bindings: B;

    /**
     * Configuration for static assets
     */
    assets?: AssetsConfig;

    /**
     * The routes that were created for this worker
     */
    routes?: Route[];

    /**
     * The custom domains that were created for this worker
     */
    domains?: CustomDomain[];

    // phantom property (for typeof myWorker.Env)
    Env: B extends Bindings
      ? {
          [bindingName in keyof B]: Bound<B[bindingName]>;
        }
      : undefined;

    /**
     * The compatibility date for the worker
     */
    compatibilityDate: string;

    /**
     * The compatibility flags for the worker
     */
    compatibilityFlags: string[];

    /**
     * The dispatch namespace this worker is deployed to
     */
    namespace?: string | DispatchNamespaceResource;

    /**
     * Version label for this worker deployment
     */
    version?: string;
  };

/**
 * Represents a reference to a Cloudflare Worker service.
 *
 * @template RPC - The type of the worker's RPC entrypoint, defaults to Rpc.WorkerEntrypointBranded.
 *
 * This interface extends all properties of WorkerBindingService except for "name".
 * It also includes an optional __rpc__ property for type branding.
 */
export type WorkerRef<
  RPC extends Rpc.WorkerEntrypointBranded = Rpc.WorkerEntrypointBranded,
> = Omit<WorkerBindingService, "name"> & {
  /**
   * Optional type branding for the worker's RPC entrypoint.
   */
  __rpc__?: RPC;
};

/**
 * Creates a reference to a Cloudflare Worker service.
 *
 * @example
 * // Create a reference to a Cloudflare Worker service:
 * const ref = WorkerRef({
 *   service: "my-worker",
 *   environment: "production",
 *   namespace: "main"
 * });
 *
 * // Optionally, you can specify only the service:
 * const ref2 = WorkerRef({ service: "my-worker" });
 *
 * // You can also specify the RPC type for stronger typing:
 * interface MyWorkerRPC extends Rpc.WorkerEntrypointBranded {
 *   myMethod(arg: string): Promise<number>;
 * }
 * const typedRef = WorkerRef<MyWorkerRPC>({ service: "my-worker" });
 */
export function WorkerRef<
  RPC extends Rpc.WorkerEntrypointBranded = Rpc.WorkerEntrypointBranded,
>(options?: {
  service: string;
  environment?: string;
  namespace?: string;
}): WorkerRef<RPC> {
  return {
    ...options,
    type: "service",
  } as WorkerRef<RPC>;
}

/**
 * A Cloudflare Worker is a serverless function that can be deployed to the Cloudflare network.
 *
 * @example
 * // Create a basic HTTP handler worker with custom domain routing
 * // and workers.dev URL:
 * const api = await Worker("api", {
 *   name: "api-worker",
 *   entrypoint: "./src/api.ts",
 *   url: true
 * });
 *
 * await Route("route", {
 *   zoneId: zone.zoneId,
 *   worker: api,
 *   pattern: "api.example.com/*",
 * });
 *
 * @example
 * // Create a real-time chat worker using Durable Objects
 * // for state management:
 * const chatRooms = new DurableObjectNamespace("chat-rooms");
 * const userStore = new DurableObjectNamespace("user-store");
 *
 * const chat = await Worker("chat", {
 *   name: "chat-worker",
 *   entrypoint: "./src/chat.ts",
 *   bindings: {
 *     ROOMS: chatRooms,
 *     USERS: userStore
 *   },
 * });
 *
 * @example
 * // Create a worker with KV namespace for caching and data storage:
 * const cache = await KVNamespace("cache-store");
 * const settings = await KVNamespace("user-settings");
 *
 * const cacheWorker = await Worker("cache", {
 *   name: "cache-worker",
 *   entrypoint: "./src/cache.ts",
 *   bindings: {
 *     CACHE: cache,
 *     SETTINGS: settings
 *   }
 * });
 *
 * @example
 * // Create a worker with R2 bucket for object storage:
 * const uploads = await R2Bucket("uploads", {
 *   name: "user-uploads"
 * });
 * const assets = await R2Bucket("assets", {
 *   name: "static-assets",
 *   allowPublicAccess: true
 * });
 *
 * const storageWorker = await Worker("storage", {
 *   name: "storage-worker",
 *   entrypoint: "./src/storage.ts",
 *   bindings: {
 *     UPLOADS: uploads,
 *     ASSETS: assets
 *   }
 * });
 *
 * @example
 * // Create a worker with static assets:
 * const staticAssets = await Assets("static", {
 *   path: "./src/assets"
 * });
 *
 * const frontendWorker = await Worker("frontend", {
 *   name: "frontend-worker",
 *   entrypoint: "./src/worker.ts",
 *   bindings: {
 *     ASSETS: staticAssets
 *   }
 * });
 *
 * @example
 * // Create a worker with scheduled cron triggers:
 * const cronWorker = await Worker("scheduled-tasks", {
 *   name: "cron-worker",
 *   entrypoint: "./src/scheduled.ts",
 *   crons: ['* 15 * * *', '0 0 * * *', '0 12 * * MON']
 * })
 *
 * @example
 * // Create cross-script durable object binding where one worker
 * // defines the durable object and another worker accesses it:
 * const dataWorker = await Worker("data-worker", {
 *   name: "data-worker",
 *   entrypoint: "./src/data.ts",
 *   bindings: {
 *     // Bind to its own durable object
 *     STORAGE: new DurableObjectNamespace("storage", {
 *       className: "DataStorage"
 *     })
 *   }
 * });
 *
 * const apiWorker = await Worker("api-worker", {
 *   name: "api-worker",
 *   entrypoint: "./src/api.ts",
 *   bindings: {
 *     // Cross-script binding to the data worker's durable object
 *     SHARED_STORAGE: dataWorker.bindings.STORAGE
 *   }
 * });
 *
 * @example
 * // Create a worker with queue event sources and custom consumer settings:
 * const taskQueue = await Queue("task-queue", {
 *   name: "task-queue"
 * });
 *
 * const dlq = await Queue("failed-tasks", {
 *   name: "failed-tasks"
 * });
 *
 * const queueWorker = await Worker("queue-processor", {
 *   name: "queue-processor",
 *   entrypoint: "./src/processor.ts",
 *   bindings: {
 *     TASK_QUEUE: taskQueue  // Producer: bind queue for sending messages
 *   },
 *   eventSources: [{  // Consumer: configure processing settings
 *     queue: taskQueue,
 *     settings: {
 *       batchSize: 15,           // Process 15 messages at once
 *       maxConcurrency: 3,       // Allow 3 concurrent invocations
 *       maxRetries: 5,           // Retry failed messages up to 5 times
 *       maxWaitTimeMs: 2500,     // Wait up to 2.5 seconds to fill a batch
 *       retryDelay: 60,          // Wait 60 seconds before retrying failed messages
 *       deadLetterQueue: dlq     // Send failed messages to dead letter queue
 *     }
 *   }]
 * });
 *
 * @example
 * // Create a worker version for testing with a preview URL:
 * const previewWorker = await Worker("my-worker", {
 *   name: "my-worker",
 *   entrypoint: "./src/worker.ts",
 *   version: "pr-123"
 * });
 *
 * // The worker will have a preview URL for testing:
 * console.log(`Preview URL: ${previewWorker.url}`);
 * // Output: Preview URL: https://pr-123-my-worker.subdomain.workers.dev
 */
export function Worker<
  const B extends Bindings,
  RPC extends Rpc.WorkerEntrypointBranded,
>(id: string, props: WorkerProps<B, RPC>): Promise<Worker<B, RPC>>;
export function Worker<const B extends Bindings, const E extends EventSource[]>(
  id: string,
  meta: ImportMeta,
  props: FetchWorkerProps<B, E>,
): Promise<Worker<B>> & globalThis.Service;
export function Worker<const B extends Bindings>(
  ...args:
    | [id: string, props: WorkerProps<B>]
    | [id: string, meta: ImportMeta, props: FetchWorkerProps<B>]
): Promise<Worker<B>> {
  const [id, meta, props] =
    args.length === 2 ? [args[0], undefined, args[1]] : args;

  if (("fetch" in props && props.fetch) || ("queue" in props && props.queue)) {
    const scope = Scope.current;

    const workerName = props.name ?? id;

    // we need to make sure the worker exists
    const stub = WorkerStub(`${id}/stub`, {
      name: workerName,
      accountId: props.accountId,
      apiKey: props.apiKey,
      apiToken: props.apiToken,
      baseUrl: props.baseUrl,
      email: props.email,
    });

    async function collectResources(
      scope: Scope | undefined,
    ): Promise<Resource[]> {
      if (!scope) {
        return [];
      }
      return (
        await Promise.all(
          Array.from(scope.resources.values()).map(async (resource) => [
            (await resource) as Resource,
            ...(await collectResources(await resource[InnerResourceScope])),
          ]),
        )
      ).flat();
    }

    const deferred = scope.defer(async () => {
      const autoBindings: Record<string, Binding> = {};
      for (const resource of await collectResources(Scope.root)) {
        if (
          isQueue(resource) ||
          isWorkerStub(resource) ||
          isWorker(resource) ||
          isD1Database(resource) ||
          isBucket(resource) ||
          isPipeline(resource) ||
          isVectorizeIndex(resource) ||
          isKVNamespace(resource)
        ) {
          // TODO(sam): make this generic/pluggable
          autoBindings[getBindKey(resource)] = resource;
        }
      }

      // TODO(sam): prune to only needed secrets
      for (const secret of Secret.all()) {
        autoBindings[secret.name] = secret;
      }

      const bindings = {
        ...props.bindings,
        __ALCHEMY_WORKER_NAME__: workerName,
        __ALCHEMY_SERIALIZED_SCOPE__: Json(await serializeScope(scope)),
        ALCHEMY_STAGE: scope.stage,
        ALCHEMY_PASSWORD: secret(scope.password),
        // TODO(sam): prune un-needed bindings
        ...autoBindings,
      };

      return _Worker(id, {
        ...(props as any),
        url: true,
        compatibilityFlags: Array.from(
          new Set(["nodejs_compat", ...(props.compatibilityFlags ?? [])]),
        ),
        entrypoint: meta!.filename,
        name: workerName,
        // adopt because the stub guarnatees that the worker exists
        adopt: true,
        bindings,
        bundle: {
          ...props.bundle,
          plugins: [bootstrapPlugin],
          external: [
            // for alchemy
            "libsodium*",
            "@swc/*",
            "esbuild",
            // TODO(sam): this is for fetch, why is it a package?
            "undici",
            "miniflare",
            "@iarna/toml",
            "cli-*",
            "react*",
          ],
          banner: {
            js: "var __ALCHEMY_RUNTIME__ = true;",
          },
          inject: [
            ...(props.bundle?.inject ?? []),
            path.resolve(import.meta.dirname, "..", "runtime", "shims.js"),
          ],
        },
      });
    }) as Promise<Worker<B>>;

    // defer construction of this worker until the app is about to finaloze
    // this ensures that the Worker's dependencies are instantiated before we bundle
    // it is then safe to bundle and import the Worker to detect which resources need to be auto-bound
    const promise = Promise.all([deferred, stub]).then(
      ([worker]) => worker,
    ) as Promise<Worker<B>> & {
      fetch?: (...args: any[]) => Promise<Response>;
      queue?: (
        batch: QueueBatch<any>,
        env: Bindings.Runtime<B>,
        ctx: ExecutionContext,
      ) => Promise<void>;
    };

    if (isRuntime) {
      if (props.fetch) {
        promise.fetch = async (
          request: Request,
          env: Bindings.Runtime<B>,
          ctx: ExecutionContext,
        ) => {
          try {
            return await props.fetch!(request, env as any, ctx);
          } catch (err: any) {
            return new Response(err.message + err.stack, {
              status: 500,
            });
          }
        };
      }
      if (props.queue) {
        promise.queue = async (
          batch: QueueBatch<any>,
          env: Bindings.Runtime<B>,
          ctx: ExecutionContext,
        ) => {
          return await props.queue!(batch, env, ctx);
        };
      }
    } else {
      promise.fetch = async (
        request: string | URL | Request,
        init?: RequestInit,
      ) => {
        const worker = await promise;
        if (!worker.url) {
          throw new Error("Worker URL is not available in runtime");
        }
        if (request instanceof Request) {
          const origin = new URL(worker.url);
          const incoming = request.url.startsWith("/")
            ? new URL(`${worker.url}${request.url}`)
            : new URL(request.url);
          logger.log(incoming);
          const proxyURL = new URL(
            `${incoming.pathname}${incoming.search}${incoming.hash}`,
            origin,
          );

          const headers = new Headers(request.headers);
          headers.set("host", origin.host);

          try {
            return await fetch(
              new Request(proxyURL, {
                method: request.method,
                body: request.body,
                headers,
                // TODO(sam): do we need this? GPT added it ...
                // redirect: "manual",
              }),
            );
          } catch (err: any) {
            return new Response(err.message ?? "proxy error", { status: 500 });
          }
        } else {
          if (typeof request === "string" && request.startsWith("/")) {
            request = new URL(`${worker.url}${request}`);
          }
          return await fetch(request, init);
        }
      };
    }
    return promise;
  }
  return _Worker(id, props as WorkerProps<B>).then(async (worker) => {
    const binding = await tryGetBinding(worker);
    if (binding) {
      worker.fetch = (request: Request) => binding.fetch(request);
      worker.connect = (address: SocketAddress, options: SocketOptions) =>
        binding.connect(address, options);
    }
    return worker;
  });
}

export const DEFAULT_COMPATIBILITY_DATE = BUILD_DATE;

export const _Worker = Resource(
  "cloudflare::Worker",
  {
    alwaysUpdate: true,
  },
  async function <const B extends Bindings>(
    this: Context<Worker<NoInfer<B>>>,
    id: string,
    props: WorkerProps<B>,
  ): Promise<Worker<B>> {
    // Use the provided name
    const workerName = props.name ?? id;
<<<<<<< HEAD
=======

    if (props.projectRoot) {
      logger.warn("projectRoot is deprecated, use cwd instead");
      props.cwd = props.projectRoot;
    }

    const cwd = props.cwd ? path.resolve(props.cwd) : process.cwd();
    const relativeCwd =
      cwd === process.cwd() ? undefined : path.relative(process.cwd(), cwd);

>>>>>>> edbe7c67
    const compatibilityDate =
      props.compatibilityDate ?? DEFAULT_COMPATIBILITY_DATE;
    const compatibilityFlags = props.compatibilityFlags ?? [];
    const cwd = props.projectRoot ?? process.cwd();

<<<<<<< HEAD
    const bundle = await normalizeWorkerBundle({
      entrypoint: props.entrypoint,
      format: props.format,
      noBundle: props.noBundle,
      rules: "rules" in props ? props.rules : undefined,
      bundle: props.bundle,
      cwd,
      compatibilityDate,
      compatibilityFlags,
      outdir: path.join(process.cwd(), ".alchemy", ...this.scope.chain, id),
    });

    const dev = normalizeDev(this, props.dev);

    if (dev.local) {
      let url: string | undefined;
      switch (dev.type) {
        case "command":
          upsertDevCommand({
            id,
            command: dev.command,
            cwd: dev.cwd ?? process.cwd(),
            env: props.env ?? {},
          });
          url = dev.url;
          break;
        case "miniflare":
          url = await provisionMiniflare({
            id,
            workerName,
=======
    if (this.scope.dev && this.phase !== "delete" && props.dev !== false) {
      // Get current timestamp
      const now = Date.now();

      if (typeof props.dev === "object" && "command" in props.dev) {
        upsertDevCommand({
          id,
          command: props.dev.command,
          cwd: props.dev.cwd ?? cwd,
          env: props.env ?? {},
        });
        return this({
          type: "service",
          id,
          entrypoint: props.entrypoint,
          name: workerName,
          cwd: relativeCwd,
          compatibilityDate,
          compatibilityFlags,
          format: props.format || "esm", // Include format in the output
          bindings: props.bindings ?? ({} as B),
          env: props.env,
          observability: props.observability,
          createdAt: now,
          updatedAt: now,
          eventSources: props.eventSources,
          url: props.dev.url,
          dev: props.dev,
          // Include assets configuration in the output
          assets: props.assets,
          // Include cron triggers in the output
          crons: props.crons,
          // phantom property
          Env: undefined!,
        } as unknown as Worker<B>);
      }

      const sharedOptions: Omit<MiniflareWorkerOptions, "script"> = {
        name: workerName,
        compatibilityDate,
        compatibilityFlags,
        bindings: props.bindings ?? ({} as B),
        port: typeof props.dev === "object" ? props.dev.port : undefined,
      };

      let url: string;

      // If entrypoint is provided, set up hot reloading with esbuild context
      if (props.entrypoint) {
        const startPromise = new DeferredPromise<string>();

        await createWorkerDevContext(
          workerName,
          {
            ...props,
            entrypoint: props.entrypoint,
            cwd,
            compatibilityDate,
            compatibilityFlags,
          },
          {
            onBuildStart: () => {
              logger.task("miniflare-server", {
                message: `${startPromise.status === "pending" ? "Building" : "Rebuilding"}`,
                status: "pending",
                resource: id,
                prefix: "build",
                prefixColor: "cyanBright",
              });
            },
            onBuildEnd: async (newScript) => {
              try {
                // Hot reload callback - update the miniflare worker
                const server = await miniflareServer.push({
                  ...sharedOptions,
                  script: newScript,
                });
                if (startPromise.status === "pending") {
                  logger.task("miniflare-server", {
                    message: `Started Miniflare server at ${server.url}`,
                    status: "success",
                    resource: id,
                    prefix: "ready",
                    prefixColor: "cyanBright",
                  });
                  startPromise.resolve(server.url);
                } else {
                  logger.task("miniflare-server", {
                    message: `Updated Miniflare server at ${server.url}`,
                    status: "success",
                    resource: id,
                    prefix: "reload",
                    prefixColor: "cyanBright",
                  });
                }
              } catch (error) {
                if (startPromise.status === "pending") {
                  logger.error(error);
                  logger.task("miniflare-server", {
                    message: "Failed to start Miniflare server",
                    status: "failure",
                    resource: id,
                    prefix: "error",
                    prefixColor: "redBright",
                  });
                  startPromise.reject(
                    new Error(
                      `Failed to start Miniflare server for worker "${workerName}"`,
                      { cause: error },
                    ),
                  );
                } else {
                  logger.task("miniflare-server", {
                    message: "Failed to update Miniflare server",
                    status: "failure",
                    resource: id,
                    prefix: "error",
                    prefixColor: "redBright",
                  });
                  logger.error(error);
                }
              }
            },
            onBuildError: (errors) => {
              if (startPromise.status === "pending") {
                logger.task("miniflare-server", {
                  message: "Failed to build worker",
                  status: "failure",
                  resource: id,
                  prefix: "error",
                  prefixColor: "redBright",
                });
                startPromise.reject(errors);
              } else {
                logger.task("miniflare-server", {
                  message: "Failed to rebuild worker",
                  status: "failure",
                  resource: id,
                  prefix: "error",
                  prefixColor: "redBright",
                });
                logger.error(errors);
              }
            },
          },
        );

        url = await startPromise.value;
      } else {
        // Fallback to one-time bundling for inline scripts
        const scriptContent =
          props.script ??
          (await bundleWorkerScript({
            name: workerName,
            ...props,
            cwd,
>>>>>>> edbe7c67
            compatibilityDate,
            compatibilityFlags,
            bindings: props.bindings,
            bundle,
            port: dev.port,
          });
          break;
      }
      return this({
        type: "service",
        id,
        entrypoint: props.entrypoint,
        name: workerName,
        cwd: relativeCwd,
        compatibilityDate,
        compatibilityFlags,
        format: props.format || "esm", // Include format in the output
        bindings: normalizeExportBindings(workerName, props.bindings),
        env: props.env,
        observability: props.observability,
        createdAt: this.output?.createdAt ?? Date.now(),
        updatedAt: Date.now(),
        eventSources: props.eventSources,
        url,
        dev: props.dev,
        // Include assets configuration in the output
        assets: props.assets,
        // Include cron triggers in the output
        crons: props.crons,
        // phantom property
        Env: undefined!,
      } as unknown as Worker<B>);
    }

    // Create Cloudflare API client with automatic account discovery
<<<<<<< HEAD
    const apiOptions: CloudflareApiOptions = {
      accountId: props.accountId,
      apiKey: props.apiKey,
      apiToken: props.apiToken,
      baseUrl: props.baseUrl,
      email: props.email,
    };
    const api = await createCloudflareApi(apiOptions);
    const dispatchNamespace =
      typeof props.namespace === "string"
        ? props.namespace
        : props.namespace?.namespaceId;

    if (this.phase === "delete") {
      await bundle.delete?.();
      await deleteQueueConsumers(api, workerName);
      await deleteWorker(api, workerName, dispatchNamespace);
      return this.destroy();
    }

    let assetsBinding: Assets | undefined;
    const workflowsBindings: Workflow[] = [];
    const containersBindings: Container[] = [];

    for (const binding of Object.values(props.bindings ?? {})) {
      if (typeof binding === "object") {
        if (binding.type === "assets") {
          assetsBinding = binding;
        } else if (binding.type === "workflow") {
          workflowsBindings.push(binding);
        } else if (binding.type === "container") {
          containersBindings.push(binding);
=======
    const api = await createCloudflareApi(props);

    const uploadWorkerScript = async (props: WorkerProps<B>) => {
      // Get the script content - either from props.script, or by bundling
      const scriptBundle =
        props.script ??
        (await bundleWorkerScript({
          ...props,
          name: workerName,
          cwd,
          compatibilityDate,
          compatibilityFlags,
        }));

      // Find any assets bindings
      const assetsBindings: { name: string; assets: Assets }[] = [];
      const workflowsBindings: Workflow[] = [];
      const containersBindings: Container[] = [];

      if (props.bindings) {
        for (const [bindingName, binding] of Object.entries(props.bindings)) {
          if (typeof binding === "object") {
            if (binding.type === "assets") {
              assetsBindings.push({ name: bindingName, assets: binding });
            } else if (binding.type === "workflow") {
              workflowsBindings.push(binding);
            } else if (binding.type === "container") {
              containersBindings.push(binding);
            }
          }
>>>>>>> edbe7c67
        }
      }
    }

    const uploadWorkerScript = async (
      props: WorkerProps<B>,
      scriptBundle: WorkerBundle,
    ) => {
      const assetUploadResult = assetsBinding
        ? await uploadAssets(api, {
            workerName,
            assets: assetsBinding,
            assetConfig: props.assets,
            namespace: dispatchNamespace,
          })
        : undefined;

      // Deploy worker (either as version or live worker)
      return await putWorker(api, {
        ...props,
        workerName,
        scriptBundle,
        dispatchNamespace,
        version: props.version,
        compatibilityDate,
        compatibilityFlags,
        assetUploadResult,
      });
    };

<<<<<<< HEAD
    let scriptBundle = await bundle.run();
=======
    if (this.phase === "delete") {
      // only delete the worker if it's not a version
      if (!props.version) {
        // Delete any queue consumers attached to this worker first
        await deleteQueueConsumers(api, workerName);

        await withExponentialBackoff(
          () =>
            deleteWorker(api, {
              workerName,
              namespace:
                typeof props.namespace === "string"
                  ? props.namespace
                  : props.namespace?.namespaceId,
              url: this.output.url,
            }),
          (err) =>
            (err.status === 400 &&
              err.message.includes(
                "is still referenced by service bindings in Workers",
              )) ||
            err.status === 500 ||
            err.status === 503,
          10,
          100,
        );

        return this.destroy();
      }
    }
>>>>>>> edbe7c67

    if (this.phase === "create") {
      if (props.version) {
        // When version is specified, we adopt existing workers or create them if they don't exist
        if (!(await workerExists(api, workerName))) {
          // Create the base worker first if it doesn't exist
          const baseWorkerProps = { ...props, version: undefined };
          await uploadWorkerScript(baseWorkerProps, scriptBundle);
        }
        // We always "adopt" when publishing versions
      } else if (!props.adopt) {
        await assertWorkerDoesNotExist(api, workerName);
      }
    }

    const putWorkerResult = await uploadWorkerScript(props, scriptBundle);

    const tasks: Promise<unknown>[] = [];

    for (const workflow of workflowsBindings) {
      if (
        workflow.scriptName === undefined ||
        workflow.scriptName === workerName
      ) {
        tasks.push(
          upsertWorkflow(api, {
            workflowName: workflow.workflowName,
            className: workflow.className,
            scriptName: workflow.scriptName ?? workerName,
          }),
        );
      }
    }

    if (containersBindings.length > 0) {
      tasks.push(
        getVersionMetadata(api, workerName, putWorkerResult.deployment_id).then(
          (versionMetadata) =>
            provisionContainers({
              scriptName: workerName,
              containers: containersBindings,
              bindings: versionMetadata.resources.bindings,
              apiOptions,
            }),
        ),
      );
<<<<<<< HEAD
=======

      createdDomains = await Promise.all(
        props.domains.map(async (customDomain) => {
          const domainName =
            typeof customDomain === "string"
              ? customDomain
              : customDomain.domainName;
          return await CustomDomain(domainName, {
            workerName,
            name: domainName,
            zoneId:
              typeof customDomain === "string"
                ? undefined
                : customDomain.zoneId,
            adopt:
              typeof customDomain === "string"
                ? (props.adopt ?? false)
                : (customDomain.adopt ?? props.adopt),
          });
        }),
      );
>>>>>>> edbe7c67
    }

    if (props.crons) {
      tasks.push(
        api.put(
          `/accounts/${api.accountId}/workers/scripts/${workerName}/schedules`,
          props.crons.map((cron) => ({ cron })),
        ),
      );
<<<<<<< HEAD
=======

      // Create Route resources for each route and capture their outputs
      createdRoutes = await Promise.all(
        props.routes.map(async (routeConfig) => {
          const pattern =
            typeof routeConfig === "string" ? routeConfig : routeConfig.pattern;
          return await Route(pattern, {
            pattern,
            script: workerName,
            zoneId:
              typeof routeConfig === "string" ? undefined : routeConfig.zoneId, // Route resource will handle inference if not provided
            adopt:
              typeof routeConfig === "string"
                ? (props.adopt ?? false)
                : (routeConfig.adopt ?? props.adopt),
            accountId: props.accountId,
            apiKey: props.apiKey,
            apiToken: props.apiToken,
            baseUrl: props.baseUrl,
            email: props.email,
          });
        }),
      );
>>>>>>> edbe7c67
    }

    tasks.push(
      provisionEventSources({
        scriptName: workerName,
        eventSources: props.eventSources,
        apiOptions,
      }),
    );

    await Promise.all(tasks);

    const domains = await provisionDomains({
      scriptName: workerName,
      adopt: props.adopt,
      domains: props.domains,
      apiOptions,
    });
    const routes = await provisionRoutes({
      scriptName: workerName,
      adopt: props.adopt,
      routes: props.routes,
      apiOptions,
    });

    const subdomain =
      (props.url ?? dispatchNamespace === undefined)
        ? await WorkerSubdomain("url", {
            scriptName: workerName,
            versionId:
              props.version && putWorkerResult.metadata.has_preview
                ? putWorkerResult.id
                : undefined,
            ...apiOptions,
          })
        : undefined;

    const now = Date.now();

    if (dev.type === "remote") {
      // todo(john): clean this up and add log tail
      const watcher = await bundle.watch();
      void watcher.pipeTo(
        new WritableStream({
          async write(chunk) {
            switch (chunk.type) {
              case "start":
                logger.task("", {
                  message: "start",
                  status: "pending",
                  resource: id,
                  prefix: "build",
                  prefixColor: "cyanBright",
                });
                break;
              case "end": {
                if (scriptBundle.hash === chunk.result.hash) {
                  logger.task("", {
                    message: "no-change",
                    status: "success",
                    resource: id,
                    prefix: "build",
                    prefixColor: "greenBright",
                  });
                  return;
                }
                logger.task("", {
                  message: "upload",
                  status: "success",
                  resource: id,
                  prefix: "build",
                  prefixColor: "greenBright",
                });
                await putWorker(api, {
                  ...props,
                  workerName,
                  scriptBundle: chunk.result,
                  dispatchNamespace,
                  version: props.version,
                  compatibilityDate,
                  compatibilityFlags,
                  assetUploadResult: assetsBinding
                    ? {
                        keepAssets: true,
                        assetConfig: props.assets,
                      }
                    : undefined,
                });
                logger.task("", {
                  message: "updated",
                  status: "success",
                  resource: id,
                  prefix: "build",
                  prefixColor: "greenBright",
                });
                scriptBundle = chunk.result;
                break;
              }
              case "error":
                logger.task("", {
                  message: "error",
                  status: "failure",
                  resource: id,
                  prefix: "build",
                  prefixColor: "redBright",
                });
                logger.error(chunk.errors);
                break;
            }
          },
        }),
      );
    }

    // Construct the output
    return this({
      ...props,
      type: "service",
      id,
      entrypoint: props.entrypoint,
      name: workerName,
      cwd: relativeCwd,
      compatibilityDate,
      compatibilityFlags,
      format: props.format || "esm", // Include format in the output
      bindings: normalizeExportBindings(workerName, props.bindings),
      env: props.env,
      observability: props.observability,
      createdAt: this.output?.createdAt ?? now,
      updatedAt: now,
      eventSources: props.eventSources,
      url: subdomain?.url,
      dev: props.dev,
      // Include assets configuration in the output
      assets: props.assets,
      // Include cron triggers in the output
      crons: props.crons,
      // Include the created routes in the output
      routes,
      // Include the created domains in the output
      domains,
      // Include the dispatch namespace in the output
      namespace: props.namespace,
      // Include version information in the output
      version: props.version,
      // phantom property
      Env: undefined!,
    } as unknown as Worker<B>);
  },
);

type Dev =
  | {
      type: "none";
      local: false;
    }
  | {
      type: "miniflare";
      port?: number;
      local: true;
    }
  | {
      type: "command";
      command: string;
      url: string;
      cwd?: string;
      local: true;
    }
  | {
      type: "remote";
      local: false;
    };

const normalizeDev = (ctx: Context<any>, dev: WorkerProps["dev"]): Dev => {
  if (!ctx.scope.dev || ctx.phase === "delete" || dev === false) {
    return {
      type: "none",
      local: false,
    };
  }
  if (typeof dev !== "object") {
    return {
      type: "miniflare",
      local: true,
    };
  }
  if ("command" in dev) {
    return {
      type: "command",
      ...dev,
      local: true,
    };
  }
  if (dev.remote) {
    return {
      type: "remote",
      local: false,
    };
  }
  return {
    type: "miniflare",
    port: dev.port,
    local: true,
  };
};

const assertUnique = <T, Key extends keyof T>(
  inputs: T[],
  key: Key,
  message: string,
) => {
  const ids = inputs.map((input) => input[key]);
  const duplicates = ids.filter((id, index) => ids.indexOf(id) !== index);
  if (duplicates.length > 0) {
    throw new Error(`Duplicate ${message} found: ${duplicates.join(", ")}`);
  }
};

const normalizeExportBindings = (
  scriptName: string,
  bindings: Bindings = {},
) => {
  return Object.fromEntries(
    Object.entries(bindings).map(([bindingName, binding]) => [
      bindingName,
      isDurableObjectNamespace(binding) && binding.scriptName === undefined
        ? new DurableObjectNamespace(binding.id, {
            ...binding,
            // re-export this binding mapping to the host worker (this worker)
            scriptName,
          })
        : isWorkflow(binding) && binding.scriptName === undefined
          ? new Workflow(binding.id, {
              ...binding,
              // re-export this binding mapping to the host worker (this worker)
              scriptName,
            })
          : binding,
    ]),
  );
};

async function provisionContainers(props: {
  scriptName: string;
  containers?: Container[];
  bindings: WorkerBindingSpec[];
  apiOptions: CloudflareApiOptions;
}): Promise<ContainerApplication[] | undefined> {
  if (!props.containers?.length) {
    return;
  }
  return await Promise.all(
    props.containers.map((container) => {
      const namespaceId = props.bindings.find(
        (binding): binding is WorkerBindingDurableObjectNamespace =>
          binding.type === "durable_object_namespace" &&
          binding.class_name === container.className,
      )?.namespace_id;
      if (!namespaceId) {
        throw new Error(`Namespace ID not found for container ${container.id}`);
      }
      return ContainerApplication(container.id, {
        image: container.image,
        name: container.id,
        instanceType: container.instanceType,
        observability: container.observability,
        durableObjects: {
          namespaceId,
        },
        schedulingPolicy: container.schedulingPolicy,
        ...props.apiOptions,
      });
    }),
  );
}

async function provisionEventSources(props: {
  scriptName: string;
  eventSources?: EventSource[];
  apiOptions: CloudflareApiOptions;
}): Promise<QueueConsumer[] | undefined> {
  if (!props.eventSources?.length) {
    return;
  }
  return await Promise.all(
    props.eventSources.map((eventSource) => {
      if (isQueue(eventSource)) {
        return QueueConsumer(`${eventSource.id}-consumer`, {
          queue: eventSource,
          scriptName: props.scriptName,
          settings: eventSource.dlq
            ? { deadLetterQueue: eventSource.dlq }
            : undefined,
          ...props.apiOptions,
        });
      }
      if (isQueueEventSource(eventSource)) {
        return QueueConsumer(`${eventSource.queue.id}-consumer`, {
          queue: eventSource.queue,
          scriptName: props.scriptName,
          settings: eventSource.settings,
          ...props.apiOptions,
        });
      }
      throw new Error(`Unsupported event source: ${eventSource}`);
    }),
  );
}

async function provisionDomains(props: {
  scriptName: string;
  adopt?: boolean;
  domains?: WorkerProps["domains"];
  apiOptions: CloudflareApiOptions;
}): Promise<CustomDomain[] | undefined> {
  if (!props.domains?.length) {
    return;
  }
  const domains = props.domains.map((domain) => {
    if (typeof domain === "string") {
      return {
        name: domain,
        zoneId: undefined,
        adopt: props.adopt,
      };
    }
    return {
      name: domain.domainName,
      zoneId: domain.zoneId,
      adopt: domain.adopt ?? props.adopt,
    };
  });
  assertUnique(domains, "name", "Custom Domain");
  return await Promise.all(
    domains.map(async (domain) => {
      return await CustomDomain(domain.name, {
        workerName: props.scriptName,
        name: domain.name,
        zoneId: domain.zoneId,
        adopt: domain.adopt,
        ...props.apiOptions,
      });
    }),
  );
}

async function provisionRoutes(props: {
  scriptName: string;
  adopt?: boolean;
  routes?: WorkerProps["routes"];
  apiOptions: CloudflareApiOptions;
}): Promise<Route[] | undefined> {
  if (!props.routes?.length) {
    return;
  }
  const routes = props.routes.map((route) => {
    if (typeof route === "string") {
      return {
        pattern: route,
      };
    }
    return {
      pattern: route.pattern,
      zoneId: route.zoneId,
      adopt: route.adopt ?? props.adopt,
    };
  });
  assertUnique(routes, "pattern", "Route");
  return await Promise.all(
    routes.map(async (route) => {
      return await Route(route.pattern, {
        pattern: route.pattern,
        script: props.scriptName,
        zoneId: route.zoneId,
        adopt: route.adopt,
        ...props.apiOptions,
      });
    }),
  );
}

async function provisionMiniflare(props: {
  id: string;
  workerName: string;
  compatibilityDate: string;
  compatibilityFlags: string[];
  bindings: Bindings | undefined;
  port: number | undefined;
  bundle: WorkerBundleProvider;
}) {
  const sharedOptions: Omit<MiniflareWorkerOptions, "bundle"> = {
    name: props.workerName,
    compatibilityDate: props.compatibilityDate,
    compatibilityFlags: props.compatibilityFlags,
    bindings: props.bindings,
    port: props.port,
  };

  const startPromise = new DeferredPromise<string>();
  // todo(john): streamline and share logging logic with remote dev
  type Events =
    | {
        type: "build-start" | "build-end";
      }
    | {
        type: "build-error";
        errors: esbuild.Message[];
      }
    | {
        type: "miniflare-ready";
        url: string;
      }
    | {
        type: "miniflare-error";
        error: Error;
      };
  (await props.bundle.watch())
    .pipeThrough(
      new TransformStream<WorkerBundleChunk, Events>({
        async transform(chunk, controller) {
          switch (chunk.type) {
            case "start": {
              controller.enqueue({ type: "build-start" });
              break;
            }
            case "end": {
              controller.enqueue({ type: "build-end" });
              try {
                const server = await miniflareServer.push({
                  ...sharedOptions,
                  bundle: chunk.result,
                });
                controller.enqueue({
                  type: "miniflare-ready",
                  url: server.url,
                });
              } catch (error) {
                controller.enqueue({
                  type: "miniflare-error",
                  error: error as Error,
                });
              }
              break;
            }
            case "error": {
              controller.enqueue({
                type: "build-error",
                errors: chunk.errors,
              });
              break;
            }
          }
        },
      }),
    )
    .pipeTo(
      new WritableStream({
        write: async (chunk) => {
          switch (chunk.type) {
            case "build-start": {
              logger.task("", {
                message: "start",
                status: "pending",
                resource: props.id,
                prefix: "build",
                prefixColor: "cyanBright",
              });
              break;
            }
            case "build-end": {
              logger.task("", {
                message: startPromise.status === "pending" ? "load" : "reload",
                status: "success",
                resource: props.id,
                prefix: "build",
                prefixColor: "greenBright",
              });
              break;
            }
            case "build-error": {
              logger.task("", {
                message: "error",
                status: "failure",
                resource: props.id,
                prefix: "build",
                prefixColor: "redBright",
              });
              if (startPromise.status === "pending") {
                startPromise.reject(chunk.errors);
              } else {
                logger.error(chunk.errors);
              }
              break;
            }
            case "miniflare-ready": {
              logger.task("", {
                message: `ready at ${chunk.url}`,
                status: "success",
                resource: props.id,
                prefix: "miniflare",
                prefixColor: "greenBright",
              });
              if (startPromise.status === "pending") {
                startPromise.resolve(chunk.url);
              }
              break;
            }
            case "miniflare-error": {
              logger.task("", {
                message: "error",
                status: "failure",
                resource: props.id,
                prefix: "miniflare",
                prefixColor: "redBright",
              });
              if (startPromise.status === "pending") {
                startPromise.reject(chunk.error);
              } else {
                logger.error(chunk.error);
              }
              break;
            }
          }
        },
      }),
    );

  return await startPromise.value;
}

function upsertDevCommand(props: {
  id: string;
  command: string;
  cwd: string;
  env: Record<string, string>;
}) {
  const persistFile = path.join(process.cwd(), ".alchemy", `${props.id}.pid`);
  if (existsSync(persistFile)) {
    const pid = Number.parseInt(readFileSync(persistFile, "utf8"));
    try {
      // Actually kill the process if it's alive
      process.kill(pid, "SIGTERM");
    } catch {
      // ignore
    }
    try {
      unlinkSync(persistFile);
    } catch {
      // ignore
    }
  }
  const command = props.command.split(" ");
  const proc = spawn(command[0], command.slice(1), {
    env: {
      ...process.env,
      ...props.env,
      ALCHEMY_CLOUDFLARE_PERSIST_PATH: path.join(
        process.cwd(),
        ".alchemy",
        "miniflare",
      ),
    },
    stdio: ["inherit", "inherit", "inherit"],
  });
  process.on("SIGINT", () => {
    try {
      unlinkSync(persistFile);
    } catch {
      // ignore
    }
    proc.kill("SIGINT");
    process.exit(0);
  });
  if (proc.pid) {
    mkdirSync(path.dirname(persistFile), { recursive: true });
    writeFileSync(persistFile, proc.pid.toString());
  }
}

type PutWorkerOptions = WorkerProps & {
  dispatchNamespace?: string;
  migrationTag?: string;
  workerName: string;
  scriptBundle: WorkerBundle;
  version: string | undefined;
  compatibilityDate: string;
  compatibilityFlags: string[];
  assetUploadResult:
    | {
        completionToken?: string;
        keepAssets?: boolean;
        assetConfig?: AssetsConfig;
      }
    | undefined;
};

async function prepareWorkerUpload(
  api: CloudflareApi,
  props: PutWorkerOptions,
) {
  const scriptMetadata = await prepareWorkerMetadata(api, props);

  if (props.format === "cjs") {
    scriptMetadata.body_part = props.scriptBundle.entrypoint;
  } else {
    scriptMetadata.main_module = props.scriptBundle.entrypoint;
  }
  const body = new FormData();

  for await (const file of props.scriptBundle.files) {
    body.append(file.name, file);
  }

  // Prepare metadata - add version annotations if this is a version
  const finalMetadata = props.version
    ? {
        ...scriptMetadata,
        // Exclude migrations for worker versions - they're not allowed
        migrations: undefined,
        annotations: {
          "workers/tag": props.version,
          "workers/message": `Version ${props.version}`,
        },
      }
    : {
        ...scriptMetadata,
        migrations: scriptMetadata.migrations
          ? {
              ...scriptMetadata.migrations,
              old_tag: props.migrationTag,
              new_tag: bumpMigrationTagVersion(props.migrationTag),
            }
          : undefined,
      };

  body.append(
    "metadata",
    new Blob([JSON.stringify(finalMetadata)], {
      type: "application/json",
    }),
  );

  let endpoint: string;
  let method: "PUT" | "POST";
  if (props.version) {
    if (props.dispatchNamespace) {
      throw new Error(
        "Worker Preview Versions are not supported in Workers for Platforms",
      );
    }
    // Upload worker version using the versions API
    endpoint = `/accounts/${api.accountId}/workers/scripts/${props.workerName}/versions`;
    method = "POST";
  } else {
    // Upload worker script with bindings
    endpoint = props.dispatchNamespace
      ? `/accounts/${api.accountId}/workers/dispatch/namespaces/${props.dispatchNamespace}/scripts/${props.workerName}`
      : `/accounts/${api.accountId}/workers/scripts/${props.workerName}`;
    method = "PUT";
  }

  return {
    body,
    endpoint,
    method,
  };
}

interface PutWorkerResult {
  id: string;
  number: number;
  metadata: {
    has_preview: boolean;
  };
  annotations?: {
    "workers/tag"?: string;
  };
  deployment_id: string;
}

export async function putWorker(
  api: CloudflareApi,
  props: PutWorkerOptions,
): Promise<PutWorkerResult> {
  const {
    //
    workerName,
    version,
  } = props;

  return withExponentialBackoff(
    async () => {
      const { body, endpoint, method } = await prepareWorkerUpload(api, props);
      const uploadResponse = await api.fetch(endpoint, {
        method,
        headers: {
          "Content-Type": "multipart/form-data",
        },
        body,
      });

      // Check if the upload was successful
      if (!uploadResponse.ok) {
        try {
          return await handleApiError(
            uploadResponse,
            version ? "uploading worker version" : "uploading worker script",
            "worker",
            workerName,
          );
        } catch (error) {
          if (error instanceof CloudflareApiError && error.status === 412) {
            // this happens when adopting a Worker managed with Wrangler
            // because wrangler includes a migration tag and we do not
            // currently, the only way to discover the old_tag is through the error message
            // Get Worker Script Settings is meant to return it (according to the docs)
            // but it doesn't work at runtime
            //
            // so, we catch the error and parse out the tag and then retry
            if (error.message.includes("when expected tag is")) {
              const newTag = error.message.match(
                /when expected tag is ['"]?(v\d+)['"]?/,
              )?.[1];
              if (newTag) {
                return await putWorker(api, {
                  ...props,
                  migrationTag: newTag,
                });
              }
            } else {
              throw error;
            }
          } else {
            throw error;
          }
        }
      }
      const responseData = (await uploadResponse.json()) as {
        result: PutWorkerResult;
      };
      return responseData.result;
    },
    (err) =>
      err.status === 404 ||
      err.status === 500 ||
      err.status === 503 ||
      // this is a transient error that cloudflare throws randomly
      (err instanceof CloudflareApiError &&
        err.status === 400 &&
        err.message.match(/binding.*failed to generate/)),
    10,
    100,
  );
}

async function workerExists(api: CloudflareApi, scriptName: string) {
  const res = await api.get(
    `/accounts/${api.accountId}/workers/scripts/${scriptName}`,
  );
  return res.status === 200;
}

async function assertWorkerDoesNotExist(
  api: CloudflareApi,
  scriptName: string,
) {
  const response = await api.get(
    `/accounts/${api.accountId}/workers/scripts/${scriptName}`,
  );
  if (response.status === 404) {
    return true;
  }
  if (response.status === 200) {
    const metadata = await getScriptMetadata(api, scriptName);

    if (!metadata) {
      throw new Error(
        `Worker exists but failed to fetch metadata: ${response.status} ${response.statusText}`,
      );
    }

    throw new Error(
      `Worker with name '${scriptName}' already exists. Please use a unique name.`,
    );
  }
  throw new Error(
    `Error checking if worker exists: ${response.status} ${response.statusText} ${await response.text()}`,
  );
}

async function getScriptMetadata(
  api: CloudflareApi,
  scriptName: string,
): Promise<WorkerScriptMetadata | undefined> {
  const res = await api.get(
    `/accounts/${api.accountId}/workers/scripts/${scriptName}`,
  );
  if (res.status === 404) {
    return;
  }
  if (!res.ok) {
    throw new Error(
      `Error getting worker script metadata: ${res.status} ${res.statusText}`,
    );
  }
  const json = (await res.json()) as { result: WorkerScriptMetadata };
  return json.result;
}

async function deleteQueueConsumers(api: CloudflareApi, scriptName: string) {
  const consumers = await listQueueConsumersForWorker(api, scriptName);
  await Promise.all(
    consumers.map(async (consumer) => {
      await deleteQueueConsumer(api, consumer.queueId, consumer.consumerId);
    }),
  );
}

async function deleteWorker(
  api: CloudflareApi,
  scriptName: string,
  dispatchNamespace: string | undefined,
) {
  const deleteResponse = await api.delete(
    dispatchNamespace
      ? `/accounts/${api.accountId}/workers/dispatch/namespaces/${dispatchNamespace}/scripts/${scriptName}?force=true`
      : `/accounts/${api.accountId}/workers/scripts/${scriptName}?force=true`,
  );

  if (!deleteResponse.ok && deleteResponse.status !== 404) {
    await handleApiError(deleteResponse, "delete", "worker", scriptName);
  }
}

async function getVersionMetadata(
  api: CloudflareApi,
  scriptName: string,
  deploymentId: string,
) {
  const response = await api.get(
    `/accounts/${api.accountId}/workers/scripts/${scriptName}/versions/${deploymentId}`,
  );
  const result = (await response.json()) as {
    result: {
      resources: {
        bindings: WorkerBindingSpec[];
      };
    };
  };
  return result.result;
}<|MERGE_RESOLUTION|>--- conflicted
+++ resolved
@@ -974,9 +974,6 @@
     props: WorkerProps<B>,
   ): Promise<Worker<B>> {
     // Use the provided name
-    const workerName = props.name ?? id;
-<<<<<<< HEAD
-=======
 
     if (props.projectRoot) {
       logger.warn("projectRoot is deprecated, use cwd instead");
@@ -987,13 +984,11 @@
     const relativeCwd =
       cwd === process.cwd() ? undefined : path.relative(process.cwd(), cwd);
 
->>>>>>> edbe7c67
+    const workerName = props.name ?? id;
     const compatibilityDate =
       props.compatibilityDate ?? DEFAULT_COMPATIBILITY_DATE;
     const compatibilityFlags = props.compatibilityFlags ?? [];
-    const cwd = props.projectRoot ?? process.cwd();
-
-<<<<<<< HEAD
+
     const bundle = await normalizeWorkerBundle({
       entrypoint: props.entrypoint,
       format: props.format,
@@ -1020,168 +1015,10 @@
           });
           url = dev.url;
           break;
-        case "miniflare":
+        case "miniflare": {
           url = await provisionMiniflare({
             id,
             workerName,
-=======
-    if (this.scope.dev && this.phase !== "delete" && props.dev !== false) {
-      // Get current timestamp
-      const now = Date.now();
-
-      if (typeof props.dev === "object" && "command" in props.dev) {
-        upsertDevCommand({
-          id,
-          command: props.dev.command,
-          cwd: props.dev.cwd ?? cwd,
-          env: props.env ?? {},
-        });
-        return this({
-          type: "service",
-          id,
-          entrypoint: props.entrypoint,
-          name: workerName,
-          cwd: relativeCwd,
-          compatibilityDate,
-          compatibilityFlags,
-          format: props.format || "esm", // Include format in the output
-          bindings: props.bindings ?? ({} as B),
-          env: props.env,
-          observability: props.observability,
-          createdAt: now,
-          updatedAt: now,
-          eventSources: props.eventSources,
-          url: props.dev.url,
-          dev: props.dev,
-          // Include assets configuration in the output
-          assets: props.assets,
-          // Include cron triggers in the output
-          crons: props.crons,
-          // phantom property
-          Env: undefined!,
-        } as unknown as Worker<B>);
-      }
-
-      const sharedOptions: Omit<MiniflareWorkerOptions, "script"> = {
-        name: workerName,
-        compatibilityDate,
-        compatibilityFlags,
-        bindings: props.bindings ?? ({} as B),
-        port: typeof props.dev === "object" ? props.dev.port : undefined,
-      };
-
-      let url: string;
-
-      // If entrypoint is provided, set up hot reloading with esbuild context
-      if (props.entrypoint) {
-        const startPromise = new DeferredPromise<string>();
-
-        await createWorkerDevContext(
-          workerName,
-          {
-            ...props,
-            entrypoint: props.entrypoint,
-            cwd,
-            compatibilityDate,
-            compatibilityFlags,
-          },
-          {
-            onBuildStart: () => {
-              logger.task("miniflare-server", {
-                message: `${startPromise.status === "pending" ? "Building" : "Rebuilding"}`,
-                status: "pending",
-                resource: id,
-                prefix: "build",
-                prefixColor: "cyanBright",
-              });
-            },
-            onBuildEnd: async (newScript) => {
-              try {
-                // Hot reload callback - update the miniflare worker
-                const server = await miniflareServer.push({
-                  ...sharedOptions,
-                  script: newScript,
-                });
-                if (startPromise.status === "pending") {
-                  logger.task("miniflare-server", {
-                    message: `Started Miniflare server at ${server.url}`,
-                    status: "success",
-                    resource: id,
-                    prefix: "ready",
-                    prefixColor: "cyanBright",
-                  });
-                  startPromise.resolve(server.url);
-                } else {
-                  logger.task("miniflare-server", {
-                    message: `Updated Miniflare server at ${server.url}`,
-                    status: "success",
-                    resource: id,
-                    prefix: "reload",
-                    prefixColor: "cyanBright",
-                  });
-                }
-              } catch (error) {
-                if (startPromise.status === "pending") {
-                  logger.error(error);
-                  logger.task("miniflare-server", {
-                    message: "Failed to start Miniflare server",
-                    status: "failure",
-                    resource: id,
-                    prefix: "error",
-                    prefixColor: "redBright",
-                  });
-                  startPromise.reject(
-                    new Error(
-                      `Failed to start Miniflare server for worker "${workerName}"`,
-                      { cause: error },
-                    ),
-                  );
-                } else {
-                  logger.task("miniflare-server", {
-                    message: "Failed to update Miniflare server",
-                    status: "failure",
-                    resource: id,
-                    prefix: "error",
-                    prefixColor: "redBright",
-                  });
-                  logger.error(error);
-                }
-              }
-            },
-            onBuildError: (errors) => {
-              if (startPromise.status === "pending") {
-                logger.task("miniflare-server", {
-                  message: "Failed to build worker",
-                  status: "failure",
-                  resource: id,
-                  prefix: "error",
-                  prefixColor: "redBright",
-                });
-                startPromise.reject(errors);
-              } else {
-                logger.task("miniflare-server", {
-                  message: "Failed to rebuild worker",
-                  status: "failure",
-                  resource: id,
-                  prefix: "error",
-                  prefixColor: "redBright",
-                });
-                logger.error(errors);
-              }
-            },
-          },
-        );
-
-        url = await startPromise.value;
-      } else {
-        // Fallback to one-time bundling for inline scripts
-        const scriptContent =
-          props.script ??
-          (await bundleWorkerScript({
-            name: workerName,
-            ...props,
-            cwd,
->>>>>>> edbe7c67
             compatibilityDate,
             compatibilityFlags,
             bindings: props.bindings,
@@ -1189,6 +1026,7 @@
             port: dev.port,
           });
           break;
+        }
       }
       return this({
         type: "service",
@@ -1217,7 +1055,6 @@
     }
 
     // Create Cloudflare API client with automatic account discovery
-<<<<<<< HEAD
     const apiOptions: CloudflareApiOptions = {
       accountId: props.accountId,
       apiKey: props.apiKey,
@@ -1233,8 +1070,10 @@
 
     if (this.phase === "delete") {
       await bundle.delete?.();
-      await deleteQueueConsumers(api, workerName);
-      await deleteWorker(api, workerName, dispatchNamespace);
+      if (!props.version) {
+        await deleteQueueConsumers(api, workerName);
+        await deleteWorker(api, workerName, dispatchNamespace);
+      }
       return this.destroy();
     }
 
@@ -1250,38 +1089,6 @@
           workflowsBindings.push(binding);
         } else if (binding.type === "container") {
           containersBindings.push(binding);
-=======
-    const api = await createCloudflareApi(props);
-
-    const uploadWorkerScript = async (props: WorkerProps<B>) => {
-      // Get the script content - either from props.script, or by bundling
-      const scriptBundle =
-        props.script ??
-        (await bundleWorkerScript({
-          ...props,
-          name: workerName,
-          cwd,
-          compatibilityDate,
-          compatibilityFlags,
-        }));
-
-      // Find any assets bindings
-      const assetsBindings: { name: string; assets: Assets }[] = [];
-      const workflowsBindings: Workflow[] = [];
-      const containersBindings: Container[] = [];
-
-      if (props.bindings) {
-        for (const [bindingName, binding] of Object.entries(props.bindings)) {
-          if (typeof binding === "object") {
-            if (binding.type === "assets") {
-              assetsBindings.push({ name: bindingName, assets: binding });
-            } else if (binding.type === "workflow") {
-              workflowsBindings.push(binding);
-            } else if (binding.type === "container") {
-              containersBindings.push(binding);
-            }
-          }
->>>>>>> edbe7c67
         }
       }
     }
@@ -1311,42 +1118,7 @@
         assetUploadResult,
       });
     };
-
-<<<<<<< HEAD
     let scriptBundle = await bundle.run();
-=======
-    if (this.phase === "delete") {
-      // only delete the worker if it's not a version
-      if (!props.version) {
-        // Delete any queue consumers attached to this worker first
-        await deleteQueueConsumers(api, workerName);
-
-        await withExponentialBackoff(
-          () =>
-            deleteWorker(api, {
-              workerName,
-              namespace:
-                typeof props.namespace === "string"
-                  ? props.namespace
-                  : props.namespace?.namespaceId,
-              url: this.output.url,
-            }),
-          (err) =>
-            (err.status === 400 &&
-              err.message.includes(
-                "is still referenced by service bindings in Workers",
-              )) ||
-            err.status === 500 ||
-            err.status === 503,
-          10,
-          100,
-        );
-
-        return this.destroy();
-      }
-    }
->>>>>>> edbe7c67
-
     if (this.phase === "create") {
       if (props.version) {
         // When version is specified, we adopt existing workers or create them if they don't exist
@@ -1392,30 +1164,6 @@
             }),
         ),
       );
-<<<<<<< HEAD
-=======
-
-      createdDomains = await Promise.all(
-        props.domains.map(async (customDomain) => {
-          const domainName =
-            typeof customDomain === "string"
-              ? customDomain
-              : customDomain.domainName;
-          return await CustomDomain(domainName, {
-            workerName,
-            name: domainName,
-            zoneId:
-              typeof customDomain === "string"
-                ? undefined
-                : customDomain.zoneId,
-            adopt:
-              typeof customDomain === "string"
-                ? (props.adopt ?? false)
-                : (customDomain.adopt ?? props.adopt),
-          });
-        }),
-      );
->>>>>>> edbe7c67
     }
 
     if (props.crons) {
@@ -1425,32 +1173,6 @@
           props.crons.map((cron) => ({ cron })),
         ),
       );
-<<<<<<< HEAD
-=======
-
-      // Create Route resources for each route and capture their outputs
-      createdRoutes = await Promise.all(
-        props.routes.map(async (routeConfig) => {
-          const pattern =
-            typeof routeConfig === "string" ? routeConfig : routeConfig.pattern;
-          return await Route(pattern, {
-            pattern,
-            script: workerName,
-            zoneId:
-              typeof routeConfig === "string" ? undefined : routeConfig.zoneId, // Route resource will handle inference if not provided
-            adopt:
-              typeof routeConfig === "string"
-                ? (props.adopt ?? false)
-                : (routeConfig.adopt ?? props.adopt),
-            accountId: props.accountId,
-            apiKey: props.apiKey,
-            apiToken: props.apiToken,
-            baseUrl: props.baseUrl,
-            email: props.email,
-          });
-        }),
-      );
->>>>>>> edbe7c67
     }
 
     tasks.push(
@@ -2274,15 +1996,28 @@
   scriptName: string,
   dispatchNamespace: string | undefined,
 ) {
-  const deleteResponse = await api.delete(
-    dispatchNamespace
-      ? `/accounts/${api.accountId}/workers/dispatch/namespaces/${dispatchNamespace}/scripts/${scriptName}?force=true`
-      : `/accounts/${api.accountId}/workers/scripts/${scriptName}?force=true`,
+  await withExponentialBackoff(
+    async () => {
+      const deleteResponse = await api.delete(
+        dispatchNamespace
+          ? `/accounts/${api.accountId}/workers/dispatch/namespaces/${dispatchNamespace}/scripts/${scriptName}?force=true`
+          : `/accounts/${api.accountId}/workers/scripts/${scriptName}?force=true`,
+      );
+
+      if (!deleteResponse.ok && deleteResponse.status !== 404) {
+        await handleApiError(deleteResponse, "delete", "worker", scriptName);
+      }
+    },
+    (err) =>
+      (err.status === 400 &&
+        err.message.includes(
+          "is still referenced by service bindings in Workers",
+        )) ||
+      err.status === 500 ||
+      err.status === 503,
+    10,
+    100,
   );
-
-  if (!deleteResponse.ok && deleteResponse.status !== 404) {
-    await handleApiError(deleteResponse, "delete", "worker", scriptName);
-  }
 }
 
 async function getVersionMetadata(
