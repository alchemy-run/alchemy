--- conflicted
+++ resolved
@@ -740,7 +740,8 @@
       compatibilityDate,
       compatibilityFlags,
       outdir:
-        props.bundle?.outdir ?? path.join(cwd, ".alchemy", "out", workerName),
+        props.bundle?.outdir ??
+        path.join(cwd, ".alchemy", ...this.scope.chain, id),
       sourceMap: "sourceMap" in props ? props.sourceMap : undefined,
     });
 
@@ -748,8 +749,6 @@
     const local = this.scope.local && !props.dev?.remote;
     const watch = this.scope.watch;
 
-<<<<<<< HEAD
-=======
     if (local) {
       let url: string | undefined;
       if (bundleSourceResult.isErr()) {
@@ -826,7 +825,6 @@
       } as unknown as Worker<B>);
     }
 
->>>>>>> a398935b
     const api = await createCloudflareApi(props);
 
     if (this.phase === "delete") {
@@ -847,7 +845,7 @@
 
     const bundleSource = bundleSourceResult.value;
 
-    if (this.phase === "update" && !local) {
+    if (this.phase === "update") {
       const oldName = this.output.name ?? this.output.id;
       const newName = workerName;
 
@@ -909,7 +907,7 @@
       });
     };
 
-    if (this.phase === "create" && !local) {
+    if (this.phase === "create") {
       if (props.version) {
         // When version is specified, we adopt existing workers or create them if they don't exist
         if (!(await workerExists(api, workerName))) {
@@ -926,42 +924,8 @@
       }
     }
 
-    let putWorkerResult: PutWorkerResult | undefined;
-    let localUrl: string | undefined;
-    if (local) {
-      if (props.dev?.command) {
-        const { url: commandUrl } = await createDevCommand({
-          id,
-          command: props.dev.command,
-          cwd: props.dev.cwd || props.cwd || process.cwd(),
-          env: {
-            ...(process.env ?? {}),
-            ...props.env,
-            ...Object.fromEntries(
-              Object.entries(props.bindings ?? {}).flatMap(([key, value]) =>
-                typeof value === "string"
-                  ? [[key, value]]
-                  : isSecret(value)
-                    ? [[key, value.unencrypted]]
-                    : [],
-              ),
-            ),
-          },
-        });
-        localUrl = commandUrl;
-      } else {
-        localUrl = await createMiniflare({
-          id,
-          workerName,
-          compatibilityDate,
-          compatibilityFlags,
-          bindings: props.bindings,
-          bundle: bundleSourceResult.value,
-          port: props.dev?.port,
-          assets: props.assets,
-        });
-      }
-    } else if (watch) {
+    let putWorkerResult: PutWorkerResult;
+    if (watch) {
       const controller = new AbortController();
       const promise = new DeferredPromise<PutWorkerResult>();
       const runWatch = async () => {
@@ -1022,45 +986,35 @@
 
     const tasks: Promise<unknown>[] = [];
 
-    if (!local) {
-      for (const workflow of workflowsBindings) {
-        if (
-          workflow.scriptName === undefined ||
-          workflow.scriptName === workerName
-        ) {
-          tasks.push(
-            upsertWorkflow(api, {
-              workflowName: workflow.workflowName,
-              className: workflow.className,
-              scriptName: workflow.scriptName ?? workerName,
-            }),
-          );
-        }
+    for (const workflow of workflowsBindings) {
+      if (
+        workflow.scriptName === undefined ||
+        workflow.scriptName === workerName
+      ) {
+        tasks.push(
+          upsertWorkflow(api, {
+            workflowName: workflow.workflowName,
+            className: workflow.className,
+            scriptName: workflow.scriptName ?? workerName,
+          }),
+        );
       }
     }
 
     if (containersBindings.length > 0) {
       tasks.push(
-        getVersionMetadata(
-          api,
-          workerName,
-          // TODO: where does the deployment id come from if we're running locally? don't want to tear it down
-          putWorkerResult?.deployment_id,
-        ).then((versionMetadata) =>
-          provisionContainers(api, {
-            scriptName: workerName,
-            containers: containersBindings,
-            bindings: versionMetadata.resources.bindings,
-            noop: local,
-          }),
+        getVersionMetadata(api, workerName, putWorkerResult.deployment_id).then(
+          (versionMetadata) =>
+            provisionContainers(api, {
+              scriptName: workerName,
+              containers: containersBindings,
+              bindings: versionMetadata.resources.bindings,
+            }),
         ),
       );
     }
 
-    // TODO: this shouldn't be updated if we're running locally, but it should be updated in subsequent runs.
-    // As is, this.output.crons would be updated to props.crons even if it's not updated.
-    // Should we not do that?
-    if (!isDeepStrictEqual(props.crons, this.output?.crons) && !local) {
+    if (!isDeepStrictEqual(props.crons, this.output?.crons)) {
       tasks.push(
         api.put(
           `/accounts/${api.accountId}/workers/scripts/${workerName}/schedules`,
@@ -1074,34 +1028,31 @@
         scriptName: workerName,
         eventSources: props.eventSources,
         adopt: props.adopt,
-        noop: local,
       }),
     );
 
     const [domains, routes, subdomain] = await Promise.all([
+      // TODO: can you provision domains and routes in parallel, or is there a dependency?
       provisionDomains(api, {
         scriptName: workerName,
         adopt: props.adopt,
         domains: props.domains,
-        noop: local,
       }),
       provisionRoutes(api, {
         scriptName: workerName,
         adopt: props.adopt,
         routes: props.routes,
-        noop: local,
       }),
       provisionSubdomain(api, {
         scriptName: workerName,
         enable: props.url ?? dispatchNamespace === undefined,
         previewVersionId:
-          props.version && putWorkerResult?.metadata.has_preview
+          props.version && putWorkerResult.metadata.has_preview
             ? putWorkerResult.id
             : undefined,
         retain: !!props.version,
         forceDelete:
           this.phase === "create" && !!props.adopt && props.url === false,
-        noop: local,
       }),
       ...tasks,
     ]);
@@ -1125,7 +1076,7 @@
       createdAt: this.output?.createdAt ?? now,
       updatedAt: now,
       eventSources: props.eventSources,
-      url: local ? localUrl : subdomain?.url,
+      url: subdomain?.url,
       dev: props.dev,
       // Include assets configuration in the output
       assets: props.assets,
@@ -1197,15 +1148,11 @@
   api: CloudflareApi,
   props: {
     scriptName: string;
-    containers: Container[] | undefined;
+    containers?: Container[];
     bindings: WorkerBindingSpec[];
-    noop: boolean | undefined;
   },
 ): Promise<ContainerApplication[] | undefined> {
   if (!props.containers?.length) {
-    return;
-  }
-  if (props.noop) {
     return;
   }
   return await Promise.all(
@@ -1228,7 +1175,6 @@
         },
         schedulingPolicy: container.schedulingPolicy,
         adopt: container.adopt,
-        noop: props.noop,
         ...normalizeApiOptions(api),
       });
     }),
@@ -1241,13 +1187,9 @@
     scriptName: string;
     eventSources?: EventSource[];
     adopt?: boolean;
-    noop?: boolean;
   },
 ): Promise<QueueConsumer[] | undefined> {
   if (!props.eventSources?.length) {
-    return;
-  }
-  if (props.noop) {
     return;
   }
   return await Promise.all(
@@ -1260,7 +1202,6 @@
             ? { deadLetterQueue: eventSource.dlq }
             : undefined,
           adopt: props.adopt,
-          noop: props.noop,
           ...normalizeApiOptions(api),
         });
       }
@@ -1270,7 +1211,6 @@
           scriptName: props.scriptName,
           settings: eventSource.settings,
           adopt: props.adopt,
-          noop: props.noop,
           ...normalizeApiOptions(api),
         });
       }
@@ -1283,9 +1223,8 @@
   api: CloudflareApi,
   props: {
     scriptName: string;
-    adopt: boolean | undefined;
-    domains: WorkerProps["domains"] | undefined;
-    noop: boolean | undefined;
+    adopt?: boolean;
+    domains?: WorkerProps["domains"];
   },
 ): Promise<CustomDomain[] | undefined> {
   if (!props.domains?.length) {
@@ -1313,7 +1252,6 @@
         name: domain.name,
         zoneId: domain.zoneId,
         adopt: domain.adopt,
-        noop: props.noop,
         ...normalizeApiOptions(api),
       });
     }),
@@ -1324,9 +1262,8 @@
   api: CloudflareApi,
   props: {
     scriptName: string;
-    adopt: boolean | undefined;
-    routes: WorkerProps["routes"] | undefined;
-    noop: boolean | undefined;
+    adopt?: boolean;
+    routes?: WorkerProps["routes"];
   },
 ): Promise<Route[] | undefined> {
   if (!props.routes?.length) {
@@ -1353,7 +1290,6 @@
         script: props.scriptName,
         zoneId: route.zoneId,
         adopt: route.adopt,
-        noop: props.noop,
         ...normalizeApiOptions(api),
       });
     }),
@@ -1368,7 +1304,6 @@
     previewVersionId: string | undefined;
     retain: boolean;
     forceDelete: boolean;
-    noop: boolean | undefined;
   },
 ): Promise<WorkerSubdomain | undefined> {
   if (props.enable) {
@@ -1376,7 +1311,6 @@
       scriptName: props.scriptName,
       previewVersionId: props.previewVersionId,
       retain: props.retain,
-      noop: props.noop,
       ...normalizeApiOptions(api),
     });
   }
