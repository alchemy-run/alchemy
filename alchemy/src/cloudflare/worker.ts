import * as crypto from "node:crypto";
import * as fs from "node:fs/promises";
import type { Context } from "../context.js";
import { Bundle, type BundleProps } from "../esbuild/bundle.js";
import { Resource } from "../resource.js";
import { getContentType } from "../util/content-type.js";
import { withExponentialBackoff } from "../util/retry.js";
import { slugify } from "../util/slugify.js";
import { CloudflareApiError, handleApiError } from "./api-error.js";
import {
  type CloudflareApi,
  type CloudflareApiOptions,
  createCloudflareApi,
} from "./api.js";
import type { Assets } from "./assets.js";
import type { Bindings, WorkerBindingSpec } from "./bindings.js";
import type { Bound } from "./bound.js";
import { createAliasPlugin } from "./bundle/alias-plugin.js";
import { external } from "./bundle/external.js";
import { getNodeJSCompatPlugins } from "./bundle/nodejs-plugins.js";
import { validateNodeCompatMode } from "./bundle/validate-node-compat-mode.js";
import type { DurableObjectNamespace } from "./durable-object-namespace.js";
import { type EventSource, isQueueEventSource } from "./event-source.js";
import {
  QueueConsumer,
  deleteQueueConsumer,
  listQueueConsumers,
} from "./queue-consumer.js";
import { isQueue } from "./queue.js";
import type { WorkerScriptMetadata } from "./worker-metadata.js";
import type { SingleStepMigration } from "./worker-migration.js";
import { type Workflow, upsertWorkflow } from "./workflow.js";

/**
 * Configuration options for static assets
 */
export interface AssetsConfig {
  /**
   * The contents of a _headers file (used to attach custom headers on asset responses)
   */
  _headers?: string;

  /**
   * The contents of a _redirects file (used to apply redirects or proxy paths ahead of asset serving)
   */
  _redirects?: string;

  /**
   * Determines the redirects and rewrites of requests for HTML content
   * @default "auto-trailing-slash"
   */
  html_handling?:
    | "auto-trailing-slash"
    | "force-trailing-slash"
    | "drop-trailing-slash"
    | "none";

  /**
   * Determines the response when a request does not match a static asset, and there is no Worker script
   */
  not_found_handling?: "none" | "404-page" | "single-page-application";

  /**
   * When true, requests will always invoke the Worker script.
   * Otherwise, attempt to serve an asset matching the request, falling back to the Worker script.
   */
  run_worker_first?: boolean;

  /**
   * When true and the incoming request matches an asset, that will be served instead of invoking the Worker script.
   * When false, requests will always invoke the Worker script.
   * @default true
   * @deprecated
   */
  serve_directly?: boolean;
}

/**
 * Properties for creating or updating a Worker
 */
export interface WorkerProps<B extends Bindings = Bindings>
  extends CloudflareApiOptions {
  /**
   * The worker script content (JavaScript or WASM)
   * One of script, entryPoint, or bundle must be provided
   */
  script?: string;

  /**
   * Path to the entry point file
   *
   * Will be bundled using esbuild
   *
   * One of script, entryPoint, or bundle must be provided
   */
  entrypoint?: string;

  /**
   * The project root directory used to resolve aliases.
   *
   * @default process.cwd()
   */
  projectRoot?: string;

  /**
   * Bundle options when using entryPoint
   *
   * Ignored if bundle is provided
   */
  bundle?: Omit<BundleProps, "entryPoint">;

  /**
   * Module format for the worker script
   * - 'esm' - ECMAScript modules (default)
   * - 'cjs' - CommonJS modules
   * @default 'esm'
   */
  format?: "esm" | "cjs";

  /**
   * Name for the worker
   *
   * @default id
   */
  name?: string;

  /**
   * Bindings to attach to the worker
   */
  bindings?: B;

  /**
   * Environment variables to attach to the worker
   *
   * These will be converted to plain_text bindings
   */
  env?: {
    [key: string]: string;
  };

  /**
   * Whether to enable a workers.dev URL for this worker
   *
   * If true, the worker will be available at {name}.{subdomain}.workers.dev
   * @default false
   */
  url?: boolean;

  /**
   * Observability configuration for the worker
   *
   * Controls whether worker logs are enabled
   * @default { enabled: true }
   */
  observability?: {
    /**
     * Whether to enable worker logs
     * @default true
     */
    enabled?: boolean;
  };

  /**
   * Migrations to apply to the worker
   */
  migrations?: SingleStepMigration;

  /**
   * Whether to adopt the Worker if it already exists when creating
   */
  adopt?: boolean;

  /**
   * The compatibility date for the worker
   * @default "2025-04-26"
   */
  compatibilityDate?: string;

  /**
   * The compatibility flags for the worker
   */
  compatibilityFlags?: string[];

  /**
   * Configuration for static assets
   */
  assets?: AssetsConfig;

  /**
   * Cron expressions for the trigger.
   *
   * Uses standard cron syntax (e.g. "0 0 * * *" for daily at midnight)
   *
   * To clear all cron triggers, pass an empty array.
   *
   * @see https://developers.cloudflare.com/workers/configuration/cron-triggers/#examples
   */
  crons?: string[];

  /**
   * Event sources that this worker will consume.
   *
   * Can include queues, streams, or other event sources.
   */
  eventSources?: EventSource[];
}

/**
 * Output returned after Worker creation/update
 */
export interface Worker<B extends Bindings = Bindings>
  extends Resource<"cloudflare::Worker">,
    Omit<WorkerProps<B>, "url"> {
  type: "service";

  /**
   * The ID of the worker
   */
  id: string;

  /**
   * The name of the worker
   */
  name: string;

  /**
   * Time at which the worker was created
   */
  createdAt: number;

  /**
   * Time at which the worker was last updated
   */
  updatedAt: number;

  /**
   * The worker's URL if enabled
   * Format: {name}.{subdomain}.workers.dev
   */
  url?: string;

  /**
   * The bindings that were created
   */
  bindings: B | undefined;

  /**
   * Configuration for static assets
   */
  assets?: AssetsConfig;

  // phantom property (for typeof myWorker.Env)
  Env: {
    [bindingName in keyof B]: Bound<B[bindingName]>;
  };

  /**
   * The compatibility date for the worker
   */
  compatibilityDate: string;

  /**
   * The compatibility flags for the worker
   */
  compatibilityFlags: string[];
}

/**
 * A Cloudflare Worker is a serverless function that can be deployed to the Cloudflare network.
 *
 * @example
 * // Create a basic HTTP handler worker with custom domain routing
 * // and workers.dev URL:
 * const api = await Worker("api", {
 *   name: "api-worker",
 *   entrypoint: "./src/api.ts",
 *   routes: ["api.example.com/*"],
 *   url: true
 * });
 *
 * @example
 * // Create a real-time chat worker using Durable Objects
 * // for state management:
 * const chatRooms = new DurableObjectNamespace("chat-rooms");
 * const userStore = new DurableObjectNamespace("user-store");
 *
 * const chat = await Worker("chat", {
 *   name: "chat-worker",
 *   entrypoint: "./src/chat.ts",
 *   bindings: {
 *     ROOMS: chatRooms,
 *     USERS: userStore
 *   },
 * });
 *
 * @example
 * // Create a worker with KV namespace for caching and data storage:
 * const cache = await KVNamespace("cache-store");
 * const settings = await KVNamespace("user-settings");
 *
 * const cacheWorker = await Worker("cache", {
 *   name: "cache-worker",
 *   entrypoint: "./src/cache.ts",
 *   bindings: {
 *     CACHE: cache,
 *     SETTINGS: settings
 *   }
 * });
 *
 * @example
 * // Create a worker with R2 bucket for object storage:
 * const uploads = await R2Bucket("uploads", {
 *   name: "user-uploads"
 * });
 * const assets = await R2Bucket("assets", {
 *   name: "static-assets",
 *   allowPublicAccess: true
 * });
 *
 * const storageWorker = await Worker("storage", {
 *   name: "storage-worker",
 *   entrypoint: "./src/storage.ts",
 *   bindings: {
 *     UPLOADS: uploads,
 *     ASSETS: assets
 *   }
 * });
 *
 * @example
 * // Create a worker with static assets:
 * const staticAssets = await Assets("static", {
 *   path: "./src/assets"
 * });
 *
 * const frontendWorker = await Worker("frontend", {
 *   name: "frontend-worker",
 *   entrypoint: "./src/worker.ts",
 *   bindings: {
 *     ASSETS: staticAssets
 *   }
 * });
 *
 * @example
 * // Create a worker with scheduled cron triggers:
 * const cronWorker = await Worker("scheduled-tasks", {
 *   name: "cron-worker",
 *   entrypoint: "./src/scheduled.ts",
 *   crons: ['* 15 * * *', '0 0 * * *', '0 12 * * MON']
 * })
 *
 * @see
 * https://developers.cloudflare.com/workers/
 */
export const Worker = Resource(
  "cloudflare::Worker",
  {
    alwaysUpdate: true,
  },
  async function <const B extends Bindings>(
    this: Context<Worker<NoInfer<B>>>,
    id: string,
    props: WorkerProps<B>,
  ): Promise<Worker<B>> {
    // Create Cloudflare API client with automatic account discovery
    const api = await createCloudflareApi(props);

    // Use the provided name
    const workerName = props.name ?? id;

    // Validate input - we need either script, entryPoint, or bundle
    if (!props.script && !props.entrypoint) {
      throw new Error("One of script or entryPoint must be provided");
    }

    if (this.phase === "delete") {
      await deleteWorker(this, api, workerName);
      return this.destroy();
    }
    if (this.phase === "create") {
      if (!props.adopt) {
        await assertWorkerDoesNotExist(this, api, workerName);
      }
    }

    const oldBindings = await this.get<Bindings>("bindings");

    const compatibilityDate = props.compatibilityDate ?? "2025-04-20";
    const compatibilityFlags = props.compatibilityFlags ?? [];

    // Get the script content - either from props.script, or by bundling
    const scriptContent =
      props.script ??
      (await bundleWorkerScript({
        ...props,
        compatibilityDate,
        compatibilityFlags,
      }));

    // Find any assets bindings
    const assetsBindings: { name: string; assets: Assets }[] = [];
    const workflowsBindings: Workflow[] = [];

    if (props.bindings) {
      for (const [bindingName, binding] of Object.entries(props.bindings)) {
        if (typeof binding === "object") {
          if (binding.type === "assets") {
            assetsBindings.push({ name: bindingName, assets: binding });
          } else if (binding.type === "workflow") {
            workflowsBindings.push(binding);
          }
        }
      }
    }

    // Upload any assets and get completion tokens
    let assetUploadResult: AssetUploadResult | undefined;
    if (assetsBindings.length > 0) {
      // We'll use the first asset binding for now
      // In the future, we might want to support multiple asset bindings
      const assetBinding = assetsBindings[0];

      // Upload the assets and get the completion token
      assetUploadResult = await uploadAssets(
        api,
        workerName,
        assetBinding.assets,
        props.assets,
      );
    }

    // Prepare metadata with bindings
    const scriptMetadata = await prepareWorkerMetadata(
      this,
      oldBindings,
      {
        ...props,
        compatibilityDate,
        compatibilityFlags,
      },
      assetUploadResult,
    );

    await putWorker(api, workerName, scriptContent, scriptMetadata);

    for (const workflow of workflowsBindings) {
      await upsertWorkflow(api, {
        workflowName: workflow.workflowName,
        className: workflow.className,
        scriptName: workerName,
      });
    }

    await Promise.all(
      props.eventSources?.map((eventSource) => {
        if (isQueue(eventSource) || isQueueEventSource(eventSource)) {
          const queue = isQueue(eventSource) ? eventSource : eventSource.queue;
          return QueueConsumer(`${queue.id}-consumer`, {
            queue,
            scriptName: workerName,
            accountId: api.accountId,
            settings: isQueueEventSource(eventSource)
              ? eventSource.settings
              : undefined,
          });
        }
        throw new Error(`Unsupported event source type: ${eventSource}`);
      }) ?? [],
    );

    // TODO: it is less than ideal that this can fail, resulting in state problem
    await this.set("bindings", props.bindings);

    // Handle worker URL if requested
    const workerUrl = await configureURL(
      this,
      api,
      workerName,
      props.url ?? false,
    );

    // Get current timestamp
    const now = Date.now();

    // Update cron triggers
    if (props.crons) {
      const res = await api.put(
        `/accounts/${api.accountId}/workers/scripts/${workerName}/schedules`,
        props.crons.map((cron) => ({ cron })),
      );

      if (!res.ok) {
        await handleApiError(
          res,
          "updating cron triggers",
          "worker",
          workerName,
        );
      }
    }

    // Construct the output
    return this({
      ...props,
      type: "service",
      id,
      entrypoint: props.entrypoint,
      name: workerName,
      compatibilityDate,
      compatibilityFlags,
      script: scriptContent,
      format: props.format || "esm", // Include format in the output
      bindings: props.bindings ?? ({} as B),
      env: props.env,
      observability: scriptMetadata.observability,
      createdAt: now,
      updatedAt: now,
      eventSources: props.eventSources,
      url: workerUrl,
      // Include assets configuration in the output
      assets: props.assets,
      // Include cron triggers in the output
      crons: props.crons,
      // phantom property
      Env: undefined!,
    });
  },
);

async function deleteWorker<B extends Bindings>(
  ctx: Context<Worker<B>>,
  api: CloudflareApi,
  workerName: string,
) {
  // Delete any queue consumers attached to this worker first
  await deleteQueueConsumers(ctx, api, workerName);

  // Delete worker
  const deleteResponse = await api.delete(
    `/accounts/${api.accountId}/workers/scripts/${workerName}`,
  );

  // Check for success (2xx status code)
  if (!deleteResponse.ok && deleteResponse.status !== 404) {
    const errorData: any = await deleteResponse
      .json()
      .catch(() => ({ errors: [{ message: deleteResponse.statusText }] }));
    console.error(
      "Error deleting worker:",
      errorData.errors?.[0]?.message || deleteResponse.statusText,
    );
  }

  // Disable the URL if it was enabled
  if (ctx.output?.url) {
    try {
      await api.post(
        `/accounts/${api.accountId}/workers/scripts/${workerName}/subdomain`,
        JSON.stringify({ enabled: false }),
        {
          headers: { "Content-Type": "application/json" },
        },
      );
    } catch (error) {
      console.warn("Failed to disable worker URL during deletion:", error);
    }
  }

  // Return minimal output for deleted state
  return;
}

async function putWorker(
  api: CloudflareApi,
  workerName: string,
  scriptContent: string,
  scriptMetadata: WorkerMetadata,
) {
  return withExponentialBackoff(
    async () => {
      const scriptName =
        scriptMetadata.main_module ?? scriptMetadata.body_part!;

      // Create FormData for the upload
      const formData = new FormData();

      // Add the actual script content as a named file part
      formData.append(
        scriptName,
        new Blob([scriptContent], {
          type: scriptMetadata.main_module
            ? "application/javascript+module"
            : "application/javascript",
        }),
        scriptName,
      );

      // Add metadata as JSON
      formData.append(
        "metadata",
        new Blob([JSON.stringify(scriptMetadata)], {
          type: "application/json",
        }),
      );

      // Upload worker script with bindings
      const uploadResponse = await api.put(
        `/accounts/${api.accountId}/workers/scripts/${workerName}`,
        formData,
        {
          headers: {
            "Content-Type": "multipart/form-data",
          },
        },
      );

      // Check if the upload was successful
      if (!uploadResponse.ok) {
        await handleApiError(
          uploadResponse,
          "uploading worker script",
          "worker",
          workerName,
        );
      }

      return formData;
    },
    (err) => err.status === 404 || err.status === 500 || err.status === 503,
    10,
    100,
  );
}

interface WorkerMetadata {
  compatibility_date: string;
  compatibility_flags?: string[];
  bindings: WorkerBindingSpec[];
  observability: {
    enabled: boolean;
  };
  migrations?: SingleStepMigration;
  main_module?: string;
  body_part?: string;
  tags?: string[];
  assets?: {
    jwt?: string;
    keep_assets?: boolean;
    config?: AssetsConfig;
  };
  cron_triggers?: {
    cron: string;
    suspended: boolean;
  }[];
}

interface AssetUploadResult {
  completionToken: string;
  assetConfig?: AssetsConfig;
}

/**
 * Creates asset configuration object from provided config or defaults
 */
function createAssetConfig(config?: AssetsConfig): AssetsConfig {
  const assetConfig: AssetsConfig = {
    html_handling: "auto-trailing-slash",
  };

  if (config) {
    if (config._headers !== undefined) {
      assetConfig._headers = config._headers;
    }

    if (config._redirects !== undefined) {
      assetConfig._redirects = config._redirects;
    }

    if (config.html_handling !== undefined) {
      assetConfig.html_handling = config.html_handling;
    }

    if (config.not_found_handling !== undefined) {
      assetConfig.not_found_handling = config.not_found_handling;
    }

    if (config.run_worker_first !== undefined) {
      assetConfig.run_worker_first = config.run_worker_first;
    }

    if (config.serve_directly !== undefined) {
      assetConfig.serve_directly = config.serve_directly;
    }
  }

  return assetConfig;
}

async function prepareWorkerMetadata<B extends Bindings>(
  ctx: Context<Worker<B>>,
  oldBindings: Bindings | undefined,
  props: WorkerProps & {
    compatibilityDate: string;
    compatibilityFlags: string[];
  },
  assetUploadResult?: AssetUploadResult,
): Promise<WorkerMetadata> {
  // Prepare metadata with bindings
  const meta: WorkerMetadata = {
    compatibility_date: props.compatibilityDate,
    compatibility_flags: props.compatibilityFlags,
    bindings: [],
    observability: {
      enabled: props.observability?.enabled !== false,
    },
    // TODO(sam): base64 encode instead? 0 collision risk vs readability.
    tags: [`alchemy:id:${slugify(ctx.fqn)}`],
    migrations: {
      new_classes: props.migrations?.new_classes ?? [],
      deleted_classes: props.migrations?.deleted_classes ?? [],
      renamed_classes: props.migrations?.renamed_classes ?? [],
      transferred_classes: props.migrations?.transferred_classes ?? [],
      new_sqlite_classes: props.migrations?.new_sqlite_classes ?? [],
    },
  };

  // If we have asset upload results, add them to the metadata
  if (assetUploadResult) {
    meta.assets = {
      jwt: assetUploadResult.completionToken,
    };

    // Initialize config from assetUploadResult if it exists
    if (assetUploadResult.assetConfig) {
      meta.assets.config = {
        ...assetUploadResult.assetConfig,
      };
    }

    // If there's no config from assetUploadResult but we have props.assets,
    // we need to create the config ourselves (this handles the case when no assets were uploaded)
    if (!meta.assets.config && props.assets) {
      meta.assets.config = createAssetConfig(props.assets);
    }
  }

  const bindings = (props.bindings ?? {}) as Bindings;

  // Convert bindings to the format expected by the API
  for (const [bindingName, binding] of Object.entries(bindings)) {
    // Create a copy of the binding to avoid modifying the original

    if (typeof binding === "string") {
      meta.bindings.push({
        type: "plain_text",
        name: bindingName,
        text: binding,
      });
    } else if (binding.type === "d1") {
      meta.bindings.push({
        type: "d1",
        name: bindingName,
        id: binding.id,
      });
    } else if (binding.type === "kv_namespace") {
      meta.bindings.push({
        type: "kv_namespace",
        name: bindingName,
        namespace_id: binding.namespaceId,
      });
    } else if (binding.type === "service") {
      meta.bindings.push({
        type: "service",
        name: bindingName,
        service: binding.id,
      });
    } else if (binding.type === "durable_object_namespace") {
      meta.bindings.push({
        type: "durable_object_namespace",
        name: bindingName,
        class_name: binding.className,
        script_name: binding.scriptName,
        environment: binding.environment,
        namespace_id: binding.namespaceId,
      });
      configureClassMigration(binding, binding.id, binding.className);
    } else if (binding.type === "r2_bucket") {
      meta.bindings.push({
        type: "r2_bucket",
        name: bindingName,
        bucket_name: binding.name,
      });
    } else if (binding.type === "assets") {
      meta.bindings.push({
        type: "assets",
        name: bindingName,
      });
    } else if (binding.type === "secret") {
      meta.bindings.push({
        type: "secret_text",
        name: bindingName,
        text: binding.unencrypted,
      });
    } else if (binding.type === "workflow") {
      meta.bindings.push({
        type: "workflow",
        name: bindingName,
        workflow_name: binding.workflowName,
        class_name: binding.className,
        // this should be set if the Workflow is in another script ...
        // script_name: ??,
      });
      // it's unclear whether this is needed, but it works both ways
      configureClassMigration(binding, binding.id, binding.className);
    } else if (binding.type === "queue") {
      meta.bindings.push({
        type: "queue",
        name: bindingName,
        queue_name: binding.name,
      });
    } else if (binding.type === "pipeline") {
      meta.bindings.push({
        type: "pipelines",
        name: bindingName,
        pipeline: binding.name,
      });
    } else if (binding.type === "vectorize") {
      meta.bindings.push({
        type: "vectorize",
        name: bindingName,
        index_name: binding.name,
      });
    } else if (binding.type === "ai_gateway") {
      // AI Gateway binding - just needs the name property
      meta.bindings.push({
        type: "ai",
        name: bindingName,
      });
    } else if (binding.type === "hyperdrive") {
      // Hyperdrive binding
      meta.bindings.push({
        type: "hyperdrive",
        name: bindingName,
        id: binding.hyperdriveId,
      });
    } else if (binding.type === "browser") {
      meta.bindings.push({
        type: "browser",
        name: bindingName,
      });
    } else if (binding.type === "ai") {
      meta.bindings.push({
        type: "ai",
        name: bindingName,
      });
    } else {
      // @ts-expect-error - we should never reach here
      throw new Error(`Unsupported binding type: ${binding.type}`);
    }
  }

  function configureClassMigration(
    binding: DurableObjectNamespace | Workflow,
    stableId: string,
    className: string,
  ) {
    const oldBinding: DurableObjectNamespace | Workflow | undefined =
      Object.values(oldBindings ?? {})
        ?.filter(
          (b) =>
            typeof b === "object" &&
            (b.type === "durable_object_namespace" || b.type === "workflow"),
        )
        ?.find((b) => b.id === stableId);

    if (!oldBinding) {
      if (binding.type === "durable_object_namespace" && binding.sqlite) {
        meta.migrations!.new_sqlite_classes!.push(className);
      } else {
        meta.migrations!.new_classes!.push(className);
      }
    } else if (oldBinding.className !== className) {
      meta.migrations!.renamed_classes!.push({
        from: oldBinding.className,
        to: className,
      });
    }
  }

  // Convert env variables to plain_text bindings
  // TODO(sam): remove Worker.env in favor of always bindings
  if (props.env) {
    for (const [key, value] of Object.entries(props.env)) {
      meta.bindings.push({
        name: key,
        type: "plain_text",
        text: value,
      });
    }
  }

  // Determine if we're using ESM or service worker format
  const isEsModule = props.format !== "cjs"; // Default to ESM unless CJS is specified
  const scriptName = isEsModule ? "worker.js" : "script";

  if (isEsModule) {
    // For ES modules format
    meta.main_module = scriptName;
  } else {
    // For service worker format (CJS)
    meta.body_part = scriptName;
  }
  if (process.env.DEBUG) {
    console.log(meta);
  }
  return meta;
}

async function assertWorkerDoesNotExist<B extends Bindings>(
  ctx: Context<Worker<B>>,
  api: CloudflareApi,
  workerName: string,
) {
  const response = await api.get(
    `/accounts/${api.accountId}/workers/scripts/${workerName}`,
  );
  if (response.status === 404) {
    return true;
  }
  if (response.status === 200) {
    const metadata = await getWorkerScriptMetadata(api, workerName);

    if (!metadata) {
      throw new Error(
        `Worker exists but failed to fetch metadata: ${response.status} ${response.statusText}`,
      );
    }

    if (
      metadata.default_environment?.script.tags.includes(
        `alchemy:id:${slugify(ctx.fqn)}`,
      )
    ) {
      return true;
    }

    throw new Error(
      `Worker with name '${workerName}' already exists. Please use a unique name.`,
    );
  }
  throw new Error(
    `Error checking if worker exists: ${response.status} ${response.statusText} ${await response.text()}`,
  );
}

async function bundleWorkerScript<B extends Bindings>(
<<<<<<< HEAD
  props: WorkerProps<B> & {
    compatibilityDate: string;
    compatibilityFlags: string[];
  }
=======
  compatibilityDate: string,
  props: WorkerProps<B>,
>>>>>>> f75c114a
) {
  const projectRoot = props.projectRoot ?? process.cwd();
  const bundle = await Bundle("bundle", {
    entryPoint: props.entrypoint!,
    format: props.format === "cjs" ? "cjs" : "esm", // Use the specified format or default to ESM
    target: "esnext",
    platform: "node",
    minify: false,
    ...(props.bundle || {}),
    conditions: ["workerd", "worker", "browser"],
    options: {
      absWorkingDir: projectRoot,
      ...(props.bundle?.options || {}),
      keepNames: true, // Important for Durable Object classes
      loader: {
        ".sql": "text",
        ".json": "json",
      },
      plugins: [
        ...(await getNodeJSCompatPlugins({
          mode: validateNodeCompatMode(
            props.compatibilityDate,
            props.compatibilityFlags
          ),
        })),
        ...(props.bundle?.alias
          ? [
              createAliasPlugin({
                alias: props.bundle?.alias,
                projectRoot,
              }),
            ]
          : []),
      ],
    },
    external: [
      ...external,
      ...(props.bundle?.external ?? []),
      ...(props.bundle?.options?.external ?? []),
    ],
  });

  try {
    if (bundle.content) {
      return bundle.content;
    }
    if (bundle.path) {
      return await fs.readFile(bundle.path, "utf-8");
    }
    throw new Error("Failed to create bundle");
  } catch (error) {
    console.error("Error reading bundle:", error);
    throw new Error("Error reading bundle");
  }
}

async function configureURL<B extends Bindings>(
  ctx: Context<Worker<B>>,
  api: CloudflareApi,
  workerName: string,
  url: boolean,
) {
  let workerUrl;
  if (url) {
    // Enable the workers.dev subdomain for this worker
    await api.post(
      `/accounts/${api.accountId}/workers/scripts/${workerName}/subdomain`,
      { enabled: true, previews_enabled: true },
      {
        headers: { "Content-Type": "application/json" },
      },
    );

    // Get the account's workers.dev subdomain
    const subdomainResponse = await api.get(
      `/accounts/${api.accountId}/workers/subdomain`,
    );

    if (!subdomainResponse.ok) {
      throw new Error(
        `Could not fetch workers.dev subdomain: ${subdomainResponse.status} ${subdomainResponse.statusText}`,
      );
    }
    const subdomainData: {
      result: {
        subdomain: string;
      };
    } = await subdomainResponse.json();
    const subdomain = subdomainData.result?.subdomain;

    if (subdomain) {
      workerUrl = `https://${workerName}.${subdomain}.workers.dev`;

      // Add a delay when the subdomain is first created.
      // This is to prevent an issue where a negative cache-hit
      // causes the subdomain to be unavailable for 30 seconds.
      if (ctx.phase === "create" || !ctx.output?.url) {
        await new Promise((resolve) => setTimeout(resolve, 3000));
      }
    }
  } else if (url === false && ctx.output?.url) {
    // Explicitly disable URL if it was previously enabled
    const response = await api.post(
      `/accounts/${api.accountId}/workers/scripts/${workerName}/subdomain`,
      JSON.stringify({ enabled: false }),
      {
        headers: { "Content-Type": "application/json" },
      },
    );
    if (!response.ok) {
      throw new Error(
        `Failed to disable worker URL: ${response.status} ${response.statusText}`,
      );
    }
  }
  return workerUrl;
}

async function getWorkerScriptMetadata(
  api: CloudflareApi,
  workerName: string,
): Promise<WorkerScriptMetadata | undefined> {
  const response = await api.get(
    `/accounts/${api.accountId}/workers/services/${workerName}`,
  );
  if (response.status === 404) {
    return undefined;
  }
  if (!response.ok) {
    throw new Error(
      `Error getting worker script metadata: ${response.status} ${response.statusText}`,
    );
  }
  return ((await response.json()) as any).result as WorkerScriptMetadata;
}

async function getWorkerBindings(
  api: CloudflareApi,
  workerName: string,
  environment = "production",
) {
  const response = await api.get(
    `/accounts/${api.accountId}/workers/services/${workerName}/environments/${environment}/bindings`,
    {
      headers: {
        Authorization: `Bearer ${process.env.CLOUDFLARE_API_TOKEN}`,
        "Content-Type": "application/json",
      },
    },
  );

  if (response.status === 404) {
    return undefined;
  }

  if (!response.ok) {
    throw new Error(
      `Failed to fetch bindings: ${response.status} ${response.statusText}`,
    );
  }

  const data: any = await response.json();

  return data.result;
}

/**
 * Interface for a file's metadata to be uploaded
 */
interface FileMetadata {
  hash: string;
  size: number;
}

/**
 * Response from the assets upload session API
 */
interface UploadSessionResponse {
  result: {
    jwt: string;
    buckets: string[][];
  };
  success: boolean;
  errors: any[];
  messages: any[];
}

/**
 * Response from the file upload API
 */
interface UploadResponse {
  result: {
    jwt: string;
    buckets?: string[][];
  };
  success: boolean;
  errors: any[];
  messages: any[];
}

/**
 * Uploads assets to Cloudflare and returns a completion token
 *
 * @param api CloudflareApi instance
 * @param workerName Name of the worker
 * @param assets Assets resource containing files to upload
 * @param assetConfig Configuration for the assets
 * @returns Completion token for the assets upload
 */
async function uploadAssets(
  api: CloudflareApi,
  workerName: string,
  assets: Assets,
  assetConfig?: WorkerProps["assets"],
): Promise<AssetUploadResult> {
  // Process the assets configuration once at the beginning
  const processedConfig = createAssetConfig(assetConfig);

  // Generate the file manifest
  const fileMetadata: Record<string, FileMetadata> = {};

  // Process each file in the assets
  for (const file of assets.files) {
    const { hash, size } = await calculateFileMetadata(file.filePath);
    // Use the relative path as the key, ensuring it starts with a slash
    const key = file.path.startsWith("/") ? file.path : `/${file.path}`;
    fileMetadata[key] = { hash, size };
  }

  // Start the upload session
  const uploadSessionUrl = `/accounts/${api.accountId}/workers/scripts/${workerName}/assets-upload-session`;
  const uploadSessionResponse = await api.post(
    uploadSessionUrl,
    JSON.stringify({ manifest: fileMetadata }),
    {
      headers: { "Content-Type": "application/json" },
    },
  );

  if (!uploadSessionResponse.ok) {
    throw new Error(
      `Failed to start assets upload session: ${uploadSessionResponse.status} ${uploadSessionResponse.statusText}`,
    );
  }

  const sessionData =
    (await uploadSessionResponse.json()) as UploadSessionResponse;

  // If there are no buckets, assets are already uploaded or empty
  if (!sessionData.result.buckets || sessionData.result.buckets.length === 0) {
    return {
      completionToken: sessionData.result.jwt,
      assetConfig: processedConfig,
    };
  }

  // Upload the files in batches as specified by the API
  let completionToken = sessionData.result.jwt;
  const buckets = sessionData.result.buckets;

  // Process each bucket of files
  for (const bucket of buckets) {
    const formData = new FormData();

    let totalBytes = 0;

    // Add each file in the bucket to the form
    for (const fileHash of bucket) {
      // Find the file with this hash
      const file = assets.files.find((f) => {
        const filePath = f.path.startsWith("/") ? f.path : `/${f.path}`;
        return fileMetadata[filePath]?.hash === fileHash;
      });

      if (!file) {
        throw new Error(`Could not find file with hash ${fileHash}`);
      }

      // Read the file content
      const fileContent = await fs.readFile(file.filePath);

      // Convert to base64 as required by the API when using base64=true
      const base64Content = fileContent.toString("base64");

      // Add the file to the form with the hash as the key and set the correct content type
      const blob = new Blob([base64Content], {
        type: getContentType(file.filePath),
      });
      totalBytes += blob.size;
      formData.append(fileHash, blob, fileHash);
    }

    // Upload this batch of files
    const uploadResponse = await api.post(
      `/accounts/${api.accountId}/workers/assets/upload?base64=true`,
      formData,
      {
        headers: {
          Authorization: `Bearer ${completionToken}`,
          "Content-Type": "multipart/form-data",
        },
      },
    );

    if (!uploadResponse.ok) {
      throw new Error(
        `Failed to upload asset files: ${uploadResponse.status} ${uploadResponse.statusText}`,
      );
    }

    const uploadData = (await uploadResponse.json()) as UploadResponse;
    // Update the completion token for the next batch
    if (uploadData.result.jwt) {
      completionToken = uploadData.result.jwt;
    }
  }

  // Return the final completion token with asset configuration
  return {
    completionToken,
    assetConfig: processedConfig,
  };
}

/**
 * Calculate the SHA-256 hash and size of a file
 *
 * @param filePath Path to the file
 * @returns Hash (first 32 chars of SHA-256) and size of the file
 */
async function calculateFileMetadata(
  filePath: string,
): Promise<{ hash: string; size: number }> {
  const hash = crypto.createHash("sha256");
  const fileContent = await fs.readFile(filePath);

  hash.update(fileContent);
  const fileHash = hash.digest("hex").substring(0, 32); // First 32 chars of hash

  return {
    hash: fileHash,
    size: fileContent.length,
  };
}

/**
 * Lists and deletes all queue consumers for a specific worker
 * @param ctx Worker context containing eventSources
 * @param api CloudflareApi instance
 * @param workerName Name of the worker script
 */
async function deleteQueueConsumers<B extends Bindings>(
  ctx: Context<Worker<B>>,
  api: CloudflareApi,
  workerName: string,
): Promise<void> {
  const eventSources = ctx.output?.eventSources || [];

  // Extract queue IDs from event sources
  const queueIds = eventSources.flatMap((eventSource) => {
    if (isQueue(eventSource)) {
      return [eventSource.id];
    }
    if (isQueueEventSource(eventSource)) {
      return [eventSource.queue.id];
    }
    return [];
  });

  // Process each queue associated with this worker
  await Promise.all(
    queueIds.map(async (queueId) => {
      try {
        // List all consumers for this queue
        const consumers = await listQueueConsumers(api, queueId);

        // Filter consumers by worker name
        const workerConsumers = consumers.filter(
          (consumer) => consumer.scriptName === workerName,
        );

        // Delete all consumers for this worker in parallel
        await Promise.all(
          workerConsumers.map(async (consumer) => {
            console.log(
              `Deleting queue consumer ${consumer.id} for worker ${workerName}`,
            );
            // Use the deleteQueueConsumer function from queue-consumer.ts
            await deleteQueueConsumer(api, consumer.queueId, consumer.id);
          }),
        );
      } catch (err) {
        if (err instanceof CloudflareApiError && err.status === 404) {
          // this is OK
        } else {
          throw err;
        }
      }
    }),
  );
}<|MERGE_RESOLUTION|>--- conflicted
+++ resolved
@@ -953,15 +953,10 @@
 }
 
 async function bundleWorkerScript<B extends Bindings>(
-<<<<<<< HEAD
   props: WorkerProps<B> & {
     compatibilityDate: string;
     compatibilityFlags: string[];
-  }
-=======
-  compatibilityDate: string,
-  props: WorkerProps<B>,
->>>>>>> f75c114a
+  },
 ) {
   const projectRoot = props.projectRoot ?? process.cwd();
   const bundle = await Bundle("bundle", {
@@ -984,7 +979,7 @@
         ...(await getNodeJSCompatPlugins({
           mode: validateNodeCompatMode(
             props.compatibilityDate,
-            props.compatibilityFlags
+            props.compatibilityFlags,
           ),
         })),
         ...(props.bundle?.alias
