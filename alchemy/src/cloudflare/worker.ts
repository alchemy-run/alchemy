--- conflicted
+++ resolved
@@ -26,10 +26,6 @@
 import { withExponentialBackoff } from "../util/retry.ts";
 import { CloudflareApiError, handleApiError } from "./api-error.ts";
 import {
-  type CompatibilityPreset,
-  unionCompatibilityFlags,
-} from "./compatibility-presets.ts";
-import {
   type CloudflareApi,
   type CloudflareApiOptions,
   createCloudflareApi,
@@ -52,6 +48,10 @@
   normalizeWorkerBundle,
 } from "./bundle/index.ts";
 import { wrap } from "./bundle/normalize.ts";
+import {
+  type CompatibilityPreset,
+  unionCompatibilityFlags,
+} from "./compatibility-presets.ts";
 import { type Container, ContainerApplication } from "./container.ts";
 import { CustomDomain } from "./custom-domain.ts";
 import { isD1Database } from "./d1-database.ts";
@@ -221,9 +221,9 @@
 
   /**
    * Compatibility preset to automatically include common compatibility flags
-   * 
+   *
    * - "node": Includes nodejs_compat flag for Node.js compatibility
-   * 
+   *
    * @default undefined (no preset)
    */
   compatibility?: CompatibilityPreset;
@@ -851,7 +851,7 @@
             "nodejs_compat",
             ...unionCompatibilityFlags(
               props.compatibility,
-              props.compatibilityFlags
+              props.compatibilityFlags,
             ),
           ]),
         ),
@@ -1006,18 +1006,14 @@
     const workerName = props.name ?? id;
     const compatibilityDate =
       props.compatibilityDate ?? DEFAULT_COMPATIBILITY_DATE;
-<<<<<<< HEAD
     const compatibilityFlags = unionCompatibilityFlags(
       props.compatibility,
-      props.compatibilityFlags
+      props.compatibilityFlags,
     );
-=======
-    const compatibilityFlags = props.compatibilityFlags ?? [];
     const dispatchNamespace =
       typeof props.namespace === "string"
         ? props.namespace
         : props.namespace?.namespaceName;
->>>>>>> 932a5f9c
 
     const dev = normalizeDev(this, props.dev);
 
