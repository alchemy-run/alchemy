import type { Miniflare, WorkerOptions } from "miniflare";
import path from "node:path";
import type { Context, DevContext } from "../context.ts";
import type { BundleProps } from "../esbuild/bundle.ts";
import {
  InnerResourceScope,
  Resource,
  ResourceFQN,
  ResourceKind,
} from "../resource.ts";
import { getBindKey, tryGetBinding } from "../runtime/bind.ts";
import { isRuntime } from "../runtime/global.ts";
import { bootstrapPlugin } from "../runtime/plugin.ts";
import { Scope } from "../scope.ts";
import { Secret, secret } from "../secret.ts";
import { serializeScope } from "../serde.ts";
import type { type } from "../type.ts";
import { formatFQN } from "../util/cli.ts";
import { getContentType } from "../util/content-type.ts";
import { logger } from "../util/logger.ts";
import { withExponentialBackoff } from "../util/retry.ts";
import { slugify } from "../util/slugify.ts";
import { CloudflareApiError, handleApiError } from "./api-error.ts";
import {
  type CloudflareApi,
  type CloudflareApiOptions,
  createCloudflareApi,
} from "./api.ts";
import type { Assets } from "./assets.ts";
import {
  type Binding,
  type Bindings,
  Json,
  type WorkerBindingService,
  type WorkerBindingSpec,
} from "./bindings.ts";
import type { Bound } from "./bound.ts";
import { isBucket } from "./bucket.ts";
import {
  type NoBundleResult,
  bundleWorkerScript,
} from "./bundle/bundle-worker.ts";
import { isD1Database } from "./d1-database.ts";
import type { DispatchNamespaceResource } from "./dispatch-namespace.ts";
import {
  DurableObjectNamespace,
  isDurableObjectNamespace,
} from "./durable-object-namespace.ts";
import {
  type EventSource,
  type QueueEventSource,
  isQueueEventSource,
} from "./event-source.ts";
import { isKVNamespace } from "./kv-namespace.ts";
import { MiniflareAiProxy } from "./miniflare-ai-proxy.ts";
import {
  MiniflareInstanceSymbol,
  MiniflareWorkersSymbol,
} from "./miniflare.ts";
import { isPipeline } from "./pipeline.ts";
import {
  QueueConsumer,
  deleteQueueConsumer,
  listQueueConsumersForWorker,
} from "./queue-consumer.ts";
import { type QueueResource, isQueue } from "./queue.ts";
import { Route } from "./route.ts";
import { isVectorizeIndex } from "./vectorize-index.ts";
import { type AssetUploadResult, uploadAssets } from "./worker-assets.ts";
import {
  type WorkerMetadata,
  type WorkerScriptMetadata,
  prepareWorkerMetadata,
  prepareWorkerOptions,
} from "./worker-metadata.ts";
import type { SingleStepMigration } from "./worker-migration.ts";
import { WorkerStub, isWorkerStub } from "./worker-stub.ts";
import { Workflow, isWorkflow, upsertWorkflow } from "./workflow.ts";

/**
 * Configuration options for static assets
 */
export interface AssetsConfig {
  /**
   * The contents of a _headers file (used to attach custom headers on asset responses)
   */
  _headers?: string;

  /**
   * The contents of a _redirects file (used to apply redirects or proxy paths ahead of asset serving)
   */
  _redirects?: string;

  /**
   * Determines the redirects and rewrites of requests for HTML content
   *
   * @default auto-trailing-slash
   */
  html_handling?:
    | "auto-trailing-slash"
    | "force-trailing-slash"
    | "drop-trailing-slash"
    | "none";

  /**
   * Determines the response when a request does not match a static asset, and there is no Worker script
   *
   * @default none
   */
  not_found_handling?: "none" | "404-page" | "single-page-application";

  /**
   * When true, requests will always invoke the Worker script.
   * Otherwise, attempt to serve an asset matching the request, falling back to the Worker script.
   *
   * @default false
   */
  run_worker_first?: boolean;
}

export interface BaseWorkerProps<
  B extends Bindings | undefined = undefined,
  RPC extends Rpc.WorkerEntrypointBranded = Rpc.WorkerEntrypointBranded,
> extends CloudflareApiOptions {
  /**
   * Bundle options when using entryPoint
   *
   * Ignored if bundle is provided
   */
  bundle?: Omit<BundleProps, "entryPoint">;

  /**
   * The root directory of the project
   */
  projectRoot?: string;

  /**
   * Module format for the worker script
   * - 'esm' - ECMAScript modules (default)
   * - 'cjs' - CommonJS modules
   * @default 'esm'
   */
  format?: "esm" | "cjs";

  /**
   * Name for the worker
   *
   * @default id
   */
  name?: string;

  /**
   * Bindings to attach to the worker
   */
  bindings?: B;

  /**
   * Environment variables to attach to the worker
   *
   * These will be converted to plain_text bindings
   */
  env?: {
    [key: string]: string;
  };

  /**
   * Whether to enable a workers.dev URL for this worker
   *
   * If true, the worker will be available at {name}.{subdomain}.workers.dev
   * @default false
   */
  url?: boolean;

  /**
   * Observability configuration for the worker
   *
   * Controls whether worker logs are enabled
   * @default { enabled: true }
   */
  observability?: {
    /**
     * Whether to enable worker logs
     * @default true
     */
    enabled?: boolean;
  };

  /**
   * Migrations to apply to the worker
   */
  migrations?: SingleStepMigration;

  /**
   * Whether to adopt the Worker if it already exists when creating
   */
  adopt?: boolean;

  /**
   * The compatibility date for the worker
   * @default "2025-04-26"
   */
  compatibilityDate?: string;

  /**
   * The compatibility flags for the worker
   */
  compatibilityFlags?: string[];

  /**
   * Configuration for static assets
   */
  assets?: AssetsConfig;

  /**
   * Cron expressions for the trigger.
   *
   * Uses standard cron syntax (e.g. "0 0 * * *" for daily at midnight)
   *
   * To clear all cron triggers, pass an empty array.
   *
   * @see https://developers.cloudflare.com/workers/configuration/cron-triggers/#examples
   */
  crons?: string[];

  /**
   * Event sources that this worker will consume.
   *
   * Can include queues, streams, or other event sources.
   */
  eventSources?: EventSource[];

  /**
   * Routes to create for this worker.
   *
   * Each route maps a URL pattern to this worker script.
   */
  routes?: Array<{
    /**
     * URL pattern for the route
     * @example "sub.example.com/*"
     */
    pattern: string;
    /**
     * Zone ID for the route. If not provided, will be automatically inferred from the route pattern.
     */
    zoneId?: string;
    /**
     * Whether this is a custom domain route
     */
    customDomain?: boolean;
    /**
     * Whether to adopt an existing route with the same pattern if it exists
     * @default false
     */
    adopt?: boolean;
  }>;

  /**
   * The RPC class to use for the worker.
   *
   * This is only used when using the rpc property.
   */
  rpc?: (new (...args: any[]) => RPC) | type<RPC>;

  /**
   * Deploy this worker to a dispatch namespace
   *
   * This allows workers to be routed to via dispatch namespace routing rules
   */
  namespace?: string | DispatchNamespaceResource;

  /**
<<<<<<< HEAD
   * The dev properties for the worker
   */
  dev?: {
    /**
     * Whether to automatically start the worker when the app is started
     * @default true
     */
    autoStart?: boolean;
    startInspector?: boolean;
  };
=======
   * Version label for this worker deployment
   *
   * When specified, the worker will be published as a version with this label
   * instead of updating the live deployment. This creates a preview URL that
   * can be tested before promoting to production.
   *
   * @example "pr-123"
   */
  version?: string;
>>>>>>> f281026e
}

export interface InlineWorkerProps<
  B extends Bindings | undefined = Bindings,
  RPC extends Rpc.WorkerEntrypointBranded = Rpc.WorkerEntrypointBranded,
> extends BaseWorkerProps<B, RPC> {
  script: string;
  entrypoint?: undefined;
  noBundle?: false;
}

export interface EntrypointWorkerProps<
  B extends Bindings | undefined = Bindings,
  RPC extends Rpc.WorkerEntrypointBranded = Rpc.WorkerEntrypointBranded,
> extends BaseWorkerProps<B, RPC> {
  script?: undefined;
  /**
   * The entrypoint for the worker script.
   */
  entrypoint: string;

  /**
   * Whether to disable bundling of the worker script.
   *
   * If true, the worker script and any files it imports will be deployed in the Worker.
   *
   * @default false
   */
  noBundle?: boolean;

  /**
   * Whether to upload source maps for the worker script.
   *
   * @default false
   */
  uploadSourceMaps?: boolean;

  /**
   * Rules for adding additional files to the bundle.
   *
   * If {@link noBundle} is false | undefined, this will be ignored.
   *
   * @default - all .js, .mjs, and .wasm files under the entrypoint directory
   */
  rules?: {
    globs: string[];
  }[];
}

/**
 * Properties for creating or updating a Worker
 */
export type WorkerProps<
  B extends Bindings | undefined = Bindings,
  RPC extends Rpc.WorkerEntrypointBranded = Rpc.WorkerEntrypointBranded,
> = InlineWorkerProps<B, RPC> | EntrypointWorkerProps<B, RPC>;

export type FetchWorkerProps<
  B extends Bindings = Bindings,
  E extends EventSource[] = EventSource[],
> = Omit<WorkerProps<B>, "entrypoint" | "eventSources"> & {
  /**
   * A function that will be used to fetch the worker script.
   *
   * This is only used when using the fetch property.
   */
  fetch?(
    request: Request,
    env: Bindings.Runtime<B>,
    ctx: ExecutionContext,
  ): Promise<Response>;
  /**
   * Event sources that this worker will consume.
   *
   * Can include queues, streams, or other event sources.
   */
  eventSources?: E;

  /**
   * A function that will be used to queue the worker script.
   *
   * This is only used when using the queue property.
   */
  queue?(
    batch: QueueBatch<E>,
    env: Bindings.Runtime<B>,
    ctx: ExecutionContext,
  ): Promise<void>;
};

type QueueBatch<E extends EventSource[]> = E[number] extends QueueEventSource
  ? any
  : E[number] extends QueueResource<infer Body>
    ? MessageBatch<Body>
    : MessageBatch<unknown>;

export function isWorker(resource: Resource): resource is Worker<any> {
  return resource[ResourceKind] === "cloudflare::Worker";
}

/**
 * Output returned after Worker creation/update
 */
export type Worker<
  B extends Bindings | undefined = Bindings | undefined,
  RPC extends Rpc.WorkerEntrypointBranded = Rpc.WorkerEntrypointBranded,
> = Resource<"cloudflare::Worker"> &
  Omit<WorkerProps<B>, "url" | "script" | "routes"> &
  globalThis.Service & {
    /** @internal phantom property */
    __rpc__?: RPC;

    type: "service";

    /**
     * The ID of the worker
     */
    id: string;

    /**
     * The name of the worker
     */
    name: string;

    /**
     * Time at which the worker was created
     */
    createdAt: number;

    /**
     * Time at which the worker was last updated
     */
    updatedAt: number;

    /**
     * The worker's URL if enabled
     * Format: {name}.{subdomain}.workers.dev
     *
     * @default true
     */
    url?: string;

    /**
     * The bindings that were created
     */
    bindings: B;

    /**
     * Configuration for static assets
     */
    assets?: AssetsConfig;

    /**
     * The routes that were created for this worker
     */
    routes?: Route[];

    // phantom property (for typeof myWorker.Env)
    Env: B extends Bindings
      ? {
          [bindingName in keyof B]: Bound<B[bindingName]>;
        }
      : undefined;

    /**
     * The compatibility date for the worker
     */
    compatibilityDate: string;

    /**
     * The compatibility flags for the worker
     */
    compatibilityFlags: string[];

    /**
     * The dispatch namespace this worker is deployed to
     */
    namespace?: string | DispatchNamespaceResource;

    /**
     * Version label for this worker deployment
     */
    version?: string;
  };

/**
 * Represents a reference to a Cloudflare Worker service.
 *
 * @template RPC - The type of the worker's RPC entrypoint, defaults to Rpc.WorkerEntrypointBranded.
 *
 * This interface extends all properties of WorkerBindingService except for "name".
 * It also includes an optional __rpc__ property for type branding.
 */
export type WorkerRef<
  RPC extends Rpc.WorkerEntrypointBranded = Rpc.WorkerEntrypointBranded,
> = Omit<WorkerBindingService, "name"> & {
  /**
   * Optional type branding for the worker's RPC entrypoint.
   */
  __rpc__?: RPC;
};

/**
 * Creates a reference to a Cloudflare Worker service.
 *
 * @example
 * // Create a reference to a Cloudflare Worker service:
 * const ref = WorkerRef({
 *   service: "my-worker",
 *   environment: "production",
 *   namespace: "main"
 * });
 *
 * // Optionally, you can specify only the service:
 * const ref2 = WorkerRef({ service: "my-worker" });
 *
 * // You can also specify the RPC type for stronger typing:
 * interface MyWorkerRPC extends Rpc.WorkerEntrypointBranded {
 *   myMethod(arg: string): Promise<number>;
 * }
 * const typedRef = WorkerRef<MyWorkerRPC>({ service: "my-worker" });
 */
export function WorkerRef<
  RPC extends Rpc.WorkerEntrypointBranded = Rpc.WorkerEntrypointBranded,
>(options?: {
  service: string;
  environment?: string;
  namespace?: string;
}): WorkerRef<RPC> {
  return {
    ...options,
    type: "service",
  } as WorkerRef<RPC>;
}

/**
 * A Cloudflare Worker is a serverless function that can be deployed to the Cloudflare network.
 *
 * @example
 * // Create a basic HTTP handler worker with custom domain routing
 * // and workers.dev URL:
 * const api = await Worker("api", {
 *   name: "api-worker",
 *   entrypoint: "./src/api.ts",
 *   url: true
 * });
 *
 * await Route("route", {
 *   zoneId: zone.zoneId,
 *   worker: api,
 *   pattern: "api.example.com/*",
 * });
 *
 * @example
 * // Create a real-time chat worker using Durable Objects
 * // for state management:
 * const chatRooms = new DurableObjectNamespace("chat-rooms");
 * const userStore = new DurableObjectNamespace("user-store");
 *
 * const chat = await Worker("chat", {
 *   name: "chat-worker",
 *   entrypoint: "./src/chat.ts",
 *   bindings: {
 *     ROOMS: chatRooms,
 *     USERS: userStore
 *   },
 * });
 *
 * @example
 * // Create a worker with KV namespace for caching and data storage:
 * const cache = await KVNamespace("cache-store");
 * const settings = await KVNamespace("user-settings");
 *
 * const cacheWorker = await Worker("cache", {
 *   name: "cache-worker",
 *   entrypoint: "./src/cache.ts",
 *   bindings: {
 *     CACHE: cache,
 *     SETTINGS: settings
 *   }
 * });
 *
 * @example
 * // Create a worker with R2 bucket for object storage:
 * const uploads = await R2Bucket("uploads", {
 *   name: "user-uploads"
 * });
 * const assets = await R2Bucket("assets", {
 *   name: "static-assets",
 *   allowPublicAccess: true
 * });
 *
 * const storageWorker = await Worker("storage", {
 *   name: "storage-worker",
 *   entrypoint: "./src/storage.ts",
 *   bindings: {
 *     UPLOADS: uploads,
 *     ASSETS: assets
 *   }
 * });
 *
 * @example
 * // Create a worker with static assets:
 * const staticAssets = await Assets("static", {
 *   path: "./src/assets"
 * });
 *
 * const frontendWorker = await Worker("frontend", {
 *   name: "frontend-worker",
 *   entrypoint: "./src/worker.ts",
 *   bindings: {
 *     ASSETS: staticAssets
 *   }
 * });
 *
 * @example
 * // Create a worker with scheduled cron triggers:
 * const cronWorker = await Worker("scheduled-tasks", {
 *   name: "cron-worker",
 *   entrypoint: "./src/scheduled.ts",
 *   crons: ['* 15 * * *', '0 0 * * *', '0 12 * * MON']
 * })
 *
 * @example
 * // Create cross-script durable object binding where one worker
 * // defines the durable object and another worker accesses it:
 * const dataWorker = await Worker("data-worker", {
 *   name: "data-worker",
 *   entrypoint: "./src/data.ts",
 *   bindings: {
 *     // Bind to its own durable object
 *     STORAGE: new DurableObjectNamespace("storage", {
 *       className: "DataStorage"
 *     })
 *   }
 * });
 *
 * const apiWorker = await Worker("api-worker", {
 *   name: "api-worker",
 *   entrypoint: "./src/api.ts",
 *   bindings: {
 *     // Cross-script binding to the data worker's durable object
 *     SHARED_STORAGE: dataWorker.bindings.STORAGE
 *   }
 * });
 *
 * @example
 * // Create a worker with queue event sources and custom consumer settings:
 * const taskQueue = await Queue("task-queue", {
 *   name: "task-queue"
 * });
 *
 * const dlq = await Queue("failed-tasks", {
 *   name: "failed-tasks"
 * });
 *
 * const queueWorker = await Worker("queue-processor", {
 *   name: "queue-processor",
 *   entrypoint: "./src/processor.ts",
 *   bindings: {
 *     TASK_QUEUE: taskQueue  // Producer: bind queue for sending messages
 *   },
 *   eventSources: [{  // Consumer: configure processing settings
 *     queue: taskQueue,
 *     settings: {
 *       batchSize: 15,           // Process 15 messages at once
 *       maxConcurrency: 3,       // Allow 3 concurrent invocations
 *       maxRetries: 5,           // Retry failed messages up to 5 times
 *       maxWaitTimeMs: 2500,     // Wait up to 2.5 seconds to fill a batch
 *       retryDelay: 60,          // Wait 60 seconds before retrying failed messages
 *       deadLetterQueue: dlq     // Send failed messages to dead letter queue
 *     }
 *   }]
 * });
 *
 * @example
 * // Create a worker version for testing with a preview URL:
 * const previewWorker = await Worker("my-worker", {
 *   name: "my-worker",
 *   entrypoint: "./src/worker.ts",
 *   version: "pr-123"
 * });
 *
 * // The worker will have a preview URL for testing:
 * console.log(`Preview URL: ${previewWorker.url}`);
 * // Output: Preview URL: https://pr-123-my-worker.subdomain.workers.dev
 */
export function Worker<
  const B extends Bindings,
  RPC extends Rpc.WorkerEntrypointBranded,
>(id: string, props: WorkerProps<B, RPC>): Promise<Worker<B, RPC>>;
export function Worker<const B extends Bindings, const E extends EventSource[]>(
  id: string,
  meta: ImportMeta,
  props: FetchWorkerProps<B, E>,
): Promise<Worker<B>> & globalThis.Service;
export function Worker<const B extends Bindings>(
  ...args:
    | [id: string, props: WorkerProps<B>]
    | [id: string, meta: ImportMeta, props: FetchWorkerProps<B>]
): Promise<Worker<B>> {
  const [id, meta, props] =
    args.length === 2 ? [args[0], undefined, args[1]] : args;

  if (("fetch" in props && props.fetch) || ("queue" in props && props.queue)) {
    const scope = Scope.current;

    const workerName = props.name ?? id;

    // we need to make sure the worker exists
    const stub = WorkerStub(`${id}/stub`, {
      name: workerName,
      accountId: props.accountId,
      apiKey: props.apiKey,
      apiToken: props.apiToken,
      baseUrl: props.baseUrl,
      email: props.email,
    });

    async function collectResources(
      scope: Scope | undefined,
    ): Promise<Resource[]> {
      if (!scope) {
        return [];
      }
      return (
        await Promise.all(
          Array.from(scope.resources.values()).map(async (resource) => [
            (await resource) as Resource,
            ...(await collectResources(await resource[InnerResourceScope])),
          ]),
        )
      ).flat();
    }

    const deferred = scope.defer(async () => {
      const autoBindings: Record<string, Binding> = {};
      for (const resource of await collectResources(Scope.root)) {
        if (
          isQueue(resource) ||
          isWorkerStub(resource) ||
          isWorker(resource) ||
          isD1Database(resource) ||
          isBucket(resource) ||
          isPipeline(resource) ||
          isVectorizeIndex(resource) ||
          isKVNamespace(resource)
        ) {
          // TODO(sam): make this generic/pluggable
          autoBindings[getBindKey(resource)] = resource;
        }
      }

      // TODO(sam): prune to only needed secrets
      for (const secret of Secret.all()) {
        autoBindings[secret.name] = secret;
      }

      const bindings = {
        ...props.bindings,
        __ALCHEMY_WORKER_NAME__: workerName,
        __ALCHEMY_SERIALIZED_SCOPE__: Json(await serializeScope(scope)),
        ALCHEMY_STAGE: scope.stage,
        ALCHEMY_PASSWORD: secret(scope.password),
        // TODO(sam): prune un-needed bindings
        ...autoBindings,
      };

      return _Worker(id, {
        ...(props as any),
        url: true,
        compatibilityFlags: Array.from(
          new Set(["nodejs_compat", ...(props.compatibilityFlags ?? [])]),
        ),
        entrypoint: meta!.filename,
        name: workerName,
        // adopt because the stub guarnatees that the worker exists
        adopt: true,
        bindings,
        bundle: {
          ...props.bundle,
          plugins: [bootstrapPlugin],
          external: [
            // for alchemy
            "libsodium*",
            "@swc/*",
            "esbuild",
            // TODO(sam): this is for fetch, why is it a package?
            "undici",
            "miniflare",
            "@iarna/toml",
            "cli-*",
            "react*",
          ],
          banner: {
            js: "var __ALCHEMY_RUNTIME__ = true;",
          },
          inject: [
            ...(props.bundle?.inject ?? []),
            path.resolve(import.meta.dirname, "..", "runtime", "shims.js"),
          ],
        },
      });
    }) as Promise<Worker<B>>;

    // defer construction of this worker until the app is about to finaloze
    // this ensures that the Worker's dependencies are instantiated before we bundle
    // it is then safe to bundle and import the Worker to detect which resources need to be auto-bound
    const promise = Promise.all([deferred, stub]).then(
      ([worker]) => worker,
    ) as Promise<Worker<B>> & {
      fetch?: (...args: any[]) => Promise<Response>;
      queue?: (
        batch: QueueBatch<any>,
        env: Bindings.Runtime<B>,
        ctx: ExecutionContext,
      ) => Promise<void>;
    };

    if (isRuntime) {
      if (props.fetch) {
        promise.fetch = async (
          request: Request,
          env: Bindings.Runtime<B>,
          ctx: ExecutionContext,
        ) => {
          try {
            return await props.fetch!(request, env as any, ctx);
          } catch (err: any) {
            return new Response(err.message + err.stack, {
              status: 500,
            });
          }
        };
      }
      if (props.queue) {
        promise.queue = async (
          batch: QueueBatch<any>,
          env: Bindings.Runtime<B>,
          ctx: ExecutionContext,
        ) => {
          return await props.queue!(batch, env, ctx);
        };
      }
    } else {
      promise.fetch = async (
        request: string | URL | Request,
        init?: RequestInit,
      ) => {
        const worker = await promise;
        if (!worker.url) {
          throw new Error("Worker URL is not available in runtime");
        }
        if (request instanceof Request) {
          const origin = new URL(worker.url);
          const incoming = request.url.startsWith("/")
            ? new URL(`${worker.url}${request.url}`)
            : new URL(request.url);
          logger.log(incoming);
          const proxyURL = new URL(
            `${incoming.pathname}${incoming.search}${incoming.hash}`,
            origin,
          );

          const headers = new Headers(request.headers);
          headers.set("host", origin.host);

          try {
            return await fetch(
              new Request(proxyURL, {
                method: request.method,
                body: request.body,
                headers,
                // TODO(sam): do we need this? GPT added it ...
                // redirect: "manual",
              }),
            );
          } catch (err: any) {
            return new Response(err.message ?? "proxy error", { status: 500 });
          }
        } else {
          if (typeof request === "string" && request.startsWith("/")) {
            request = new URL(`${worker.url}${request}`);
          }
          return await fetch(request, init);
        }
      };
    }
    return promise;
  }
  return _Worker(id, props as WorkerProps<B>).then(async (worker) => {
    const binding = await tryGetBinding(worker);
    if (binding) {
      worker.fetch = (request: Request) => binding.fetch(request);
      worker.connect = (address: SocketAddress, options: SocketOptions) =>
        binding.connect(address, options);
    }
    return worker;
  });
}

export const DEFAULT_COMPATIBILITY_DATE = "2025-04-20";
const MINIFLARE_DEBUG_PORT = Symbol.for("alchemy::miniflare::debugPort");

export const _Worker = Resource(
  "cloudflare::Worker",
  {
    alwaysUpdate: true,
  },
  async function <const B extends Bindings>(
    this: Context<Worker<NoInfer<B>>>,
    id: string,
    props: WorkerProps<B>,
  ): Promise<Worker<B>> {
    if (props.noBundle && !props.entrypoint) {
      throw new Error("entrypoint must be provided when noBundle is true");
    }

    // Create Cloudflare API client with automatic account discovery
    const api = await createCloudflareApi(props);

    // Use the provided name
    const workerName = props.name ?? id;

    const compatibilityDate =
      props.compatibilityDate ?? DEFAULT_COMPATIBILITY_DATE;
    const compatibilityFlags = props.compatibilityFlags ?? [];

    const uploadWorkerScript = async (props: WorkerProps<B>) => {
      const [oldBindings, oldMetadata] = await Promise.all([
        getWorkerBindings(api, workerName),
        getWorkerScriptMetadata(api, workerName),
      ]);
      const oldTags = oldMetadata?.default_environment?.script?.tags;

      // Get the script content - either from props.script, or by bundling
      const scriptBundle =
        props.script ??
        (await bundleWorkerScript({
          ...props,
          name: workerName,
          compatibilityDate,
          compatibilityFlags,
          autoStart: false,
          returnBundle: false,
        }));

      // Find any assets bindings
      const assetsBindings: { name: string; assets: Assets }[] = [];
      const workflowsBindings: Workflow[] = [];

      if (props.bindings) {
        for (const [bindingName, binding] of Object.entries(props.bindings)) {
          if (typeof binding === "object") {
            if (binding.type === "assets") {
              assetsBindings.push({ name: bindingName, assets: binding });
            } else if (binding.type === "workflow") {
              workflowsBindings.push(binding);
            }
          }
        }
      }

      // Upload any assets and get completion tokens
      let assetUploadResult: AssetUploadResult | undefined;
      if (assetsBindings.length > 0) {
        // We'll use the first asset binding for now
        // In the future, we might want to support multiple asset bindings
        const assetBinding = assetsBindings[0];

        // Upload the assets and get the completion token
        assetUploadResult = await uploadAssets(
          api,
          workerName,
          assetBinding.assets,
          props.assets,
        );
      }

      // Prepare metadata with bindings
      const scriptMetadata = await prepareWorkerMetadata(
        this,
        oldBindings,
        oldTags,
        {
          ...props,
          compatibilityDate,
          compatibilityFlags,
          workerName,
        },
        assetUploadResult,
      );

      // Get dispatch namespace if specified
      const dispatchNamespace = props.namespace
        ? typeof props.namespace === "string"
          ? props.namespace
          : props.namespace.namespace
        : undefined;

      // Deploy worker (either as version or live worker)
      const versionResult = await putWorker(
        api,
        workerName,
        scriptBundle,
        scriptMetadata,
        dispatchNamespace,
        props.version
          ? {
              versionLabel: props.version,
              message: `Version ${props.version}`,
            }
          : undefined,
      );

      for (const workflow of workflowsBindings) {
        if (
          workflow.scriptName === undefined ||
          workflow.scriptName === workerName
        ) {
          await upsertWorkflow(api, {
            workflowName: workflow.workflowName,
            className: workflow.className,
            scriptName: workflow.scriptName ?? workerName,
          });
        }
      }

      await Promise.all(
        props.eventSources?.map((eventSource) => {
          if (isQueue(eventSource) || isQueueEventSource(eventSource)) {
            const queue = isQueue(eventSource)
              ? eventSource
              : eventSource.queue;
            return QueueConsumer(`${queue.id}-consumer`, {
              queue,
              scriptName: workerName,
              accountId: api.accountId,
              settings: isQueueEventSource(eventSource)
                ? eventSource.settings
                : queue.dlq
                  ? { deadLetterQueue: queue.dlq }
                  : undefined,
            });
          }
          throw new Error(`Unsupported event source type: ${eventSource}`);
        }) ?? [],
      );

      // Handle worker URL if requested
      let workerUrl: string | undefined;
      if (props.version) {
        // For versions, use the preview URL if available
        workerUrl = versionResult?.previewUrl;
      } else {
        // For regular workers, use the normal URL configuration
        workerUrl = await configureURL(
          this,
          api,
          workerName,
          props.url ?? true,
        );
      }

      // Get current timestamp
      const now = Date.now();

      // Update cron triggers
      if (props.crons) {
        const res = await api.put(
          `/accounts/${api.accountId}/workers/scripts/${workerName}/schedules`,
          props.crons.map((cron) => ({ cron })),
        );

        if (!res.ok) {
          await handleApiError(
            res,
            "updating cron triggers",
            "worker",
            workerName,
          );
        }
      }

      return { scriptBundle, scriptMetadata, workerUrl, now, versionResult };
    };

    if (this.phase === "delete") {
      // Delete any queue consumers attached to this worker first
      await deleteQueueConsumers(api, workerName);

      // @ts-ignore
      await uploadWorkerScript({
        ...props,
        entrypoint: undefined,
        noBundle: false,
        script:
          props.format === "cjs"
            ? "addEventListener('fetch', event => { event.respondWith(new Response('hello world')); });"
            : "export default { fetch(request) { return new Response('hello world'); }, queue: () => {} }",
        bindings: {} as B,
        // we are writing a stub worker (to remove binding/event source dependencies)
        // queue consumers will no longer exist by this point
        eventSources: undefined,
        // stub worker doesn't need dispatch namespace
        namespace: undefined,
      });

      await withExponentialBackoff(
        () =>
          deleteWorker(this, api, {
            ...props,
            workerName,
          }),
        (err) =>
          (err.status === 400 &&
            err.message.includes(
              "is still referenced by service bindings in Workers",
            )) ||
          err.status === 500 ||
          err.status === 503,
        10,
        100,
      );

      return this.destroy();
    }
    // Validate input - we need either script, entryPoint, or bundle
    if (!props.script && !props.entrypoint) {
      throw new Error("One of script or entrypoint must be provided");
    }

    if (this.phase === "create") {
      if (props.version) {
        // When version is specified, we adopt existing workers or create them if they don't exist
        const workerExists = await checkWorkerExists(api, workerName);
        if (!workerExists) {
          // Create the base worker first if it doesn't exist
          const baseWorkerProps = { ...props, version: undefined };
          await uploadWorkerScript(baseWorkerProps);
        }
        // We always "adopt" when publishing versions
      } else if (!props.adopt) {
        await assertWorkerDoesNotExist(this, api, workerName);
      }
    }

    const { scriptMetadata, workerUrl, now } = await uploadWorkerScript(props);

    // Create routes if provided and capture their outputs
    let createdRoutes: Route[] = [];
    if (props.routes && props.routes.length > 0) {
      // Validate for duplicate patterns
      const patterns = props.routes.map((route) => route.pattern);
      const duplicates = patterns.filter(
        (pattern, index) => patterns.indexOf(pattern) !== index,
      );
      if (duplicates.length > 0) {
        throw new Error(
          `Duplicate route patterns found: ${duplicates.join(", ")}`,
        );
      }

      // Create Route resources for each route and capture their outputs
      createdRoutes = await Promise.all(
        props.routes.map(async (routeConfig) => {
          return await Route(routeConfig.pattern, {
            pattern: routeConfig.pattern,
            script: workerName,
            zoneId: routeConfig.zoneId, // Route resource will handle inference if not provided
            adopt: routeConfig.adopt ?? false,
            accountId: props.accountId,
            apiKey: props.apiKey,
            apiToken: props.apiToken,
            baseUrl: props.baseUrl,
            email: props.email,
          });
        }),
      );
    }

    function exportBindings() {
      return Object.fromEntries(
        Object.entries(props.bindings ?? ({} as B)).map(
          ([bindingName, binding]) => [
            bindingName,
            isDurableObjectNamespace(binding) &&
            binding.scriptName === undefined
              ? new DurableObjectNamespace(binding.id, {
                  ...binding,
                  // re-export this binding mapping to the host worker (this worker)
                  scriptName: workerName,
                })
              : isWorkflow(binding) && binding.scriptName === undefined
                ? new Workflow(binding.id, {
                    ...binding,
                    // re-export this binding mapping to the host worker (this worker)
                    scriptName: workerName,
                  })
                : binding,
          ],
        ),
      );
    }

    // Construct the output
    return this({
      ...props,
      type: "service",
      id,
      entrypoint: props.entrypoint,
      name: workerName,
      compatibilityDate,
      compatibilityFlags,
      format: props.format || "esm", // Include format in the output
      bindings: exportBindings(),
      env: props.env,
      observability: scriptMetadata.observability,
      createdAt: now,
      updatedAt: now,
      eventSources: props.eventSources,
      url: workerUrl,
      // Include assets configuration in the output
      assets: props.assets,
      // Include cron triggers in the output
      crons: props.crons,
      // Include the created routes in the output
      routes: createdRoutes.length > 0 ? createdRoutes : undefined,
      // Include the dispatch namespace in the output
      namespace: props.namespace,
      // Include version information in the output
      version: props.version,
      // phantom property
      Env: undefined!,
    } as unknown as Worker<B>);
  },
  async function <const B extends Bindings>(
    this: DevContext<Worker<NoInfer<B>>>,
    id: string,
    props: WorkerProps<B>,
  ): Promise<Worker<B>> {
    if (props.noBundle && !props.entrypoint) {
      throw new Error("entrypoint must be provided when noBundle is true");
    }

    let url = "";

    const workerName = props.name ?? id;
    const compatibilityDate =
      props.compatibilityDate ?? DEFAULT_COMPATIBILITY_DATE;
    const compatibilityFlags = props.compatibilityFlags ?? [];

    if (this.phase === "delete") {
      return this.destroy();
    } else if (this.phase === "dev:stop") {
      const workers = await this.scope.orchestrator.unsafeUseFromLibrary<
        Array<WorkerOptions>
      >(MiniflareWorkersSymbol);
      const mf = await this.scope.orchestrator.unsafeUseFromLibrary<Miniflare>(
        MiniflareInstanceSymbol,
      );
      for (let i = workers.length - 1; i >= 0; i--) {
        if (workers[i].name === workerName) {
          workers.splice(i, 1);
        }
      }
      await mf.setOptions({
        workers,
      });
      await mf.ready;
    } else if (this.phase === "dev:start") {
      const resource = await this.scope.orchestrator.getResource(this.fqn);
      if (!resource?.port) {
        throw new Error(
          `Port not found for resource ${this.fqn} during dev:start`,
        );
      }

      const worker = await prepareWorkerOptions(workerName, {
        ...props,
        port: resource.port,
      });

      const workers = await this.scope.orchestrator.useFromLibrary(
        MiniflareWorkersSymbol,
        async () => {
          return [await MiniflareAiProxy()] as Array<WorkerOptions>;
        },
      );
      const mf = await this.scope.orchestrator.useFromLibrary(
        MiniflareInstanceSymbol,
        async () => {
          const miniflare = await import("miniflare");
          const mf = new miniflare.Miniflare({
            kvPersist: true,
            workers: workers,
            liveReload: true,
            host: "127.0.0.1",
            verbose: true,
          });
          return mf;
        },
      );

      const inspectorPort = props.dev?.startInspector
        ? await this.scope.orchestrator.claimNextAvailablePort(
            MINIFLARE_DEBUG_PORT,
          )
        : undefined;

      if (props.script == null && !props.noBundle) {
        let firstStartResolve: () => void;
        const firstStartPromise = new Promise<void>((resolve) => {
          firstStartResolve = resolve;
        });

        const fqn = this.fqn;
        const scriptBundle = await bundleWorkerScript({
          ...props,
          name: workerName,
          compatibilityDate,
          compatibilityFlags,
          autoStart: false,
          returnBundle: true,
          bundle: {
            ...props.bundle,
            plugins: [
              ...(props.bundle?.plugins ?? []),
              {
                name: "reload-miniflare-worker",
                setup(build) {
                  build.onEnd(async (newBundle) => {
                    const outputFile = newBundle.outputFiles?.[0];
                    if (outputFile === undefined) {
                      throw new Error("Failed to create bundle");
                    }
                    //@ts-expect-error safe to overwrite here
                    worker.script = outputFile.text;

                    for (let i = workers.length - 1; i >= 0; i--) {
                      if (workers[i].name === workerName) {
                        workers.splice(i, 1);
                      }
                    }
                    workers.push(worker);
                    await mf.setOptions({
                      workers: workers,
                      inspectorPort,
                    });
                    await mf.ready;
                    logger.task(id, {
                      prefix: "reloaded",
                      prefixColor: "magenta",
                      resource: formatFQN(fqn),
                      message: "Reloaded",
                    });
                    firstStartResolve();
                  });
                },
              },
            ],
          },
        });
        await this.scope.orchestrator.startResource(scriptBundle[ResourceFQN]);
        await firstStartPromise;
      } else {
        if (props.noBundle) {
          const noBundle = await bundleWorkerScript({
            ...props,
            name: workerName,
            compatibilityDate,
            compatibilityFlags,
            autoStart: false,
            returnBundle: false,
          });
          //@ts-expect-error we can delete script we replace with modules
          delete worker.script;
          worker.modules = Object.entries(noBundle as NoBundleResult).map(
            ([filePath, content]) => ({
              type: getModuleTypeFromPath(filePath),
              path: filePath,
              contents: content.toString("utf-8"),
            }),
          );
        }
        workers.push(worker);
        await mf.setOptions({
          workers: workers,
          inspectorPort,
        });
        await mf.ready;
      }

      const debugUrl = await mf.getInspectorURL();
      if (inspectorPort != null) {
        logger.task(id, {
          prefix: "started",
          prefixColor: "greenBright",
          resource: formatFQN(this.fqn),
          //todo(michael):
          //this is cloudflare's hosted version, so it works in firefox
          //this exists locally in chrome and we should switch to chrome if offline
          message: `Debugger Started at: https://devtools.devprod.cloudflare.dev/js_app?ws=${debugUrl.host}/core:user:${workerName}`,
          status: "success",
        });
      }
      // //* sanity check in case miniflare uses the wrong port
      url = (await mf.unsafeGetDirectURL(workerName)).toString();
    } else {
      await this.scope.orchestrator.addResource(
        this.fqn,
        props.dev?.autoStart ?? true,
      );
      const port = await this.scope.orchestrator.claimNextAvailablePort(
        this.fqn,
      );
      url = `http://127.0.0.1:${port}`;
    }

    //todo(michael): I do not like that this is duplicated
    function exportBindings() {
      return Object.fromEntries(
        Object.entries(props.bindings ?? ({} as B)).map(
          ([bindingName, binding]) => [
            bindingName,
            isDurableObjectNamespace(binding) &&
            binding.scriptName === undefined
              ? new DurableObjectNamespace(binding.id, {
                  ...binding,
                  // re-export this binding mapping to the host worker (this worker)
                  scriptName: workerName,
                })
              : isWorkflow(binding) && binding.scriptName === undefined
                ? new Workflow(binding.id, {
                    ...binding,
                    // re-export this binding mapping to the host worker (this worker)
                    scriptName: workerName,
                  })
                : binding,
          ],
        ),
      );
    }
    const now = Date.now();

    return this({
      ...props,
      type: "service",
      id,
      entrypoint: props.entrypoint,
      name: workerName,
      compatibilityDate,
      compatibilityFlags,
      format: props.format || "esm", // Include format in the output
      bindings: exportBindings(),
      env: props.env,
      observability: {
        enabled: false,
      },
      createdAt: now,
      updatedAt: now,
      eventSources: props.eventSources,
      url,
      // Include assets configuration in the output
      assets: props.assets,
      // Include cron triggers in the output
      crons: props.crons,
      // Include the created routes in the output
      //todo(michael): are we okay with created routes always existing?
      routes: undefined,
      // Include the dispatch namespace in the output
      namespace: props.namespace,
      // phantom property
      Env: undefined!,
    } as unknown as Worker<B>);
  },
);

export async function deleteWorker<B extends Bindings>(
  ctx: Context<Worker<B>>,
  api: CloudflareApi,
  props: WorkerProps<B> & { workerName: string },
) {
  const workerName = props.workerName;

  // Delete worker
  const deleteResponse = await api.delete(
    `/accounts/${api.accountId}/workers/scripts/${workerName}`,
  );

  // Check for success (2xx status code)
  if (!deleteResponse.ok && deleteResponse.status !== 404) {
    await handleApiError(deleteResponse, "delete", "worker", workerName);
  }

  // Disable the URL if it was enabled
  if (ctx.output?.url) {
    try {
      await api.post(
        `/accounts/${api.accountId}/workers/scripts/${workerName}/subdomain`,
        JSON.stringify({ enabled: false }),
        {
          headers: { "Content-Type": "application/json" },
        },
      );
    } catch (error) {
      logger.warn("Failed to disable worker URL during deletion:", error);
    }
  }

  // Return minimal output for deleted state
  return;
}

interface PutWorkerOptions {
  versionLabel?: string;
  message?: string;
  dispatchNamespace?: string;
}

async function putWorkerInternal(
  api: CloudflareApi,
  workerName: string,
  scriptBundle: string | NoBundleResult,
  scriptMetadata: WorkerMetadata,
  options: PutWorkerOptions = {},
): Promise<{ versionId?: string; previewUrl?: string }> {
  return withExponentialBackoff(
    async () => {
      const { versionLabel, message, dispatchNamespace } = options;
      const scriptName =
        scriptMetadata.main_module ?? scriptMetadata.body_part!;

      // Create FormData for the upload
      const formData = new FormData();

      function addFile(fileName: string, content: Buffer | string) {
        const contentType = getContentType(fileName) ?? "application/null";
        formData.append(
          fileName,
          new Blob([content], {
            type:
              contentType === "application/javascript" &&
              scriptMetadata.main_module
                ? "application/javascript+module"
                : contentType,
          }),
          fileName,
        );
      }

      if (typeof scriptBundle === "string") {
        addFile(scriptName, scriptBundle);
      } else {
        for (const [fileName, content] of Object.entries(scriptBundle)) {
          addFile(fileName, content);
        }
      }

      // Prepare metadata - add version annotations if this is a version
      const finalMetadata = versionLabel
        ? {
            ...scriptMetadata,
            // Exclude migrations for worker versions - they're not allowed
            migrations: undefined,
            annotations: {
              "workers/tag": versionLabel,
              ...(message && { "workers/message": message.substring(0, 100) }),
            },
          }
        : scriptMetadata;

      // Add metadata as JSON
      formData.append(
        "metadata",
        new Blob([JSON.stringify(finalMetadata)], {
          type: "application/json",
        }),
      );

      // Determine endpoint and HTTP method
      let endpoint: string;
      let method: "PUT" | "POST";

      if (versionLabel) {
        // Upload worker version using the versions API
        endpoint = `/accounts/${api.accountId}/workers/scripts/${workerName}/versions`;
        method = "POST";
      } else {
        // Upload worker script with bindings
        endpoint = dispatchNamespace
          ? `/accounts/${api.accountId}/workers/dispatch/namespaces/${dispatchNamespace}/scripts/${workerName}`
          : `/accounts/${api.accountId}/workers/scripts/${workerName}`;
        method = "PUT";
      }

      const uploadResponse =
        method === "PUT"
          ? await api.put(endpoint, formData, {
              headers: {
                "Content-Type": "multipart/form-data",
              },
            })
          : await api.post(endpoint, formData, {
              headers: {
                "Content-Type": "multipart/form-data",
              },
            });

      // Check if the upload was successful
      if (!uploadResponse.ok) {
        await handleApiError(
          uploadResponse,
          versionLabel ? "uploading worker version" : "uploading worker script",
          "worker",
          workerName,
        );
      }

      // Handle version response
      if (versionLabel) {
        const responseData = (await uploadResponse.json()) as {
          result: {
            id: string;
            number: number;
            metadata: {
              has_preview: boolean;
            };
            annotations?: {
              "workers/tag"?: string;
            };
          };
        };
        const result = responseData.result;

        // Get the account's workers.dev subdomain to construct preview URL
        let previewUrl: string | undefined;
        if (result.metadata?.has_preview) {
          // Need to get the subdomain
          const subdomainResponse = await api.get(
            `/accounts/${api.accountId}/workers/subdomain`,
          );

          if (subdomainResponse.ok) {
            const subdomainData: {
              result: {
                subdomain: string;
              };
            } = await subdomainResponse.json();
            const subdomain = subdomainData.result?.subdomain;
            if (subdomain) {
              // Preview URL format: <FIRST_8_CHARS_OF_VERSION_ID>-<WORKER_NAME>.<SUBDOMAIN>.workers.dev
              const versionPrefix = result.id.substring(0, 8);
              previewUrl = `https://${versionPrefix}-${workerName}.${subdomain}.workers.dev`;
            }
          }
        }

        return {
          versionId: result.id,
          previewUrl,
        };
      }

      return {};
    },
    (err) =>
      err.status === 404 ||
      err.status === 500 ||
      err.status === 503 ||
      // this is a transient error that cloudflare throws randomly
      (err instanceof CloudflareApiError &&
        err.status === 400 &&
        err.message.match(/binding.*failed to generate/)),
    10,
    100,
  );
}

export async function putWorker(
  api: CloudflareApi,
  workerName: string,
  scriptBundle: string | NoBundleResult,
  scriptMetadata: WorkerMetadata,
  dispatchNamespace?: string,
  version?: { versionLabel: string; message?: string },
): Promise<{ versionId?: string; previewUrl?: string }> {
  return await putWorkerInternal(
    api,
    workerName,
    scriptBundle,
    scriptMetadata,
    {
      dispatchNamespace,
      versionLabel: version?.versionLabel,
      message: version?.message,
    },
  );
}

export async function checkWorkerExists(
  api: CloudflareApi,
  workerName: string,
): Promise<boolean> {
  const response = await api.get(
    `/accounts/${api.accountId}/workers/scripts/${workerName}`,
  );
  return response.status === 200;
}

export async function assertWorkerDoesNotExist<B extends Bindings>(
  ctx: Context<Worker<B>>,
  api: CloudflareApi,
  workerName: string,
) {
  const response = await api.get(
    `/accounts/${api.accountId}/workers/scripts/${workerName}`,
  );
  if (response.status === 404) {
    return true;
  }
  if (response.status === 200) {
    const metadata = await getWorkerScriptMetadata(api, workerName);

    if (!metadata) {
      throw new Error(
        `Worker exists but failed to fetch metadata: ${response.status} ${response.statusText}`,
      );
    }

    if (
      metadata.default_environment?.script.tags.includes(
        `alchemy:id:${slugify(ctx.fqn)}`,
      )
    ) {
      return true;
    }

    throw new Error(
      `Worker with name '${workerName}' already exists. Please use a unique name.`,
    );
  }
  throw new Error(
    `Error checking if worker exists: ${response.status} ${response.statusText} ${await response.text()}`,
  );
}

export async function configureURL<B extends Bindings>(
  ctx: Context<Worker<B>>,
  api: CloudflareApi,
  workerName: string,
  url: boolean,
) {
  let workerUrl;
  if (url) {
    // Enable the workers.dev subdomain for this worker
    await api.post(
      `/accounts/${api.accountId}/workers/scripts/${workerName}/subdomain`,
      { enabled: true, previews_enabled: true },
      {
        headers: { "Content-Type": "application/json" },
      },
    );

    // Get the account's workers.dev subdomain
    const subdomainResponse = await api.get(
      `/accounts/${api.accountId}/workers/subdomain`,
    );

    if (!subdomainResponse.ok) {
      throw new Error(
        `Could not fetch workers.dev subdomain: ${subdomainResponse.status} ${subdomainResponse.statusText}`,
      );
    }
    const subdomainData: {
      result: {
        subdomain: string;
      };
    } = await subdomainResponse.json();
    const subdomain = subdomainData.result?.subdomain;

    if (subdomain) {
      workerUrl = `https://${workerName}.${subdomain}.workers.dev`;

      // Add a delay when the subdomain is first created.
      // This is to prevent an issue where a negative cache-hit
      // causes the subdomain to be unavailable for 30 seconds.
      if (ctx.phase === "create" || !ctx.output?.url) {
        await new Promise((resolve) => setTimeout(resolve, 3000));
      }
    }
  } else if (url === false && ctx.output?.url) {
    // Explicitly disable URL if it was previously enabled
    const response = await api.post(
      `/accounts/${api.accountId}/workers/scripts/${workerName}/subdomain`,
      JSON.stringify({ enabled: false }),
      {
        headers: { "Content-Type": "application/json" },
      },
    );
    if (!response.ok) {
      throw new Error(
        `Failed to disable worker URL: ${response.status} ${response.statusText}`,
      );
    }
  }
  return workerUrl;
}

export async function getWorkerScriptMetadata(
  api: CloudflareApi,
  workerName: string,
): Promise<WorkerScriptMetadata | undefined> {
  const response = await api.get(
    `/accounts/${api.accountId}/workers/services/${workerName}`,
  );
  if (response.status === 404) {
    return undefined;
  }
  if (!response.ok) {
    throw new Error(
      `Error getting worker script metadata: ${response.status} ${response.statusText}`,
    );
  }
  return ((await response.json()) as any).result as WorkerScriptMetadata;
}

async function getWorkerBindings(api: CloudflareApi, workerName: string) {
  // Fetch the bindings for a worker by calling the Cloudflare API endpoint:
  // GET /accounts/:account_id/workers/scripts/:script_name/bindings
  // See: https://developers.cloudflare.com/api/resources/workers/subresources/scripts/subresources/script_and_version_settings/methods/get/
  const response = await api.get(
    `/accounts/${api.accountId}/workers/scripts/${workerName}/settings`,
  );
  if (response.status === 404) {
    return undefined;
  }
  if (!response.ok) {
    throw new Error(
      `Error getting worker bindings: ${response.status} ${response.statusText}`,
    );
  }
  // The result is an object with a "result" property containing the bindings array
  const { result, success, errors } = (await response.json()) as {
    result: {
      bindings: WorkerBindingSpec[];
      compatibility_date: string;
      compatibility_flags: string[];
      [key: string]: any;
    };
    success: boolean;
    errors: Array<{
      code: number;
      message: string;
      documentation_url: string;
      [key: string]: any;
    }>;
    messages: Array<{
      code: number;
      message: string;
      documentation_url: string;
      [key: string]: any;
    }>;
  };
  if (!success) {
    throw new Error(
      `Error getting worker bindings: ${response.status} ${response.statusText}\nErrors:\n${errors.map((e) => `- [${e.code}] ${e.message} (${e.documentation_url})`).join("\n")}`,
    );
  }
  return result.bindings;
}

/**
 * Lists and deletes all queue consumers for a specific worker
 * @param ctx Worker context containing eventSources
 * @param api CloudflareApi instance
 * @param workerName Name of the worker script
 */
async function deleteQueueConsumers(
  api: CloudflareApi,
  workerName: string,
): Promise<void> {
  const consumers = await listQueueConsumersForWorker(api, workerName);

  await Promise.all(
    consumers.map(async (consumer) => {
      await deleteQueueConsumer(api, consumer.queueId, consumer.consumerId);
    }),
  );
}

function getModuleTypeFromPath(
  filePath: string,
):
  | "ESModule"
  | "CommonJS"
  | "CompiledWasm"
  | "Data"
  | "Text"
  | "PythonModule"
  | "PythonRequirement" {
  const ext = path.extname(filePath).toLowerCase();
  const basename = path.basename(filePath).toLowerCase();

  if (
    basename === "requirements.txt" ||
    basename === "pyproject.toml" ||
    basename === "setup.py"
  ) {
    return "PythonRequirement";
  }

  switch (ext) {
    case ".mjs":
    case ".js":
      return "ESModule";
    case ".cjs":
      return "CommonJS";
    case ".wasm":
      return "CompiledWasm";
    case ".py":
      return "PythonModule";
    case ".bin":
    case ".data":
    case ".proto":
    case "":
      return "Data";
    default:
      return "Text";
  }
}<|MERGE_RESOLUTION|>--- conflicted
+++ resolved
@@ -270,7 +270,6 @@
   namespace?: string | DispatchNamespaceResource;
 
   /**
-<<<<<<< HEAD
    * The dev properties for the worker
    */
   dev?: {
@@ -281,7 +280,8 @@
     autoStart?: boolean;
     startInspector?: boolean;
   };
-=======
+
+  /**
    * Version label for this worker deployment
    *
    * When specified, the worker will be published as a version with this label
@@ -291,7 +291,6 @@
    * @example "pr-123"
    */
   version?: string;
->>>>>>> f281026e
 }
 
 export interface InlineWorkerProps<
