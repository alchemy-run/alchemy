--- conflicted
+++ resolved
@@ -1255,34 +1255,11 @@
       );
     }
 
-<<<<<<< HEAD
-    function exportBindings() {
-      return Object.fromEntries(
-        Object.entries(props.bindings ?? ({} as B)).map(
-          ([bindingName, binding]) => [
-            bindingName,
-            isDurableObjectNamespace(binding) &&
-            binding.scriptName === undefined
-              ? DurableObjectNamespace(binding.id, {
-                  ...binding,
-                  // re-export this binding mapping to the host worker (this worker)
-                  scriptName: workerName,
-                })
-              : isWorkflow(binding) && binding.scriptName === undefined
-                ? Workflow(binding.id, {
-                    ...binding,
-                    // re-export this binding mapping to the host worker (this worker)
-                    scriptName: workerName,
-                  })
-                : binding,
-          ],
-=======
     if (!isDeepStrictEqual(props.crons, this.output?.crons)) {
       tasks.push(
         api.put(
           `/accounts/${api.accountId}/workers/scripts/${workerName}/schedules`,
           props.crons?.map((cron) => ({ cron })) ?? [],
->>>>>>> 40e17070
         ),
       );
     }
@@ -1447,13 +1424,13 @@
     Object.entries(bindings).map(([bindingName, binding]) => [
       bindingName,
       isDurableObjectNamespace(binding) && binding.scriptName === undefined
-        ? new DurableObjectNamespace(binding.id, {
+        ? DurableObjectNamespace(binding.id, {
             ...binding,
             // re-export this binding mapping to the host worker (this worker)
             scriptName,
           })
         : isWorkflow(binding) && binding.scriptName === undefined
-          ? new Workflow(binding.id, {
+          ? Workflow(binding.id, {
               ...binding,
               // re-export this binding mapping to the host worker (this worker)
               scriptName,
