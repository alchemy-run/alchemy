import path from "pathe";
import type { Context } from "../context.ts";
import type { BundleProps } from "../esbuild/bundle.ts";
import { Resource, ResourceKind } from "../resource.ts";
import type { type } from "../type.ts";
import { DeferredPromise } from "../util/deferred-promise.ts";
import { logger } from "../util/logger.ts";
import { withExponentialBackoff } from "../util/retry.ts";
import { CloudflareApiError, handleApiError } from "./api-error.ts";
import {
  type CloudflareApi,
  type CloudflareApiOptions,
  createCloudflareApi,
} from "./api.ts";
import type { Assets } from "./assets.ts";
import type {
  Bindings,
  WorkerBindingDurableObjectNamespace,
  WorkerBindingSpec,
} from "./bindings.ts";
import type { Bound } from "./bound.ts";
import { DEFAULT_COMPATIBILITY_DATE } from "./compatibility-date.gen.ts";
import {
  type CompatibilityPreset,
  unionCompatibilityFlags,
} from "./compatibility-presets.ts";
import { type Container, ContainerApplication } from "./container.ts";
import { CustomDomain } from "./custom-domain.ts";
import type { DispatchNamespace } from "./dispatch-namespace.ts";
import {
  DurableObjectNamespace,
  isDurableObjectNamespace,
} from "./durable-object-namespace.ts";
import { type EventSource, isQueueEventSource } from "./event-source.ts";
import { deleteMiniflareWorkerData } from "./miniflare/delete.ts";
import {
  QueueConsumer,
  deleteQueueConsumer,
  listQueueConsumersForWorker,
} from "./queue-consumer.ts";
import { isQueue } from "./queue.ts";
import { Route } from "./route.ts";
import { type AssetUploadResult, uploadAssets } from "./worker-assets.ts";
import {
  WorkerBundle,
  type WorkerBundleSource,
  normalizeWorkerBundle,
} from "./worker-bundle.ts";
import {
  type WorkerScriptMetadata,
  bumpMigrationTagVersion,
  prepareWorkerMetadata,
} from "./worker-metadata.ts";
import { WorkerSubdomain, disableWorkerSubdomain } from "./worker-subdomain.ts";
import { createTail } from "./worker-tail.ts";
import { Workflow, isWorkflow, upsertWorkflow } from "./workflow.ts";

// Previous versions of `Worker` used the `Bundle` resource.
// This import is here to avoid errors when destroying the `Bundle` resource.
import "../esbuild/bundle.ts";

/**
 * Configuration options for static assets
 */
export interface AssetsConfig {
  /**
   * The contents of a _headers file (used to attach custom headers on asset responses)
   */
  _headers?: string;

  /**
   * The contents of a _redirects file (used to apply redirects or proxy paths ahead of asset serving)
   */
  _redirects?: string;

  /**
   * Determines the redirects and rewrites of requests for HTML content
   *
   * @default auto-trailing-slash
   */
  html_handling?:
    | "auto-trailing-slash"
    | "force-trailing-slash"
    | "drop-trailing-slash"
    | "none";

  /**
   * Determines the response when a request does not match a static asset, and there is no Worker script
   *
   * @default none
   */
  not_found_handling?: "none" | "404-page" | "single-page-application";

  /**
   * When true, requests will always invoke the Worker script.
   * If an array is passed, the worker will be invoked for matching requests.
   * Otherwise, attempt to serve an asset matching the request, falling back to the Worker script.
   *
   * @default false
   */
  run_worker_first?: boolean | string[];
}

export interface BaseWorkerProps<
  B extends Bindings | undefined = undefined,
  RPC extends Rpc.WorkerEntrypointBranded = Rpc.WorkerEntrypointBranded,
> extends CloudflareApiOptions {
  /**
   * Bundle options when using entryPoint
   *
   * Ignored if bundle is provided
   */
  bundle?: Omit<BundleProps, "entryPoint">;

  /**
   * The root directory of the project
   */
  cwd?: string;

  /**
   * The root directory of the project
   * @deprecated Use `cwd` instead
   */
  projectRoot?: string;

  /**
   * Module format for the worker script
   * - 'esm' - ECMAScript modules (default)
   * - 'cjs' - CommonJS modules
   * @default 'esm'
   */
  format?: "esm" | "cjs";

  /**
   * Name for the worker
   *
   * @default ${app}-${stage}-${id}
   */
  name?: string;

  /**
   * Bindings to attach to the worker
   */
  bindings?: B;

  /**
   * Environment variables to attach to the worker
   *
   * These will be converted to plain_text bindings
   *
   * @deprecated - use `bindings` instead
   */
  env?: {
    [key: string]: string;
  };

  /**
   * Whether to enable a workers.dev URL for this worker
   *
   * If true, the worker will be available at {name}.{subdomain}.workers.dev
   * @default false
   */
  url?: boolean;

  /**
   * Observability configuration for the worker
   *
   * Controls whether worker logs are enabled
   * @default { enabled: true }
   */
  observability?: {
    /**
     * Whether to enable worker logs
     * @default true
     */
    enabled?: boolean;
  };

  /**
   * Whether to adopt the Worker if it already exists when creating
   */
  adopt?: boolean;

  /**
   * The compatibility date for the worker
   * @default DEFAULT_WORKER_COMPATIBILITY_DATE - automatically pinned to the latest Workers release
   */
  compatibilityDate?: string;

  /**
   * The compatibility flags for the worker
   */
  compatibilityFlags?: string[];

  /**
   * Compatibility preset to automatically include common compatibility flags
   *
   * - "node": Includes nodejs_compat flag for Node.js compatibility
   *
   * @default undefined (no preset)
   */
  compatibility?: CompatibilityPreset;

  /**
   * Configuration for static assets
   */
  assets?: AssetsConfig;

  /**
   * Cron expressions for the trigger.
   *
   * Uses standard cron syntax (e.g. "0 0 * * *" for daily at midnight)
   *
   * To clear all cron triggers, pass an empty array.
   *
   * @see https://developers.cloudflare.com/workers/configuration/cron-triggers/#examples
   */
  crons?: string[];

  /**
   * Event sources that this worker will consume.
   *
   * Can include queues, streams, or other event sources.
   */
  eventSources?: EventSource[];

  /**
   * Routes to create for this worker.
   *
   * Each route maps a URL pattern to this worker script.
   *
   * @example
   * await Worker("my-worker", {
   *   routes: [
   *     "sub.example.com/*",
   *     { pattern: "sub.example.com/*", zoneId: "1234567890" },
   *   ],
   * });
   */
  routes?: (
    | string
    | {
        /**
         * URL pattern for the route
         * @example "sub.example.com/*"
         */
        pattern: string;
        /**
         * Zone ID for the route. If not provided, will be automatically inferred from the route pattern.
         */
        zoneId?: string;
        /**
         * Whether to adopt an existing route with the same pattern if it exists
         * @default false
         */
        adopt?: boolean;
      }
  )[];

  /**
   * Custom domains to bind to the worker
   *
   * @example
   * await Worker("my-worker", {
   *   domains: [
   *     "example.com",
   *     { name: "example.com", zoneId: "1234567890" },
   *   ],
   * });
   */
  domains?: (
    | string
    | {
        /**
         * The domain name to bind to the worker
         */
        domainName: string;
        /**
         * Zone ID for the domain.
         *
         * @default - If not provided, will be automatically inferred from the domain name.
         */
        zoneId?: string;
        /**
         * Whether to adopt an existing domain if it exists
         * @default false
         */
        adopt?: boolean;
      }
  )[];

  /**
   * The RPC class to use for the worker.
   *
   * This is only used when using the rpc property.
   */
  rpc?: (new (...args: any[]) => RPC) | type<RPC>;

  /**
   * Deploy this worker to a dispatch namespace
   *
   * This allows workers to be routed to via dispatch namespace routing rules
   */
  namespace?: string | DispatchNamespace;

  /**
   * Version label for this worker deployment
   *
   * When specified, the worker will be published as a version with this label
   * instead of updating the live deployment. This creates a preview URL that
   * can be tested before promoting to production.
   *
   * @example "pr-123"
   */
  version?: string;

  /**
   * Configuration for local development. By default, when Alchemy is running in development mode,
   * the worker will be emulated locally and available at a randomly selected port.
   */
  dev?:
    | {
        /**
         * Port to use for local development
         */
        port?: number;
        /**
         * Whether to run the worker remotely instead of locally.
         *
         * @default false
         */
        remote?: boolean;
        url?: undefined;
      }
    | {
        url: string;
        remote?: undefined;
      };

  /**
   * Smart placement configuration for the worker.
   *
   * Controls how Cloudflare places the worker across its network for optimal performance.
   *
   * When omitted, smart placement is disabled (default behavior).
   */
  placement?: {
    /**
     * The placement mode for the worker.
     *
     * - "smart": Automatically optimize placement based on performance metrics
     *
     * @default undefined (smart placement disabled)
     */
    mode: "smart";
  };

  limits?: {
    /**
     * The maximum CPU time in milliseconds that the worker can use.
     *
     * @see https://developers.cloudflare.com/workers/platform/limits/#cpu-time
     * @default 30_000 (30 seconds)
     */
    cpu_ms?: number;
  };
}

export interface InlineWorkerProps<
  B extends Bindings | undefined = Bindings,
  RPC extends Rpc.WorkerEntrypointBranded = Rpc.WorkerEntrypointBranded,
> extends BaseWorkerProps<B, RPC> {
  script: string;
  entrypoint?: undefined;
  noBundle?: false;
}

export interface EntrypointWorkerProps<
  B extends Bindings | undefined = Bindings,
  RPC extends Rpc.WorkerEntrypointBranded = Rpc.WorkerEntrypointBranded,
> extends BaseWorkerProps<B, RPC> {
  script?: undefined;
  /**
   * The entrypoint for the worker script.
   */
  entrypoint: string;

  /**
   * Whether to disable bundling of the worker script.
   *
   * If true, the worker script and any files it imports will be deployed in the Worker.
   *
   * @default false
   */
  noBundle?: boolean;

  /**
   * Whether to upload source maps for the worker script.
   *
   * @default true
   */
  sourceMap?: boolean;

  /**
   * Rules for adding additional files to the bundle.
   *
   * If {@link noBundle} is false | undefined, this will be ignored.
   *
   * @default - all .js, .mjs, and .wasm files under the entrypoint directory
   */
  rules?: {
    globs: string[];
  }[];
}

/**
 * Properties for creating or updating a Worker
 */
export type WorkerProps<
  B extends Bindings | undefined = Bindings,
  RPC extends Rpc.WorkerEntrypointBranded = Rpc.WorkerEntrypointBranded,
> = InlineWorkerProps<B, RPC> | EntrypointWorkerProps<B, RPC>;

export function isWorker(resource: Resource): resource is Worker<any> {
  return resource[ResourceKind] === "cloudflare::Worker";
}

/**
 * Output returned after Worker creation/update
 */
export type Worker<
  B extends Bindings | undefined = Bindings | undefined,
  RPC extends Rpc.WorkerEntrypointBranded = Rpc.WorkerEntrypointBranded,
> = Resource<"cloudflare::Worker"> &
  Omit<WorkerProps<B>, "url" | "script" | "routes" | "domains"> & {
    /** @internal phantom property */
    __rpc__?: RPC;

    type: "service";

    /**
     * The ID of the worker
     */
    id: string;

    /**
     * The name of the worker
     */
    name: string;

    /**
     * The root directory of the project
     * @default process.cwd()
     */
    cwd: string;

    /**
     * Time at which the worker was created
     */
    createdAt: number;

    /**
     * Time at which the worker was last updated
     */
    updatedAt: number;

    /**
     * The worker's URL if enabled
     * Format: {name}.{subdomain}.workers.dev
     *
     * @default true
     */
    url?: string;

    /**
     * The bindings that were created
     */
    bindings: B;

    /**
     * Configuration for static assets
     */
    assets?: AssetsConfig;

    /**
     * The routes that were created for this worker
     */
    routes?: Route[];

    /**
     * The custom domains that were created for this worker
     */
    domains?: CustomDomain[];

    // phantom property (for typeof myWorker.Env)
    Env: B extends Bindings
      ? {
          [bindingName in keyof B]: Bound<B[bindingName]>;
        }
      : undefined;

    /**
     * The compatibility date for the worker
     */
    compatibilityDate: string;

    /**
     * The compatibility flags for the worker
     */
    compatibilityFlags: string[];

    /**
     * The dispatch namespace this worker is deployed to
     */
    namespace?: string | DispatchNamespace;

    /**
     * Version label for this worker deployment
     */
    version?: string;

    /**
     * Smart placement configuration for the worker
     */
    placement?: {
      mode: "smart";
    };

    /**
     * Whether the worker has a remote deployment
     * @internal
     */
    dev?: {
      hasRemote: boolean;
    };
  };

/**
 * A Cloudflare Worker is a serverless function that can be deployed to the Cloudflare network.
 *
 * @example
 * // Create a basic HTTP handler worker with custom domain routing
 * // and workers.dev URL:
 * const api = await Worker("api", {
 *   name: "api-worker",
 *   entrypoint: "./src/api.ts",
 *   url: true
 * });
 *
 * await Route("route", {
 *   zoneId: zone.zoneId,
 *   worker: api,
 *   pattern: "api.example.com/*",
 * });
 *
 * @example
 * // Create a real-time chat worker using Durable Objects
 * // for state management:
 * const chatRooms = DurableObjectNamespace("chat-rooms");
 * const userStore = DurableObjectNamespace("user-store");
 *
 * const chat = await Worker("chat", {
 *   name: "chat-worker",
 *   entrypoint: "./src/chat.ts",
 *   bindings: {
 *     ROOMS: chatRooms,
 *     USERS: userStore
 *   },
 * });
 *
 * @example
 * // Create a worker with KV namespace for caching and data storage:
 * const cache = await KVNamespace("cache-store");
 * const settings = await KVNamespace("user-settings");
 *
 * const cacheWorker = await Worker("cache", {
 *   name: "cache-worker",
 *   entrypoint: "./src/cache.ts",
 *   bindings: {
 *     CACHE: cache,
 *     SETTINGS: settings
 *   }
 * });
 *
 * @example
 * // Create a worker with R2 bucket for object storage:
 * const uploads = await R2Bucket("uploads", {
 *   name: "user-uploads"
 * });
 * const assets = await R2Bucket("assets", {
 *   name: "static-assets",
 *   allowPublicAccess: true
 * });
 *
 * const storageWorker = await Worker("storage", {
 *   name: "storage-worker",
 *   entrypoint: "./src/storage.ts",
 *   bindings: {
 *     UPLOADS: uploads,
 *     ASSETS: assets
 *   }
 * });
 *
 * @example
 * // Create a worker with static assets:
 * const staticAssets = await Assets("static", {
 *   path: "./src/assets"
 * });
 *
 * const frontendWorker = await Worker("frontend", {
 *   name: "frontend-worker",
 *   entrypoint: "./src/worker.ts",
 *   bindings: {
 *     ASSETS: staticAssets
 *   }
 * });
 *
 * @example
 * // Create a worker with scheduled cron triggers:
 * const cronWorker = await Worker("scheduled-tasks", {
 *   name: "cron-worker",
 *   entrypoint: "./src/scheduled.ts",
 *   crons: ['* 15 * * *', '0 0 * * *', '0 12 * * MON']
 * })
 *
 * @example
 * // Create cross-script durable object binding where one worker
 * // defines the durable object and another worker accesses it:
 * const dataWorker = await Worker("data-worker", {
 *   name: "data-worker",
 *   entrypoint: "./src/data.ts",
 *   bindings: {
 *     // Bind to its own durable object
 *     STORAGE: DurableObjectNamespace("storage", {
 *       className: "DataStorage"
 *     })
 *   }
 * });
 *
 * const apiWorker = await Worker("api-worker", {
 *   name: "api-worker",
 *   entrypoint: "./src/api.ts",
 *   bindings: {
 *     // Cross-script binding to the data worker's durable object
 *     SHARED_STORAGE: dataWorker.bindings.STORAGE
 *   }
 * });
 *
 * @example
 * // Create a worker with queue event sources and custom consumer settings:
 * const taskQueue = await Queue("task-queue", {
 *   name: "task-queue"
 * });
 *
 * const dlq = await Queue("failed-tasks", {
 *   name: "failed-tasks"
 * });
 *
 * const queueWorker = await Worker("queue-processor", {
 *   name: "queue-processor",
 *   entrypoint: "./src/processor.ts",
 *   bindings: {
 *     TASK_QUEUE: taskQueue  // Producer: bind queue for sending messages
 *   },
 *   eventSources: [{  // Consumer: configure processing settings
 *     queue: taskQueue,
 *     settings: {
 *       batchSize: 15,           // Process 15 messages at once
 *       maxConcurrency: 3,       // Allow 3 concurrent invocations
 *       maxRetries: 5,           // Retry failed messages up to 5 times
 *       maxWaitTimeMs: 2500,     // Wait up to 2.5 seconds to fill a batch
 *       retryDelay: 60,          // Wait 60 seconds before retrying failed messages
 *       deadLetterQueue: dlq     // Send failed messages to dead letter queue
 *     }
 *   }]
 * });
 *
 * @example
 * // Create a worker version for testing with a preview URL:
 * const previewWorker = await Worker("my-worker", {
 *   name: "my-worker",
 *   entrypoint: "./src/worker.ts",
 *   version: "pr-123"
 * });
 *
 * // The worker will have a preview URL for testing:
 * console.log(`Preview URL: ${previewWorker.url}`);
 * // Output: Preview URL: https://pr-123-my-worker.subdomain.workers.dev
 */
export function Worker<
  const B extends Bindings,
  RPC extends Rpc.WorkerEntrypointBranded,
>(id: string, props: WorkerProps<B, RPC>): Promise<Worker<B, RPC>>;

export function Worker<const B extends Bindings>(
  id: string,
  props: WorkerProps<B>,
): Promise<Worker<B>> {
  return _Worker(id, props as WorkerProps<B>);
}

const _Worker = Resource(
  "cloudflare::Worker",
  {
    alwaysUpdate: true,
  },
  async function <const B extends Bindings>(
    this: Context<Worker<NoInfer<B>>>,
    id: string,
    props: WorkerProps<B>,
  ) {
<<<<<<< HEAD
    const workerName = props.name ?? id;
    if (this.phase === "create" && !props.adopt) {
      // it is possible that this worker already exists and was created by the old Website wrapper with a nested scope
      // we need to detect this and set adopt=true so that the previous version will be adopted seamlessly

      // HEURISTIC: `this.scope` would previously be the nested outer scope alchemy.run
      // so, if `this.scope` has a child of `wrangler.jsonc`, then it is likely that it was created by the old Website wrapper with a nested scope
      if (await this.scope.has("wrangler.jsonc", "cloudflare::WranglerJson")) {
        logger.warn(
          `Migrating Worker '${workerName}' from the legacy Website wrapper.`,
        );
        props.adopt = true;
      }
    }
=======
    const adopt = props.adopt ?? this.scope.adopt;
>>>>>>> 0b9c57e4
    const options = (() => {
      if (props.projectRoot) {
        logger.warn("projectRoot is deprecated, use cwd instead");
        props.cwd = props.projectRoot;
      }
<<<<<<< HEAD

=======
      const name =
        props.name ?? this.output?.name ?? this.scope.createPhysicalName(id);
>>>>>>> 0b9c57e4
      const cwd = path.resolve(props.cwd ?? process.cwd());
      const compatibilityDate =
        props.compatibilityDate ?? DEFAULT_COMPATIBILITY_DATE;
      const compatibilityFlags = unionCompatibilityFlags(
        props.compatibility,
        props.compatibilityFlags,
      );
      const dispatchNamespace =
        typeof props.namespace === "string"
          ? props.namespace
          : props.namespace?.namespaceName;
      const bundle = normalizeWorkerBundle({
        id,
        entrypoint: props.entrypoint,
        script: props.script,
        format: props.format,
        noBundle: props.noBundle,
        rules: "rules" in props ? props.rules : undefined,
        bundle: props.bundle,
        cwd,
        compatibilityDate,
        compatibilityFlags,
        outdir:
          props.bundle?.outdir ?? path.join(cwd, ".alchemy", "out", workerName),
        sourceMap: "sourceMap" in props ? props.sourceMap : undefined,
      });

      let assets: Assets | undefined;
      const containers: Container[] = [];
      const workflows: Workflow[] = [];
      const durableObjects: DurableObjectNamespace[] = [];
      for (const binding of Object.values(props.bindings ?? {})) {
        if (typeof binding !== "object") continue;

        if (binding.type === "assets") {
          assets = binding;
        } else if (binding.type === "container") {
          containers.push(binding);
        } else if (
          binding.type === "workflow" &&
          (!binding.scriptName || binding.scriptName === workerName)
        ) {
          workflows.push(binding);
        } else if (
          binding.type === "durable_object_namespace" &&
          (!binding.scriptName || binding.scriptName === workerName)
        ) {
          durableObjects.push(binding);
        }
      }

      return {
        name: workerName,
        cwd,
        compatibilityDate,
        compatibilityFlags,
        dispatchNamespace,
        bundle,
        assets,
        containers,
        workflows,
        durableObjects,
      };
    })();

    if (this.phase === "delete") {
      // Heuristic: we must detect the case where this is the Worker wrapped in the old Website nested scope and not delete it
      // we must not delete it because what we're actually doing is migrating to a flat worker
      // we will achieve this by checking for a sibling resource with ID wrangler.jsonc and type cloudflare::WranglerJson
      if (await this.scope.has("wrangler.jsonc", "cloudflare::WranglerJson")) {
        // skip deletion
        logger.warn(
          `Migrating Worker '${options.name}' from the legacy Website wrapper.`,
        );
        return this.destroy(true);
      }

      if (options.bundle.isOk()) {
        await options.bundle.value.delete?.();
      }
      await deleteMiniflareWorkerData(options.name, {
        durableObjects: options.durableObjects,
        workflows: options.workflows,
      });
      if (!props.version && this.output?.dev?.hasRemote !== false) {
        const api = await createCloudflareApi(props);
        await deleteQueueConsumers(api, options.name);
        await deleteWorker(api, {
          scriptName: options.name,
          dispatchNamespace: options.dispatchNamespace,
        });
      }
      return this.destroy();
    }

    if (options.bundle.isErr()) {
      throw new Error(options.bundle.error);
    }
    const bundle = options.bundle.value;
    const api = await createCloudflareApi(props);

    if (this.scope.local && !props.dev?.remote) {
      let url: string | undefined;
      if (props.dev?.url) {
        url = props.dev.url;
      } else {
        const { MiniflareController } = await import(
          "./miniflare/miniflare-controller.js"
        );
        const controller = MiniflareController.singleton;
        url = await controller.add({
          api,
          id,
          name: options.name,
          compatibilityDate: options.compatibilityDate,
          compatibilityFlags: options.compatibilityFlags,
          bindings: props.bindings,
          eventSources: props.eventSources,
          assets: props.assets,
          bundle,
          port: (props.dev as { port?: number } | undefined)?.port,
        });
        this.onCleanup(() => controller.dispose());
      }
      await provisionResources(
        {
          ...props,
          adopt,
        },
        {
          name: options.name,
          local: true,
          dispatchNamespace: options.dispatchNamespace,
          containers: options.containers,
        },
      );
      return this({
        ...props,
        type: "service",
        id,
        name: options.name,
        cwd: path.relative(process.cwd(), options.cwd),
        compatibilityDate: options.compatibilityDate,
        compatibilityFlags: options.compatibilityFlags,
        format: props.format || "esm",
        bindings: normalizeExportBindings(options.name, props.bindings),
        createdAt: this.output?.createdAt ?? Date.now(),
        updatedAt: Date.now(),
        url,
        routes: [],
        domains: [],
        dev: {
          hasRemote: this.output?.dev?.hasRemote ?? false,
        },
        Env: undefined!,
      } as unknown as Worker<B>);
    }

    if (this.phase === "create" || this.output.dev?.hasRemote === false) {
      if (props.version) {
        // When version is specified, we adopt existing workers or create them if they don't exist
        if (!(await workerExists(api, options))) {
          // Create the base worker first if it doesn't exist
          await putWorker(api, {
            ...props,
            version: undefined,
            workerName: options.name,
            scriptBundle: await bundle.create(),
            dispatchNamespace: options.dispatchNamespace,
            compatibilityDate: options.compatibilityDate,
            compatibilityFlags: options.compatibilityFlags,
            assetUploadResult: options.assets
              ? await uploadAssets(api, {
                  workerName: options.name,
                  assets: options.assets,
                  assetConfig: props.assets,
                  namespace: options.dispatchNamespace,
                })
              : undefined,
          });
        }
        // We always "adopt" when publishing versions
      } else if (!adopt) {
        await assertWorkerDoesNotExist(api, options.name);
      } else if (adopt && !options.dispatchNamespace && props.url === false) {
        // explicitly disable the workers.dev subdomain
        await disableWorkerSubdomain(api, options.name);
      }
    } else if (this.phase === "update") {
      const oldName = this.output.name ?? this.output.id;
      const newName = options.name;

      if (oldName && oldName !== newName) {
        if (options.dispatchNamespace) {
          this.replace(true);
        } else {
          const renameResponse = await api.patch(
            `/accounts/${api.accountId}/workers/services/${oldName}`,
            { id: newName },
          );

          if (!renameResponse.ok) {
            await handleApiError(renameResponse, "rename", "worker", oldName);
          }
        }
      }
    }

    const assets = options.assets
      ? await uploadAssets(api, {
          workerName: options.name,
          assets: options.assets,
          assetConfig: props.assets,
          namespace: options.dispatchNamespace,
        })
      : undefined;
    let result: PutWorkerResult;

    if (this.scope.watch) {
      const controller = new AbortController();
      result = await watchWorker(api, props, {
        id,
        name: options.name,
        dispatchNamespace: options.dispatchNamespace,
        bundle,
        compatibilityDate: options.compatibilityDate,
        compatibilityFlags: options.compatibilityFlags,
        version: props.version,
        assets,
        controller,
      });
      this.onCleanup(() => controller.abort());
      const tail = await createTail(api, id, options.name).catch((error) => {
        logger.error(`Failed to create tail for ${options.name}`, error);
      });
      this.onCleanup(() => tail?.close());
    } else {
      result = await putWorker(api, {
        ...props,
        workerName: options.name,
        scriptBundle: await bundle.create(),
        dispatchNamespace: options.dispatchNamespace,
        compatibilityDate: options.compatibilityDate,
        compatibilityFlags: options.compatibilityFlags,
        assetUploadResult: assets,
      });
    }

    if (props.crons) {
      await api.put(
        `/accounts/${api.accountId}/workers/scripts/${options.name}/schedules`,
        props.crons?.map((cron) => ({ cron })) ?? [],
      );
    }
    await Promise.all(
      options.workflows.map((workflow) =>
        upsertWorkflow(api, {
          workflowName: workflow.workflowName,
          className: workflow.className,
          scriptName: workflow.scriptName ?? options.name,
        }),
      ),
    );

    const { domains, routes, subdomain } = await provisionResources(
      {
        ...props,
        adopt,
      },
      {
        name: options.name,
        local: false,
        dispatchNamespace: options.dispatchNamespace,
        containers: options.containers,
        result,
        api,
      },
    );

    const now = new Date();
    return this({
      ...props,
      type: "service",
      id,
      entrypoint: props.entrypoint,
      name: options.name,
      cwd: path.relative(process.cwd(), options.cwd),
      compatibilityDate: options.compatibilityDate,
      compatibilityFlags: options.compatibilityFlags,
      format: props.format || "esm",
      bindings: normalizeExportBindings(options.name, props.bindings),
      env: props.env,
      observability: props.observability,
      createdAt: this.output?.createdAt ?? now,
      updatedAt: now,
      eventSources: props.eventSources,
      url: subdomain?.url,
      assets: props.assets,
      crons: props.crons,
      routes,
      domains,
      namespace: props.namespace,
      version: props.version,
      placement: props.placement,
      limits: props.limits,
      Env: undefined!,
      dev: {
        hasRemote: true,
      },
    } as unknown as Worker<B>);
  },
);

const normalizeExportBindings = (
  scriptName: string,
  bindings: Bindings = {},
) => {
  return Object.fromEntries(
    Object.entries(bindings).map(([bindingName, binding]) => [
      bindingName,
      isDurableObjectNamespace(binding) && binding.scriptName === undefined
        ? DurableObjectNamespace(binding.id, {
            ...binding,
            // re-export this binding mapping to the host worker (this worker)
            scriptName,
          })
        : isWorkflow(binding) && binding.scriptName === undefined
          ? Workflow(binding.id, {
              ...binding,
              // re-export this binding mapping to the host worker (this worker)
              scriptName,
            })
          : binding,
    ]),
  );
};

const assertUnique = <T, Key extends keyof T>(
  inputs: T[],
  key: Key,
  message: string,
) => {
  const ids = inputs.map((input) => input[key]);
  const duplicates = ids.filter((id, index) => ids.indexOf(id) !== index);
  if (duplicates.length > 0) {
    throw new Error(`Duplicate ${message} found: ${duplicates.join(", ")}`);
  }
};

async function provisionResources<B extends Bindings>(
  props: WorkerProps<B> & {
    adopt: boolean;
  },
  options:
    | {
        name: string;
        local: true;
        dispatchNamespace: string | undefined;
        containers: Container[] | undefined;
        result?: undefined;
        api?: undefined;
      }
    | {
        name: string;
        local: false;
        dispatchNamespace: string | undefined;
        containers: Container[] | undefined;
        result: PutWorkerResult;
        api: CloudflareApi;
      },
) {
  let metadataPromise: ReturnType<typeof getVersionMetadata> | undefined;

  const input = {
    containers: options.containers,
    domains: props.domains?.map((domain) => {
      if (typeof domain === "string") {
        return {
          name: domain,
          zoneId: undefined,
          adopt: props.adopt,
        };
      }
      return {
        name: domain.domainName,
        zoneId: domain.zoneId,
        adopt: domain.adopt ?? props.adopt,
      };
    }),
    eventSources: props.eventSources?.map((eventSource) => {
      if (isQueue(eventSource)) {
        return {
          queue: eventSource,
          settings: eventSource.dlq
            ? { deadLetterQueue: eventSource.dlq }
            : undefined,
        };
      }
      if (isQueueEventSource(eventSource)) {
        return {
          queue: eventSource.queue,
          settings: eventSource.settings,
        };
      }
      throw new Error(`Unsupported event source: ${eventSource}`);
    }),
    routes: props.routes?.map((route) => {
      if (typeof route === "string") {
        return {
          pattern: route,
          adopt: props.adopt,
        };
      }
      return {
        pattern: route.pattern,
        zoneId: route.zoneId,
        adopt: route.adopt ?? props.adopt,
      };
    }),
    api: {
      accountId: props.accountId,
      apiKey: props.apiKey,
      apiToken: props.apiToken,
      email: props.email,
      baseUrl: props.baseUrl,
    } satisfies CloudflareApiOptions,
  };

  if (input.routes) {
    assertUnique(input.routes, "pattern", "Route");
  }
  if (input.domains) {
    assertUnique(input.domains, "name", "Custom Domain");
  }

  const [containers, domains, eventSources, routes, subdomain] =
    await Promise.all([
      input.containers
        ? Promise.all(
            input.containers.map(async (container) => {
              return await ContainerApplication(container.id, {
                image: container.image,
                name: container.name,
                instanceType: container.instanceType,
                observability: container.observability,
                durableObjects: {
                  namespaceId: await getContainerNamespaceId(container),
                },
                schedulingPolicy: container.schedulingPolicy,
                adopt: container.adopt,
                dev: options.local,
                ...input.api,
              });
            }),
          )
        : undefined,
      input.domains
        ? Promise.all(
            input.domains.map(async (domain) => {
              return await CustomDomain(domain.name, {
                name: domain.name,
                zoneId: domain.zoneId,
                adopt: domain.adopt,
                workerName: options.name,
                dev: options.local,
                ...input.api,
              });
            }),
          )
        : undefined,
      input.eventSources
        ? Promise.all(
            input.eventSources.map(async (eventSource) => {
              return await QueueConsumer(`${eventSource.queue.id}-consumer`, {
                queue: eventSource.queue,
                scriptName: options.name,
                settings: eventSource.settings,
                adopt: props.adopt,
                dev: options.local,
                ...input.api,
              });
            }),
          )
        : undefined,
      input.routes
        ? Promise.all(
            input.routes.map(async (route) => {
              return await Route(route.pattern, {
                pattern: route.pattern,
                script: options.name,
                zoneId: route.zoneId,
                adopt: route.adopt,
                dev: options.local,
                ...input.api,
              });
            }),
          )
        : undefined,
      (props.url ?? !options.dispatchNamespace)
        ? WorkerSubdomain("url", {
            scriptName: options.name,
            previewVersionId: props.version ? options.result?.id : undefined,
            retain: !!props.version,
            dev: options.local,
            ...input.api,
          })
        : undefined,
    ]);

  return { containers, domains, routes, eventSources, subdomain };

  async function getContainerNamespaceId(container: Container) {
    if (options.local) {
      return container.id;
    }
    metadataPromise ??= getVersionMetadata(
      options.api,
      options.name,
      options.result.deployment_id,
    );
    const metadata = await metadataPromise;
    const binding = metadata.resources.bindings.find(
      (binding): binding is WorkerBindingDurableObjectNamespace =>
        binding.type === "durable_object_namespace" &&
        binding.class_name === container.className,
    );
    if (!binding?.namespace_id) {
      throw new Error(
        `Container ${container.name} not found in version ${options.result.deployment_id}`,
      );
    }
    return binding.namespace_id;
  }
}

const watchWorker = async <B extends Bindings>(
  api: CloudflareApi,
  props: WorkerProps<B>,
  input: {
    id: string;
    name: string;
    dispatchNamespace: string | undefined;
    bundle: WorkerBundleSource;
    compatibilityDate: string;
    compatibilityFlags: string[];
    version: string | undefined;
    assets: AssetUploadResult | undefined;
    controller: AbortController;
  },
) => {
  const promise = new DeferredPromise<PutWorkerResult>();
  const run = async () => {
    for await (const bundle of input.bundle.watch(input.controller.signal)) {
      if (promise.status === "pending") {
        try {
          const result = await putWorker(api, {
            ...props,
            workerName: input.name,
            scriptBundle: bundle,
            dispatchNamespace: input.dispatchNamespace,
            compatibilityDate: input.compatibilityDate,
            compatibilityFlags: input.compatibilityFlags,
            assetUploadResult: input.assets,
          });
          promise.resolve(result);
        } catch (error) {
          input.controller.abort();
          promise.reject(error);
        }
        continue;
      }

      logger.task("", {
        message: "reload",
        status: "success",
        resource: input.id,
        prefix: "build",
        prefixColor: "cyanBright",
      });

      await putWorker(api, {
        ...props,
        workerName: input.name,
        scriptBundle: bundle,
        dispatchNamespace: input.dispatchNamespace,
        version: input.version,
        compatibilityDate: input.compatibilityDate,
        compatibilityFlags: input.compatibilityFlags,
        assetUploadResult: input.assets
          ? {
              keepAssets: true,
              assetConfig: props.assets,
            }
          : undefined,
        unstable_cacheWorkerSettings: true,
      });

      logger.task("", {
        message: "updated",
        status: "success",
        resource: input.id,
        prefix: "build",
        prefixColor: "greenBright",
      });
    }
  };
  void run();
  return await promise.value;
};

type PutWorkerOptions = Omit<WorkerProps, "entrypoint"> & {
  dispatchNamespace?: string;
  migrationTag?: string;
  workerName: string;
  scriptBundle: WorkerBundle;
  version?: string;
  compatibilityDate: string;
  compatibilityFlags: string[];
  assetUploadResult?: {
    completionToken?: string;
    keepAssets?: boolean;
    assetConfig?: AssetsConfig;
  };
  tags?: string[];
  unstable_cacheWorkerSettings?: boolean;
};

async function prepareWorkerUpload(
  api: CloudflareApi,
  props: PutWorkerOptions,
) {
  const scriptMetadata = await prepareWorkerMetadata(api, props);

  if (props.format === "cjs") {
    scriptMetadata.body_part = props.scriptBundle.entrypoint;
  } else {
    scriptMetadata.main_module = props.scriptBundle.entrypoint;
  }
  const body = await WorkerBundle.toFormData(props.scriptBundle);
  // Prepare metadata - add version annotations if this is a version
  const finalMetadata = props.version
    ? {
        ...scriptMetadata,
        // Exclude migrations for worker versions - they're not allowed
        migrations: undefined,
        annotations: {
          "workers/tag": props.version,
          "workers/message": `Version ${props.version}`,
        },
      }
    : {
        ...scriptMetadata,
        migrations: scriptMetadata.migrations
          ? {
              ...scriptMetadata.migrations,
              old_tag: props.migrationTag,
              new_tag: bumpMigrationTagVersion(props.migrationTag),
            }
          : undefined,
      };

  body.append(
    "metadata",
    new Blob([JSON.stringify(finalMetadata)], {
      type: "application/json",
    }),
  );

  let endpoint: string;
  let method: "PUT" | "POST";
  if (props.version) {
    if (props.dispatchNamespace) {
      throw new Error(
        "Worker Preview Versions are not supported in Workers for Platforms",
      );
    }
    // Upload worker version using the versions API
    endpoint = `/accounts/${api.accountId}/workers/scripts/${props.workerName}/versions`;
    method = "POST";
  } else {
    // Upload worker script with bindings
    endpoint = props.dispatchNamespace
      ? `/accounts/${api.accountId}/workers/dispatch/namespaces/${props.dispatchNamespace}/scripts/${props.workerName}`
      : `/accounts/${api.accountId}/workers/scripts/${props.workerName}`;
    method = "PUT";
  }

  return {
    body,
    endpoint,
    method,
  };
}

interface PutWorkerResult {
  id: string;
  number: number;
  metadata: {
    has_preview: boolean;
  };
  annotations?: {
    "workers/tag"?: string;
  };
  deployment_id: string;
}

export async function putWorker(
  api: CloudflareApi,
  props: PutWorkerOptions,
): Promise<PutWorkerResult> {
  const {
    //
    workerName,
    version,
  } = props;

  return withExponentialBackoff(
    async () => {
      const { body, endpoint, method } = await prepareWorkerUpload(api, props);
      const uploadResponse = await api.fetch(endpoint, {
        method,
        headers: {
          "Content-Type": "multipart/form-data",
        },
        body,
      });

      // Check if the upload was successful
      if (!uploadResponse.ok) {
        try {
          return await handleApiError(
            uploadResponse,
            version ? "uploading worker version" : "uploading worker script",
            "worker",
            workerName,
          );
        } catch (error) {
          if (error instanceof CloudflareApiError && error.status === 412) {
            // this happens when adopting a Worker managed with Wrangler
            // because wrangler includes a migration tag and we do not
            // currently, the only way to discover the old_tag is through the error message
            // Get Worker Script Settings is meant to return it (according to the docs)
            // but it doesn't work at runtime
            //
            // so, we catch the error and parse out the tag and then retry
            if (error.message.includes("when expected tag is")) {
              const newTag = error.message.match(
                /when expected tag is ['"]?(v\d+)['"]?/,
              )?.[1];
              if (newTag) {
                return await putWorker(api, {
                  ...props,
                  migrationTag: newTag,
                });
              }
            } else {
              throw error;
            }
          } else {
            throw error;
          }
        }
      }
      const responseData = (await uploadResponse.json()) as {
        result: PutWorkerResult;
      };
      return responseData.result;
    },
    (err) =>
      err.status === 404 ||
      err.status === 500 ||
      err.status === 503 ||
      // this is a transient error that cloudflare throws randomly
      (err instanceof CloudflareApiError &&
        err.status === 400 &&
        err.message.match(/binding.*failed to generate/)),
    10,
    100,
  );
}

const workerExists = async (
  api: CloudflareApi,
  options: {
    name: string;
    dispatchNamespace: string | undefined;
  },
) => {
  const res = await api.get(
    options.dispatchNamespace
      ? `/accounts/${api.accountId}/workers/dispatch/namespaces/${options.dispatchNamespace}/scripts/${options.name}`
      : `/accounts/${api.accountId}/workers/scripts/${options.name}`,
  );
  return res.status === 200;
};

async function assertWorkerDoesNotExist(
  api: CloudflareApi,
  scriptName: string,
) {
  const response = await api.get(
    `/accounts/${api.accountId}/workers/scripts/${scriptName}`,
  );
  if (response.status === 404) {
    return true;
  }
  if (response.status === 200) {
    const metadata = await getScriptMetadata(api, scriptName);

    if (!metadata) {
      throw new Error(
        `Worker exists but failed to fetch metadata: ${response.status} ${response.statusText}`,
      );
    }

    throw new Error(
      `Worker with name '${scriptName}' already exists. Please use a unique name.`,
    );
  }
  throw new Error(
    `Error checking if worker exists: ${response.status} ${response.statusText} ${await response.text()}`,
  );
}

async function getScriptMetadata(
  api: CloudflareApi,
  scriptName: string,
): Promise<WorkerScriptMetadata | undefined> {
  const res = await api.get(
    `/accounts/${api.accountId}/workers/services/${scriptName}`,
  );
  if (res.status === 404) {
    return;
  }
  if (!res.ok) {
    throw new Error(
      `Error getting worker script metadata: ${res.status} ${res.statusText}`,
    );
  }
  const json = (await res.json()) as { result: WorkerScriptMetadata };
  return json.result;
}

async function deleteQueueConsumers(api: CloudflareApi, scriptName: string) {
  const consumers = await listQueueConsumersForWorker(api, scriptName);
  await Promise.all(
    consumers.map(async (consumer) => {
      await deleteQueueConsumer(api, consumer.queueId, consumer.consumerId);
    }),
  );
}

export async function deleteWorker(
  api: CloudflareApi,
  props: {
    scriptName: string;
    dispatchNamespace?: string;
  },
) {
  await withExponentialBackoff(
    async () => {
      const deleteResponse = await api.delete(
        props.dispatchNamespace
          ? `/accounts/${api.accountId}/workers/dispatch/namespaces/${props.dispatchNamespace}/scripts/${props.scriptName}?force=true`
          : `/accounts/${api.accountId}/workers/scripts/${props.scriptName}?force=true`,
      );

      if (!deleteResponse.ok && deleteResponse.status !== 404) {
        await handleApiError(
          deleteResponse,
          "delete",
          "worker",
          props.scriptName,
        );
      }
    },
    (err) =>
      (err.status === 400 &&
        err.message.includes(
          "is still referenced by service bindings in Workers",
        )) ||
      err.status === 500 ||
      err.status === 503,
    10,
    100,
  );
}

async function getVersionMetadata(
  api: CloudflareApi,
  scriptName: string,
  deploymentId: string,
) {
  const response = await api.get(
    `/accounts/${api.accountId}/workers/scripts/${scriptName}/versions/${deploymentId}`,
  );
  const result = (await response.json()) as {
    result: {
      resources: {
        bindings: WorkerBindingSpec[];
      };
    };
  };
  return result.result;
}<|MERGE_RESOLUTION|>--- conflicted
+++ resolved
@@ -709,8 +709,9 @@
     id: string,
     props: WorkerProps<B>,
   ) {
-<<<<<<< HEAD
-    const workerName = props.name ?? id;
+    let adopt = props.adopt ?? this.scope.adopt;
+    const name =
+      props.name ?? this.output?.name ?? this.scope.createPhysicalName(id);
     if (this.phase === "create" && !props.adopt) {
       // it is possible that this worker already exists and was created by the old Website wrapper with a nested scope
       // we need to detect this and set adopt=true so that the previous version will be adopted seamlessly
@@ -719,25 +720,18 @@
       // so, if `this.scope` has a child of `wrangler.jsonc`, then it is likely that it was created by the old Website wrapper with a nested scope
       if (await this.scope.has("wrangler.jsonc", "cloudflare::WranglerJson")) {
         logger.warn(
-          `Migrating Worker '${workerName}' from the legacy Website wrapper.`,
+          `Migrating Worker '${name}' from the legacy Website wrapper.`,
         );
         props.adopt = true;
       }
     }
-=======
-    const adopt = props.adopt ?? this.scope.adopt;
->>>>>>> 0b9c57e4
+
     const options = (() => {
       if (props.projectRoot) {
         logger.warn("projectRoot is deprecated, use cwd instead");
         props.cwd = props.projectRoot;
       }
-<<<<<<< HEAD
-
-=======
-      const name =
-        props.name ?? this.output?.name ?? this.scope.createPhysicalName(id);
->>>>>>> 0b9c57e4
+
       const cwd = path.resolve(props.cwd ?? process.cwd());
       const compatibilityDate =
         props.compatibilityDate ?? DEFAULT_COMPATIBILITY_DATE;
