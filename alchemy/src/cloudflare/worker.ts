import path from "pathe";
import type { Context } from "../context.ts";
import type { BundleProps } from "../esbuild/bundle.ts";
import { Resource, ResourceKind } from "../resource.ts";
import type { type } from "../type.ts";
import { DeferredPromise } from "../util/deferred-promise.ts";
import { logger } from "../util/logger.ts";
import { withExponentialBackoff } from "../util/retry.ts";
import { CloudflareApiError, handleApiError } from "./api-error.ts";
import {
  type CloudflareApi,
  type CloudflareApiOptions,
  createCloudflareApi,
} from "./api.ts";
import type { Assets } from "./assets.ts";
import type {
  Bindings,
  WorkerBindingDurableObjectNamespace,
  WorkerBindingSpec,
} from "./bindings.ts";
import type { Bound } from "./bound.ts";
import { DEFAULT_COMPATIBILITY_DATE } from "./compatibility-date.gen.ts";
import {
  type CompatibilityPreset,
  unionCompatibilityFlags,
} from "./compatibility-presets.ts";
import { type Container, ContainerApplication } from "./container.ts";
import { CustomDomain } from "./custom-domain.ts";
import type { DispatchNamespace } from "./dispatch-namespace.ts";
import {
  DurableObjectNamespace,
  isDurableObjectNamespace,
} from "./durable-object-namespace.ts";
import { type EventSource, isQueueEventSource } from "./event-source.ts";
import { deleteMiniflareWorkerData } from "./miniflare/delete.ts";
import {
  QueueConsumer,
  deleteQueueConsumer,
  listQueueConsumersForWorker,
} from "./queue-consumer.ts";
import { isQueue } from "./queue.ts";
import { Route } from "./route.ts";
import { type AssetUploadResult, uploadAssets } from "./worker-assets.ts";
import {
  WorkerBundle,
  type WorkerBundleSource,
  normalizeWorkerBundle,
} from "./worker-bundle.ts";
import {
  type WorkerScriptMetadata,
  bumpMigrationTagVersion,
  prepareWorkerMetadata,
} from "./worker-metadata.ts";
import { WorkerSubdomain, disableWorkerSubdomain } from "./worker-subdomain.ts";
import { createTail } from "./worker-tail.ts";
import { Workflow, isWorkflow, upsertWorkflow } from "./workflow.ts";

// Previous versions of `Worker` used the `Bundle` resource.
// This import is here to avoid errors when destroying the `Bundle` resource.
import "../esbuild/bundle.ts";

/**
 * Configuration options for static assets
 */
export interface AssetsConfig {
  /**
   * The contents of a _headers file (used to attach custom headers on asset responses)
   */
  _headers?: string;

  /**
   * The contents of a _redirects file (used to apply redirects or proxy paths ahead of asset serving)
   */
  _redirects?: string;

  /**
   * Determines the redirects and rewrites of requests for HTML content
   *
   * @default auto-trailing-slash
   */
  html_handling?:
    | "auto-trailing-slash"
    | "force-trailing-slash"
    | "drop-trailing-slash"
    | "none";

  /**
   * Determines the response when a request does not match a static asset, and there is no Worker script
   *
   * @default none
   */
  not_found_handling?: "none" | "404-page" | "single-page-application";

  /**
   * When true, requests will always invoke the Worker script.
   * If an array is passed, the worker will be invoked for matching requests.
   * Otherwise, attempt to serve an asset matching the request, falling back to the Worker script.
   *
   * @default false
   */
  run_worker_first?: boolean | string[];
}

export interface BaseWorkerProps<
  B extends Bindings | undefined = undefined,
  RPC extends Rpc.WorkerEntrypointBranded = Rpc.WorkerEntrypointBranded,
> extends CloudflareApiOptions {
  /**
   * Bundle options when using entryPoint
   *
   * Ignored if bundle is provided
   */
  bundle?: Omit<BundleProps, "entryPoint">;

  /**
   * The root directory of the project
   */
  cwd?: string;

  /**
   * The root directory of the project
   * @deprecated Use `cwd` instead
   */
  projectRoot?: string;

  /**
   * Module format for the worker script
   * - 'esm' - ECMAScript modules (default)
   * - 'cjs' - CommonJS modules
   * @default 'esm'
   */
  format?: "esm" | "cjs";

  /**
   * Name for the worker
   *
   * @default id
   */
  name?: string;

  /**
   * Bindings to attach to the worker
   */
  bindings?: B;

  /**
   * Environment variables to attach to the worker
   *
   * These will be converted to plain_text bindings
   *
   * @deprecated - use `bindings` instead
   */
  env?: {
    [key: string]: string;
  };

  /**
   * Whether to enable a workers.dev URL for this worker
   *
   * If true, the worker will be available at {name}.{subdomain}.workers.dev
   * @default false
   */
  url?: boolean;

  /**
   * Observability configuration for the worker
   *
   * Controls whether worker logs are enabled
   * @default { enabled: true }
   */
  observability?: {
    /**
     * Whether to enable worker logs
     * @default true
     */
    enabled?: boolean;
  };

  /**
   * Whether to adopt the Worker if it already exists when creating
   */
  adopt?: boolean;

  /**
   * The compatibility date for the worker
   * @default DEFAULT_WORKER_COMPATIBILITY_DATE - automatically pinned to the latest Workers release
   */
  compatibilityDate?: string;

  /**
   * The compatibility flags for the worker
   */
  compatibilityFlags?: string[];

  /**
   * Compatibility preset to automatically include common compatibility flags
   *
   * - "node": Includes nodejs_compat flag for Node.js compatibility
   *
   * @default undefined (no preset)
   */
  compatibility?: CompatibilityPreset;

  /**
   * Configuration for static assets
   */
  assets?: AssetsConfig;

  /**
   * Cron expressions for the trigger.
   *
   * Uses standard cron syntax (e.g. "0 0 * * *" for daily at midnight)
   *
   * To clear all cron triggers, pass an empty array.
   *
   * @see https://developers.cloudflare.com/workers/configuration/cron-triggers/#examples
   */
  crons?: string[];

  /**
   * Event sources that this worker will consume.
   *
   * Can include queues, streams, or other event sources.
   */
  eventSources?: EventSource[];

  /**
   * Routes to create for this worker.
   *
   * Each route maps a URL pattern to this worker script.
   *
   * @example
   * await Worker("my-worker", {
   *   routes: [
   *     "sub.example.com/*",
   *     { pattern: "sub.example.com/*", zoneId: "1234567890" },
   *   ],
   * });
   */
  routes?: (
    | string
    | {
        /**
         * URL pattern for the route
         * @example "sub.example.com/*"
         */
        pattern: string;
        /**
         * Zone ID for the route. If not provided, will be automatically inferred from the route pattern.
         */
        zoneId?: string;
        /**
         * Whether to adopt an existing route with the same pattern if it exists
         * @default false
         */
        adopt?: boolean;
      }
  )[];

  /**
   * Custom domains to bind to the worker
   *
   * @example
   * await Worker("my-worker", {
   *   domains: [
   *     "example.com",
   *     { name: "example.com", zoneId: "1234567890" },
   *   ],
   * });
   */
  domains?: (
    | string
    | {
        /**
         * The domain name to bind to the worker
         */
        domainName: string;
        /**
         * Zone ID for the domain.
         *
         * @default - If not provided, will be automatically inferred from the domain name.
         */
        zoneId?: string;
        /**
         * Whether to adopt an existing domain if it exists
         * @default false
         */
        adopt?: boolean;
      }
  )[];

  /**
   * The RPC class to use for the worker.
   *
   * This is only used when using the rpc property.
   */
  rpc?: (new (...args: any[]) => RPC) | type<RPC>;

  /**
   * Deploy this worker to a dispatch namespace
   *
   * This allows workers to be routed to via dispatch namespace routing rules
   */
  namespace?: string | DispatchNamespace;

  /**
   * Version label for this worker deployment
   *
   * When specified, the worker will be published as a version with this label
   * instead of updating the live deployment. This creates a preview URL that
   * can be tested before promoting to production.
   *
   * @example "pr-123"
   */
  version?: string;

  /**
   * Configuration for local development. By default, when Alchemy is running in development mode,
   * the worker will be emulated locally and available at a randomly selected port.
   */
  dev?:
    | {
        /**
         * Port to use for local development
         */
        port?: number;
        /**
         * Whether to run the worker remotely instead of locally.
         *
         * @default false
         */
        remote?: boolean;
        url?: undefined;
      }
    | {
        url: string;
        remote?: undefined;
      };

  /**
   * Smart placement configuration for the worker.
   *
   * Controls how Cloudflare places the worker across its network for optimal performance.
   *
   * When omitted, smart placement is disabled (default behavior).
   */
  placement?: {
    /**
     * The placement mode for the worker.
     *
     * - "smart": Automatically optimize placement based on performance metrics
     *
     * @default undefined (smart placement disabled)
     */
    mode: "smart";
  };

  limits?: {
    /**
     * The maximum CPU time in milliseconds that the worker can use.
     *
     * @see https://developers.cloudflare.com/workers/platform/limits/#cpu-time
     * @default 30_000 (30 seconds)
     */
    cpu_ms?: number;
  };
}

export interface InlineWorkerProps<
  B extends Bindings | undefined = Bindings,
  RPC extends Rpc.WorkerEntrypointBranded = Rpc.WorkerEntrypointBranded,
> extends BaseWorkerProps<B, RPC> {
  script: string;
  entrypoint?: undefined;
  noBundle?: false;
}

export interface EntrypointWorkerProps<
  B extends Bindings | undefined = Bindings,
  RPC extends Rpc.WorkerEntrypointBranded = Rpc.WorkerEntrypointBranded,
> extends BaseWorkerProps<B, RPC> {
  script?: undefined;
  /**
   * The entrypoint for the worker script.
   */
  entrypoint: string;

  /**
   * Whether to disable bundling of the worker script.
   *
   * If true, the worker script and any files it imports will be deployed in the Worker.
   *
   * @default false
   */
  noBundle?: boolean;

  /**
   * Whether to upload source maps for the worker script.
   *
   * @default true
   */
  sourceMap?: boolean;

  /**
   * Rules for adding additional files to the bundle.
   *
   * If {@link noBundle} is false | undefined, this will be ignored.
   *
   * @default - all .js, .mjs, and .wasm files under the entrypoint directory
   */
  rules?: {
    globs: string[];
  }[];
}

/**
 * Properties for creating or updating a Worker
 */
export type WorkerProps<
  B extends Bindings | undefined = Bindings,
  RPC extends Rpc.WorkerEntrypointBranded = Rpc.WorkerEntrypointBranded,
> = InlineWorkerProps<B, RPC> | EntrypointWorkerProps<B, RPC>;

export function isWorker(resource: Resource): resource is Worker<any> {
  return resource[ResourceKind] === "cloudflare::Worker";
}

/**
 * Output returned after Worker creation/update
 */
export type Worker<
  B extends Bindings | undefined = Bindings | undefined,
  RPC extends Rpc.WorkerEntrypointBranded = Rpc.WorkerEntrypointBranded,
> = Resource<"cloudflare::Worker"> &
  Omit<WorkerProps<B>, "url" | "script" | "routes" | "domains"> & {
    /** @internal phantom property */
    __rpc__?: RPC;

    type: "service";

    /**
     * The ID of the worker
     */
    id: string;

    /**
     * The name of the worker
     */
    name: string;

    /**
     * The root directory of the project
     * @default process.cwd()
     */
    cwd: string;

    /**
     * Time at which the worker was created
     */
    createdAt: number;

    /**
     * Time at which the worker was last updated
     */
    updatedAt: number;

    /**
     * The worker's URL if enabled
     * Format: {name}.{subdomain}.workers.dev
     *
     * @default true
     */
    url?: string;

    /**
     * The bindings that were created
     */
    bindings: B;

    /**
     * Configuration for static assets
     */
    assets?: AssetsConfig;

    /**
     * The routes that were created for this worker
     */
    routes?: Route[];

    /**
     * The custom domains that were created for this worker
     */
    domains?: CustomDomain[];

    // phantom property (for typeof myWorker.Env)
    Env: B extends Bindings
      ? {
          [bindingName in keyof B]: Bound<B[bindingName]>;
        }
      : undefined;

    /**
     * The compatibility date for the worker
     */
    compatibilityDate: string;

    /**
     * The compatibility flags for the worker
     */
    compatibilityFlags: string[];

    /**
     * The dispatch namespace this worker is deployed to
     */
    namespace?: string | DispatchNamespace;

    /**
     * Version label for this worker deployment
     */
    version?: string;

    /**
     * Smart placement configuration for the worker
     */
    placement?: {
      mode: "smart";
    };

    /**
     * Whether the worker has a remote deployment
<<<<<<< HEAD
     */
    hasRemote: boolean;
=======
     * @internal
     */
    dev?: {
      hasRemote: boolean;
    };
>>>>>>> b0027fd8
  };

/**
 * A Cloudflare Worker is a serverless function that can be deployed to the Cloudflare network.
 *
 * @example
 * // Create a basic HTTP handler worker with custom domain routing
 * // and workers.dev URL:
 * const api = await Worker("api", {
 *   name: "api-worker",
 *   entrypoint: "./src/api.ts",
 *   url: true
 * });
 *
 * await Route("route", {
 *   zoneId: zone.zoneId,
 *   worker: api,
 *   pattern: "api.example.com/*",
 * });
 *
 * @example
 * // Create a real-time chat worker using Durable Objects
 * // for state management:
 * const chatRooms = DurableObjectNamespace("chat-rooms");
 * const userStore = DurableObjectNamespace("user-store");
 *
 * const chat = await Worker("chat", {
 *   name: "chat-worker",
 *   entrypoint: "./src/chat.ts",
 *   bindings: {
 *     ROOMS: chatRooms,
 *     USERS: userStore
 *   },
 * });
 *
 * @example
 * // Create a worker with KV namespace for caching and data storage:
 * const cache = await KVNamespace("cache-store");
 * const settings = await KVNamespace("user-settings");
 *
 * const cacheWorker = await Worker("cache", {
 *   name: "cache-worker",
 *   entrypoint: "./src/cache.ts",
 *   bindings: {
 *     CACHE: cache,
 *     SETTINGS: settings
 *   }
 * });
 *
 * @example
 * // Create a worker with R2 bucket for object storage:
 * const uploads = await R2Bucket("uploads", {
 *   name: "user-uploads"
 * });
 * const assets = await R2Bucket("assets", {
 *   name: "static-assets",
 *   allowPublicAccess: true
 * });
 *
 * const storageWorker = await Worker("storage", {
 *   name: "storage-worker",
 *   entrypoint: "./src/storage.ts",
 *   bindings: {
 *     UPLOADS: uploads,
 *     ASSETS: assets
 *   }
 * });
 *
 * @example
 * // Create a worker with static assets:
 * const staticAssets = await Assets("static", {
 *   path: "./src/assets"
 * });
 *
 * const frontendWorker = await Worker("frontend", {
 *   name: "frontend-worker",
 *   entrypoint: "./src/worker.ts",
 *   bindings: {
 *     ASSETS: staticAssets
 *   }
 * });
 *
 * @example
 * // Create a worker with scheduled cron triggers:
 * const cronWorker = await Worker("scheduled-tasks", {
 *   name: "cron-worker",
 *   entrypoint: "./src/scheduled.ts",
 *   crons: ['* 15 * * *', '0 0 * * *', '0 12 * * MON']
 * })
 *
 * @example
 * // Create cross-script durable object binding where one worker
 * // defines the durable object and another worker accesses it:
 * const dataWorker = await Worker("data-worker", {
 *   name: "data-worker",
 *   entrypoint: "./src/data.ts",
 *   bindings: {
 *     // Bind to its own durable object
 *     STORAGE: DurableObjectNamespace("storage", {
 *       className: "DataStorage"
 *     })
 *   }
 * });
 *
 * const apiWorker = await Worker("api-worker", {
 *   name: "api-worker",
 *   entrypoint: "./src/api.ts",
 *   bindings: {
 *     // Cross-script binding to the data worker's durable object
 *     SHARED_STORAGE: dataWorker.bindings.STORAGE
 *   }
 * });
 *
 * @example
 * // Create a worker with queue event sources and custom consumer settings:
 * const taskQueue = await Queue("task-queue", {
 *   name: "task-queue"
 * });
 *
 * const dlq = await Queue("failed-tasks", {
 *   name: "failed-tasks"
 * });
 *
 * const queueWorker = await Worker("queue-processor", {
 *   name: "queue-processor",
 *   entrypoint: "./src/processor.ts",
 *   bindings: {
 *     TASK_QUEUE: taskQueue  // Producer: bind queue for sending messages
 *   },
 *   eventSources: [{  // Consumer: configure processing settings
 *     queue: taskQueue,
 *     settings: {
 *       batchSize: 15,           // Process 15 messages at once
 *       maxConcurrency: 3,       // Allow 3 concurrent invocations
 *       maxRetries: 5,           // Retry failed messages up to 5 times
 *       maxWaitTimeMs: 2500,     // Wait up to 2.5 seconds to fill a batch
 *       retryDelay: 60,          // Wait 60 seconds before retrying failed messages
 *       deadLetterQueue: dlq     // Send failed messages to dead letter queue
 *     }
 *   }]
 * });
 *
 * @example
 * // Create a worker version for testing with a preview URL:
 * const previewWorker = await Worker("my-worker", {
 *   name: "my-worker",
 *   entrypoint: "./src/worker.ts",
 *   version: "pr-123"
 * });
 *
 * // The worker will have a preview URL for testing:
 * console.log(`Preview URL: ${previewWorker.url}`);
 * // Output: Preview URL: https://pr-123-my-worker.subdomain.workers.dev
 */
export function Worker<
  const B extends Bindings,
  RPC extends Rpc.WorkerEntrypointBranded,
>(id: string, props: WorkerProps<B, RPC>): Promise<Worker<B, RPC>>;

export function Worker<const B extends Bindings>(
  id: string,
  props: WorkerProps<B>,
): Promise<Worker<B>> {
  return _Worker(id, props as WorkerProps<B>);
}

const _Worker = Resource(
  "cloudflare::Worker",
  {
    alwaysUpdate: true,
  },
  async function <const B extends Bindings>(
    this: Context<Worker<NoInfer<B>>>,
    id: string,
    props: WorkerProps<B>,
  ) {
    const options = (() => {
      if (props.projectRoot) {
        logger.warn("projectRoot is deprecated, use cwd instead");
        props.cwd = props.projectRoot;
      }
      const name = props.name ?? id;
      const cwd = path.resolve(props.cwd ?? process.cwd());
      const compatibilityDate =
        props.compatibilityDate ?? DEFAULT_COMPATIBILITY_DATE;
      const compatibilityFlags = unionCompatibilityFlags(
        props.compatibility,
        props.compatibilityFlags,
      );
      const dispatchNamespace =
        typeof props.namespace === "string"
          ? props.namespace
          : props.namespace?.namespaceName;
      const bundle = normalizeWorkerBundle({
        id,
        entrypoint: props.entrypoint,
        script: props.script,
        format: props.format,
        noBundle: props.noBundle,
        rules: "rules" in props ? props.rules : undefined,
        bundle: props.bundle,
        cwd,
        compatibilityDate,
        compatibilityFlags,
        outdir: props.bundle?.outdir ?? path.join(cwd, ".alchemy", "out", name),
        sourceMap: "sourceMap" in props ? props.sourceMap : undefined,
      });

      let assets: Assets | undefined;
      const containers: Container[] = [];
      const workflows: Workflow[] = [];
<<<<<<< HEAD
      const durableObjects: DurableObjectNamespace[] = [];
=======
>>>>>>> b0027fd8
      for (const binding of Object.values(props.bindings ?? {})) {
        if (typeof binding !== "object") continue;

        if (binding.type === "assets") {
          assets = binding;
        } else if (binding.type === "container") {
          containers.push(binding);
        } else if (
          binding.type === "workflow" &&
          (!binding.scriptName || binding.scriptName === name)
        ) {
          workflows.push(binding);
<<<<<<< HEAD
        } else if (
          binding.type === "durable_object_namespace" &&
          (!binding.scriptName || binding.scriptName === name)
        ) {
          durableObjects.push(binding);
=======
>>>>>>> b0027fd8
        }
      }

      return {
        name,
        cwd,
        compatibilityDate,
        compatibilityFlags,
        dispatchNamespace,
        bundle,
        assets,
        containers,
        workflows,
<<<<<<< HEAD
        durableObjects,
=======
>>>>>>> b0027fd8
      };
    })();
    if (this.phase === "delete") {
      if (options.bundle.isOk()) {
        await options.bundle.value.delete?.();
      }
<<<<<<< HEAD
      await deleteMiniflareWorkerData(options.name, {
        durableObjects: options.durableObjects,
        workflows: options.workflows,
      });
      if (!props.version && this.output?.hasRemote !== false) {
=======
      if (!props.version && this.output?.dev?.hasRemote !== false) {
>>>>>>> b0027fd8
        const api = await createCloudflareApi(props);
        await deleteQueueConsumers(api, options.name);
        await deleteWorker(api, {
          scriptName: options.name,
          dispatchNamespace: options.dispatchNamespace,
        });
      }
      return this.destroy();
    }

    if (options.bundle.isErr()) {
      throw new Error(options.bundle.error);
    }
    const bundle = options.bundle.value;
<<<<<<< HEAD
=======
    const api = await createCloudflareApi(props);
>>>>>>> b0027fd8

    if (this.scope.local && !props.dev?.remote) {
      let url: string | undefined;
      if (props.dev?.url) {
        url = props.dev.url;
      } else {
        const { MiniflareController } = await import(
          "./miniflare/miniflare-controller.js"
        );
        const controller = MiniflareController.singleton;
        url = await controller.add({
          api,
          id,
          name: options.name,
          compatibilityDate: options.compatibilityDate,
          compatibilityFlags: options.compatibilityFlags,
          bindings: props.bindings,
          eventSources: props.eventSources,
          assets: props.assets,
          bundle,
          port: (props.dev as { port?: number } | undefined)?.port,
        });
        this.onCleanup(() => controller.dispose());
      }
      await provisionResources(props, {
        name: options.name,
        local: true,
        dispatchNamespace: options.dispatchNamespace,
        containers: options.containers,
      });
      return this({
        ...props,
        type: "service",
        id,
        name: options.name,
        cwd: path.relative(process.cwd(), options.cwd),
        compatibilityDate: options.compatibilityDate,
        compatibilityFlags: options.compatibilityFlags,
        format: props.format || "esm",
        bindings: normalizeExportBindings(options.name, props.bindings),
        createdAt: this.output?.createdAt ?? Date.now(),
        updatedAt: Date.now(),
        url,
        routes: [],
        domains: [],
<<<<<<< HEAD
        hasRemote: this.output?.hasRemote ?? false,
=======
        dev: {
          hasRemote: this.output?.dev?.hasRemote ?? false,
        },
>>>>>>> b0027fd8
        Env: undefined!,
      } as unknown as Worker<B>);
    }

<<<<<<< HEAD
    const api = await createCloudflareApi(props);

    if (this.phase === "create" || this.output.hasRemote === false) {
=======
    if (this.phase === "create" || this.output.dev?.hasRemote === false) {
>>>>>>> b0027fd8
      if (props.version) {
        // When version is specified, we adopt existing workers or create them if they don't exist
        if (!(await workerExists(api, options))) {
          // Create the base worker first if it doesn't exist
          await putWorker(api, {
            ...props,
            version: undefined,
            workerName: options.name,
            scriptBundle: await bundle.create(),
            dispatchNamespace: options.dispatchNamespace,
            compatibilityDate: options.compatibilityDate,
            compatibilityFlags: options.compatibilityFlags,
            assetUploadResult: options.assets
              ? await uploadAssets(api, {
                  workerName: options.name,
                  assets: options.assets,
                  assetConfig: props.assets,
                  namespace: options.dispatchNamespace,
                })
              : undefined,
          });
        }
        // We always "adopt" when publishing versions
      } else if (!props.adopt) {
        await assertWorkerDoesNotExist(api, options.name);
      } else if (
        props.adopt &&
        !options.dispatchNamespace &&
        props.url === false
      ) {
        // explicitly disable the workers.dev subdomain
        await disableWorkerSubdomain(api, options.name);
      }
    } else if (this.phase === "update") {
      const oldName = this.output.name ?? this.output.id;
      const newName = options.name;

      if (oldName && oldName !== newName) {
        if (options.dispatchNamespace) {
          this.replace(true);
        } else {
          const renameResponse = await api.patch(
            `/accounts/${api.accountId}/workers/services/${oldName}`,
            { id: newName },
          );

          if (!renameResponse.ok) {
            await handleApiError(renameResponse, "rename", "worker", oldName);
          }
        }
      }
    }

    const assets = options.assets
      ? await uploadAssets(api, {
          workerName: options.name,
          assets: options.assets,
          assetConfig: props.assets,
          namespace: options.dispatchNamespace,
        })
      : undefined;
    let result: PutWorkerResult;

    if (this.scope.watch) {
      const controller = new AbortController();
      result = await watchWorker(api, props, {
        id,
        name: options.name,
        dispatchNamespace: options.dispatchNamespace,
        bundle,
        compatibilityDate: options.compatibilityDate,
        compatibilityFlags: options.compatibilityFlags,
        version: props.version,
        assets,
        controller,
      });
      this.onCleanup(() => controller.abort());
      const tail = await createTail(api, id, options.name).catch((error) => {
        logger.error(`Failed to create tail for ${options.name}`, error);
      });
      this.onCleanup(() => tail?.close());
    } else {
      result = await putWorker(api, {
        ...props,
        workerName: options.name,
        scriptBundle: await bundle.create(),
        dispatchNamespace: options.dispatchNamespace,
        compatibilityDate: options.compatibilityDate,
        compatibilityFlags: options.compatibilityFlags,
        assetUploadResult: assets,
      });
    }

    if (props.crons) {
      await api.put(
        `/accounts/${api.accountId}/workers/scripts/${options.name}/schedules`,
        props.crons?.map((cron) => ({ cron })) ?? [],
      );
    }
    await Promise.all(
      options.workflows.map((workflow) =>
        upsertWorkflow(api, {
          workflowName: workflow.workflowName,
          className: workflow.className,
          scriptName: workflow.scriptName ?? options.name,
        }),
      ),
    );

    const { domains, routes, subdomain } = await provisionResources(props, {
      name: options.name,
      local: false,
      dispatchNamespace: options.dispatchNamespace,
      containers: options.containers,
      result,
      api,
    });

    const now = new Date();
    return this({
      ...props,
      type: "service",
      id,
      entrypoint: props.entrypoint,
      name: options.name,
      cwd: path.relative(process.cwd(), options.cwd),
      compatibilityDate: options.compatibilityDate,
      compatibilityFlags: options.compatibilityFlags,
      format: props.format || "esm",
      bindings: normalizeExportBindings(options.name, props.bindings),
      env: props.env,
      observability: props.observability,
      createdAt: this.output?.createdAt ?? now,
      updatedAt: now,
      eventSources: props.eventSources,
      url: subdomain?.url,
<<<<<<< HEAD
      dev: props.dev,
=======
>>>>>>> b0027fd8
      assets: props.assets,
      crons: props.crons,
      routes,
      domains,
      namespace: props.namespace,
      version: props.version,
      placement: props.placement,
      limits: props.limits,
<<<<<<< HEAD
      hasRemote: true,
=======
>>>>>>> b0027fd8
      Env: undefined!,
      dev: {
        hasRemote: true,
      },
    } as unknown as Worker<B>);
  },
);

const normalizeExportBindings = (
  scriptName: string,
  bindings: Bindings = {},
) => {
  return Object.fromEntries(
    Object.entries(bindings).map(([bindingName, binding]) => [
      bindingName,
      isDurableObjectNamespace(binding) && binding.scriptName === undefined
        ? DurableObjectNamespace(binding.id, {
            ...binding,
            // re-export this binding mapping to the host worker (this worker)
            scriptName,
          })
        : isWorkflow(binding) && binding.scriptName === undefined
          ? Workflow(binding.id, {
              ...binding,
              // re-export this binding mapping to the host worker (this worker)
              scriptName,
            })
          : binding,
    ]),
  );
};

const assertUnique = <T, Key extends keyof T>(
  inputs: T[],
  key: Key,
  message: string,
) => {
  const ids = inputs.map((input) => input[key]);
  const duplicates = ids.filter((id, index) => ids.indexOf(id) !== index);
  if (duplicates.length > 0) {
    throw new Error(`Duplicate ${message} found: ${duplicates.join(", ")}`);
  }
};

async function provisionResources<B extends Bindings>(
  props: WorkerProps<B>,
  options:
    | {
        name: string;
        local: true;
        dispatchNamespace: string | undefined;
        containers: Container[] | undefined;
        result?: undefined;
        api?: undefined;
      }
    | {
        name: string;
        local: false;
        dispatchNamespace: string | undefined;
        containers: Container[] | undefined;
        result: PutWorkerResult;
        api: CloudflareApi;
      },
) {
  let metadataPromise: ReturnType<typeof getVersionMetadata> | undefined;

  const input = {
    containers: options.containers,
    domains: props.domains?.map((domain) => {
      if (typeof domain === "string") {
        return {
          name: domain,
          zoneId: undefined,
          adopt: props.adopt,
        };
      }
      return {
        name: domain.domainName,
        zoneId: domain.zoneId,
        adopt: domain.adopt ?? props.adopt,
      };
    }),
    eventSources: props.eventSources?.map((eventSource) => {
      if (isQueue(eventSource)) {
        return {
          queue: eventSource,
          settings: eventSource.dlq
            ? { deadLetterQueue: eventSource.dlq }
            : undefined,
        };
      }
      if (isQueueEventSource(eventSource)) {
        return {
          queue: eventSource.queue,
          settings: eventSource.settings,
        };
      }
      throw new Error(`Unsupported event source: ${eventSource}`);
    }),
    routes: props.routes?.map((route) => {
      if (typeof route === "string") {
        return {
          pattern: route,
          adopt: props.adopt,
        };
      }
      return {
        pattern: route.pattern,
        zoneId: route.zoneId,
        adopt: route.adopt ?? props.adopt,
      };
    }),
    api: {
      accountId: props.accountId,
      apiKey: props.apiKey,
      apiToken: props.apiToken,
      email: props.email,
      baseUrl: props.baseUrl,
    } satisfies CloudflareApiOptions,
  };

  if (input.routes) {
    assertUnique(input.routes, "pattern", "Route");
  }
  if (input.domains) {
    assertUnique(input.domains, "name", "Custom Domain");
  }

  const [containers, domains, eventSources, routes, subdomain] =
    await Promise.all([
      input.containers
        ? Promise.all(
            input.containers.map(async (container) => {
              return await ContainerApplication(container.id, {
                image: container.image,
                name: container.name,
                instanceType: container.instanceType,
                observability: container.observability,
                durableObjects: {
                  namespaceId: await getContainerNamespaceId(container),
                },
                schedulingPolicy: container.schedulingPolicy,
                adopt: container.adopt,
                dev: options.local,
                ...input.api,
              });
            }),
          )
        : undefined,
      input.domains
        ? Promise.all(
            input.domains.map(async (domain) => {
              return await CustomDomain(domain.name, {
                name: domain.name,
                zoneId: domain.zoneId,
                adopt: domain.adopt,
                workerName: options.name,
                dev: options.local,
                ...input.api,
              });
            }),
          )
        : undefined,
      input.eventSources
        ? Promise.all(
            input.eventSources.map(async (eventSource) => {
              return await QueueConsumer(`${eventSource.queue.id}-consumer`, {
                queue: eventSource.queue,
                scriptName: options.name,
                settings: eventSource.settings,
                adopt: props.adopt,
                dev: options.local,
                ...input.api,
              });
            }),
          )
        : undefined,
      input.routes
        ? Promise.all(
            input.routes.map(async (route) => {
              return await Route(route.pattern, {
                pattern: route.pattern,
                script: options.name,
                zoneId: route.zoneId,
                adopt: route.adopt,
                dev: options.local,
                ...input.api,
              });
            }),
          )
        : undefined,
      (props.url ?? !options.dispatchNamespace)
        ? WorkerSubdomain("url", {
            scriptName: options.name,
            previewVersionId: props.version ? options.result?.id : undefined,
            retain: !!props.version,
            dev: options.local,
            ...input.api,
          })
        : undefined,
    ]);

  return { containers, domains, routes, eventSources, subdomain };

  async function getContainerNamespaceId(container: Container) {
    if (options.local) {
      return container.id;
    }
    metadataPromise ??= getVersionMetadata(
      options.api,
      options.name,
      options.result.deployment_id,
    );
    const metadata = await metadataPromise;
    const binding = metadata.resources.bindings.find(
      (binding): binding is WorkerBindingDurableObjectNamespace =>
        binding.type === "durable_object_namespace" &&
        binding.class_name === container.className,
    );
    if (!binding?.namespace_id) {
      throw new Error(
        `Container ${container.name} not found in version ${options.result.deployment_id}`,
      );
    }
    return binding.namespace_id;
  }
}

const watchWorker = async <B extends Bindings>(
  api: CloudflareApi,
  props: WorkerProps<B>,
  input: {
    id: string;
    name: string;
    dispatchNamespace: string | undefined;
    bundle: WorkerBundleSource;
    compatibilityDate: string;
    compatibilityFlags: string[];
    version: string | undefined;
    assets: AssetUploadResult | undefined;
    controller: AbortController;
  },
) => {
  const promise = new DeferredPromise<PutWorkerResult>();
  const run = async () => {
    for await (const bundle of input.bundle.watch(input.controller.signal)) {
      if (promise.status === "pending") {
        try {
          const result = await putWorker(api, {
            ...props,
            workerName: input.name,
            scriptBundle: bundle,
            dispatchNamespace: input.dispatchNamespace,
            compatibilityDate: input.compatibilityDate,
            compatibilityFlags: input.compatibilityFlags,
            assetUploadResult: input.assets,
          });
          promise.resolve(result);
        } catch (error) {
          input.controller.abort();
          promise.reject(error);
        }
        continue;
      }

      logger.task("", {
        message: "reload",
        status: "success",
        resource: input.id,
        prefix: "build",
        prefixColor: "cyanBright",
      });

      await putWorker(api, {
        ...props,
        workerName: input.name,
        scriptBundle: bundle,
        dispatchNamespace: input.dispatchNamespace,
        version: input.version,
        compatibilityDate: input.compatibilityDate,
        compatibilityFlags: input.compatibilityFlags,
        assetUploadResult: input.assets
          ? {
              keepAssets: true,
              assetConfig: props.assets,
            }
          : undefined,
        unstable_cacheWorkerSettings: true,
      });

      logger.task("", {
        message: "updated",
        status: "success",
        resource: input.id,
        prefix: "build",
        prefixColor: "greenBright",
      });
    }
  };
  void run();
  return await promise.value;
};

type PutWorkerOptions = Omit<WorkerProps, "entrypoint"> & {
  dispatchNamespace?: string;
  migrationTag?: string;
  workerName: string;
  scriptBundle: WorkerBundle;
  version?: string;
  compatibilityDate: string;
  compatibilityFlags: string[];
  assetUploadResult?: {
    completionToken?: string;
    keepAssets?: boolean;
    assetConfig?: AssetsConfig;
  };
  tags?: string[];
  unstable_cacheWorkerSettings?: boolean;
};

async function prepareWorkerUpload(
  api: CloudflareApi,
  props: PutWorkerOptions,
) {
  const scriptMetadata = await prepareWorkerMetadata(api, props);

  if (props.format === "cjs") {
    scriptMetadata.body_part = props.scriptBundle.entrypoint;
  } else {
    scriptMetadata.main_module = props.scriptBundle.entrypoint;
  }
  const body = await WorkerBundle.toFormData(props.scriptBundle);
  // Prepare metadata - add version annotations if this is a version
  const finalMetadata = props.version
    ? {
        ...scriptMetadata,
        // Exclude migrations for worker versions - they're not allowed
        migrations: undefined,
        annotations: {
          "workers/tag": props.version,
          "workers/message": `Version ${props.version}`,
        },
      }
    : {
        ...scriptMetadata,
        migrations: scriptMetadata.migrations
          ? {
              ...scriptMetadata.migrations,
              old_tag: props.migrationTag,
              new_tag: bumpMigrationTagVersion(props.migrationTag),
            }
          : undefined,
      };

  body.append(
    "metadata",
    new Blob([JSON.stringify(finalMetadata)], {
      type: "application/json",
    }),
  );

  let endpoint: string;
  let method: "PUT" | "POST";
  if (props.version) {
    if (props.dispatchNamespace) {
      throw new Error(
        "Worker Preview Versions are not supported in Workers for Platforms",
      );
    }
    // Upload worker version using the versions API
    endpoint = `/accounts/${api.accountId}/workers/scripts/${props.workerName}/versions`;
    method = "POST";
  } else {
    // Upload worker script with bindings
    endpoint = props.dispatchNamespace
      ? `/accounts/${api.accountId}/workers/dispatch/namespaces/${props.dispatchNamespace}/scripts/${props.workerName}`
      : `/accounts/${api.accountId}/workers/scripts/${props.workerName}`;
    method = "PUT";
  }

  return {
    body,
    endpoint,
    method,
  };
}

interface PutWorkerResult {
  id: string;
  number: number;
  metadata: {
    has_preview: boolean;
  };
  annotations?: {
    "workers/tag"?: string;
  };
  deployment_id: string;
}

export async function putWorker(
  api: CloudflareApi,
  props: PutWorkerOptions,
): Promise<PutWorkerResult> {
  const {
    //
    workerName,
    version,
  } = props;

  return withExponentialBackoff(
    async () => {
      const { body, endpoint, method } = await prepareWorkerUpload(api, props);
      const uploadResponse = await api.fetch(endpoint, {
        method,
        headers: {
          "Content-Type": "multipart/form-data",
        },
        body,
      });

      // Check if the upload was successful
      if (!uploadResponse.ok) {
        try {
          return await handleApiError(
            uploadResponse,
            version ? "uploading worker version" : "uploading worker script",
            "worker",
            workerName,
          );
        } catch (error) {
          if (error instanceof CloudflareApiError && error.status === 412) {
            // this happens when adopting a Worker managed with Wrangler
            // because wrangler includes a migration tag and we do not
            // currently, the only way to discover the old_tag is through the error message
            // Get Worker Script Settings is meant to return it (according to the docs)
            // but it doesn't work at runtime
            //
            // so, we catch the error and parse out the tag and then retry
            if (error.message.includes("when expected tag is")) {
              const newTag = error.message.match(
                /when expected tag is ['"]?(v\d+)['"]?/,
              )?.[1];
              if (newTag) {
                return await putWorker(api, {
                  ...props,
                  migrationTag: newTag,
                });
              }
            } else {
              throw error;
            }
          } else {
            throw error;
          }
        }
      }
      const responseData = (await uploadResponse.json()) as {
        result: PutWorkerResult;
      };
      return responseData.result;
    },
    (err) =>
      err.status === 404 ||
      err.status === 500 ||
      err.status === 503 ||
      // this is a transient error that cloudflare throws randomly
      (err instanceof CloudflareApiError &&
        err.status === 400 &&
        err.message.match(/binding.*failed to generate/)),
    10,
    100,
  );
}

const workerExists = async (
  api: CloudflareApi,
  options: {
    name: string;
    dispatchNamespace: string | undefined;
  },
) => {
  const res = await api.get(
    options.dispatchNamespace
      ? `/accounts/${api.accountId}/workers/dispatch/namespaces/${options.dispatchNamespace}/scripts/${options.name}`
      : `/accounts/${api.accountId}/workers/scripts/${options.name}`,
  );
  return res.status === 200;
};

async function assertWorkerDoesNotExist(
  api: CloudflareApi,
  scriptName: string,
) {
  const response = await api.get(
    `/accounts/${api.accountId}/workers/scripts/${scriptName}`,
  );
  if (response.status === 404) {
    return true;
  }
  if (response.status === 200) {
    const metadata = await getScriptMetadata(api, scriptName);

    if (!metadata) {
      throw new Error(
        `Worker exists but failed to fetch metadata: ${response.status} ${response.statusText}`,
      );
    }

    throw new Error(
      `Worker with name '${scriptName}' already exists. Please use a unique name.`,
    );
  }
  throw new Error(
    `Error checking if worker exists: ${response.status} ${response.statusText} ${await response.text()}`,
  );
}

async function getScriptMetadata(
  api: CloudflareApi,
  scriptName: string,
): Promise<WorkerScriptMetadata | undefined> {
  const res = await api.get(
    `/accounts/${api.accountId}/workers/services/${scriptName}`,
  );
  if (res.status === 404) {
    return;
  }
  if (!res.ok) {
    throw new Error(
      `Error getting worker script metadata: ${res.status} ${res.statusText}`,
    );
  }
  const json = (await res.json()) as { result: WorkerScriptMetadata };
  return json.result;
}

async function deleteQueueConsumers(api: CloudflareApi, scriptName: string) {
  const consumers = await listQueueConsumersForWorker(api, scriptName);
  await Promise.all(
    consumers.map(async (consumer) => {
      await deleteQueueConsumer(api, consumer.queueId, consumer.consumerId);
    }),
  );
}

export async function deleteWorker(
  api: CloudflareApi,
  props: {
    scriptName: string;
    dispatchNamespace?: string;
  },
) {
  await withExponentialBackoff(
    async () => {
      const deleteResponse = await api.delete(
        props.dispatchNamespace
          ? `/accounts/${api.accountId}/workers/dispatch/namespaces/${props.dispatchNamespace}/scripts/${props.scriptName}?force=true`
          : `/accounts/${api.accountId}/workers/scripts/${props.scriptName}?force=true`,
      );

      if (!deleteResponse.ok && deleteResponse.status !== 404) {
        await handleApiError(
          deleteResponse,
          "delete",
          "worker",
          props.scriptName,
        );
      }
    },
    (err) =>
      (err.status === 400 &&
        err.message.includes(
          "is still referenced by service bindings in Workers",
        )) ||
      err.status === 500 ||
      err.status === 503,
    10,
    100,
  );
}

async function getVersionMetadata(
  api: CloudflareApi,
  scriptName: string,
  deploymentId: string,
) {
  const response = await api.get(
    `/accounts/${api.accountId}/workers/scripts/${scriptName}/versions/${deploymentId}`,
  );
  const result = (await response.json()) as {
    result: {
      resources: {
        bindings: WorkerBindingSpec[];
      };
    };
  };
  return result.result;
}<|MERGE_RESOLUTION|>--- conflicted
+++ resolved
@@ -528,16 +528,11 @@
 
     /**
      * Whether the worker has a remote deployment
-<<<<<<< HEAD
-     */
-    hasRemote: boolean;
-=======
      * @internal
      */
     dev?: {
       hasRemote: boolean;
     };
->>>>>>> b0027fd8
   };
 
 /**
@@ -749,10 +744,7 @@
       let assets: Assets | undefined;
       const containers: Container[] = [];
       const workflows: Workflow[] = [];
-<<<<<<< HEAD
       const durableObjects: DurableObjectNamespace[] = [];
-=======
->>>>>>> b0027fd8
       for (const binding of Object.values(props.bindings ?? {})) {
         if (typeof binding !== "object") continue;
 
@@ -765,14 +757,11 @@
           (!binding.scriptName || binding.scriptName === name)
         ) {
           workflows.push(binding);
-<<<<<<< HEAD
         } else if (
           binding.type === "durable_object_namespace" &&
           (!binding.scriptName || binding.scriptName === name)
         ) {
           durableObjects.push(binding);
-=======
->>>>>>> b0027fd8
         }
       }
 
@@ -786,25 +775,18 @@
         assets,
         containers,
         workflows,
-<<<<<<< HEAD
         durableObjects,
-=======
->>>>>>> b0027fd8
       };
     })();
     if (this.phase === "delete") {
       if (options.bundle.isOk()) {
         await options.bundle.value.delete?.();
       }
-<<<<<<< HEAD
       await deleteMiniflareWorkerData(options.name, {
         durableObjects: options.durableObjects,
         workflows: options.workflows,
       });
-      if (!props.version && this.output?.hasRemote !== false) {
-=======
       if (!props.version && this.output?.dev?.hasRemote !== false) {
->>>>>>> b0027fd8
         const api = await createCloudflareApi(props);
         await deleteQueueConsumers(api, options.name);
         await deleteWorker(api, {
@@ -819,10 +801,7 @@
       throw new Error(options.bundle.error);
     }
     const bundle = options.bundle.value;
-<<<<<<< HEAD
-=======
     const api = await createCloudflareApi(props);
->>>>>>> b0027fd8
 
     if (this.scope.local && !props.dev?.remote) {
       let url: string | undefined;
@@ -868,24 +847,14 @@
         url,
         routes: [],
         domains: [],
-<<<<<<< HEAD
-        hasRemote: this.output?.hasRemote ?? false,
-=======
         dev: {
           hasRemote: this.output?.dev?.hasRemote ?? false,
         },
->>>>>>> b0027fd8
         Env: undefined!,
       } as unknown as Worker<B>);
     }
 
-<<<<<<< HEAD
-    const api = await createCloudflareApi(props);
-
-    if (this.phase === "create" || this.output.hasRemote === false) {
-=======
     if (this.phase === "create" || this.output.dev?.hasRemote === false) {
->>>>>>> b0027fd8
       if (props.version) {
         // When version is specified, we adopt existing workers or create them if they don't exist
         if (!(await workerExists(api, options))) {
@@ -1022,10 +991,6 @@
       updatedAt: now,
       eventSources: props.eventSources,
       url: subdomain?.url,
-<<<<<<< HEAD
-      dev: props.dev,
-=======
->>>>>>> b0027fd8
       assets: props.assets,
       crons: props.crons,
       routes,
@@ -1034,10 +999,6 @@
       version: props.version,
       placement: props.placement,
       limits: props.limits,
-<<<<<<< HEAD
-      hasRemote: true,
-=======
->>>>>>> b0027fd8
       Env: undefined!,
       dev: {
         hasRemote: true,
