--- conflicted
+++ resolved
@@ -51,11 +51,7 @@
   listQueueConsumersForWorker,
 } from "./queue-consumer.ts";
 import { type QueueResource, isQueue } from "./queue.ts";
-<<<<<<< HEAD
-
-=======
 import { Route } from "./route.ts";
->>>>>>> a785d28f
 import { isVectorizeIndex } from "./vectorize-index.ts";
 import { type AssetUploadResult, uploadAssets } from "./worker-assets.ts";
 import {
