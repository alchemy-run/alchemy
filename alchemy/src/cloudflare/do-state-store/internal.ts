--- conflicted
+++ resolved
@@ -3,7 +3,7 @@
 import { handleApiError } from "../api-error.ts";
 import type { CloudflareApi } from "../api.ts";
 import type { WorkerMetadata } from "../worker-metadata.ts";
-import { getWorkerTemplate } from "../workers/get-worker-template.ts";
+import { getWorkerTemplate } from "../worker/get-worker-template.ts";
 import type { DOStateStoreAPI } from "./types.ts";
 
 interface DOStateStoreClientOptions {
@@ -223,7 +223,6 @@
   };
 }
 
-<<<<<<< HEAD
 export async function getAccountSubdomain(api: CloudflareApi) {
   const key = `subdomain:${api.accountId}`;
   const cached = cache.get(key);
@@ -240,28 +239,4 @@
   const subdomain = json.result.subdomain;
   cache.set(key, subdomain);
   return subdomain;
-=======
-async function bundleWorkerScript() {
-  const thisDir =
-    typeof __dirname !== "undefined"
-      ? __dirname
-      : path.dirname(fileURLToPath(import.meta.url));
-  // we can be running from .ts or .js, so resolve it defensively
-  const workerTs = path.join(thisDir, "worker.ts");
-  const workerJs = path.join(thisDir, "worker.js");
-  const result = await bundle({
-    entryPoint: (await exists(workerTs)) ? workerTs : workerJs,
-    bundle: true,
-    format: "esm",
-    target: "es2022",
-    external: ["cloudflare:*", "node:crypto"],
-    write: false,
-  });
-  if (!result.outputFiles?.[0]) {
-    throw new Error("Failed to bundle worker.ts");
-  }
-  return new File([result.outputFiles[0].text], "worker.js", {
-    type: "application/javascript+module",
-  });
->>>>>>> 3d21941c
 }