--- conflicted
+++ resolved
@@ -200,27 +200,6 @@
   };
 }
 
-<<<<<<< HEAD
-=======
-export async function getAccountSubdomain(api: CloudflareApi) {
-  const key = `subdomain:${api.accountId}`;
-  const cached = cache.get(key);
-  if (cached) {
-    return cached;
-  }
-  const res = await api.get(`/accounts/${api.accountId}/workers/subdomain`);
-  if (!res.ok) {
-    throw new Error(
-      `Failed to get account subdomain: ${res.status} ${res.statusText}: ${await res.text().catch(() => "unknown error")}`,
-    );
-  }
-  const json: { result: { subdomain: string } } = await res.json();
-  const subdomain = json.result.subdomain;
-  cache.set(key, subdomain);
-  return subdomain;
-}
-
->>>>>>> ea7872c9
 async function bundleWorkerScript() {
   const thisDir =
     typeof __dirname !== "undefined"
