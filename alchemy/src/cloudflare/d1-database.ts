import { bind, type Bound } from "../bootstrap/bind.js";
import type { Context } from "../context.js";
import { Resource } from "../resource.js";
import { CloudflareApiError, handleApiError } from "./api-error.js";
import {
  createCloudflareApi,
  type CloudflareApi,
  type CloudflareApiOptions,
} from "./api.js";
import { cloneD1Database } from "./d1-clone.js";
import { applyMigrations, listMigrationsFiles } from "./d1-migrations.js";

/**
 * Properties for creating or updating a D1 Database
 */
export interface D1DatabaseProps extends CloudflareApiOptions {
  /**
   * Name of the database
   *
   * @default id
   */
  name?: string;

  /**
   * Optional primary location hint for the database
   * Indicates the primary geographical location data will be stored
   */
  primaryLocationHint?:
    | "wnam"
    | "enam"
    | "weur"
    | "eeur"
    | "apac"
    | "auto"
    | string;

  /**
   * Read replication configuration
   * Only mutable property during updates
   */
  readReplication?: {
    /**
     * Read replication mode
     * - auto: Automatic read replication
     * - disabled: No read replication
     */
    mode: "auto" | "disabled";
  };

  /**
   * Whether to delete the database.
   * If set to false, the database will remain but the resource will be removed from state
   *
   * @default true
   */
  delete?: boolean;

  /**
   * Whether to adopt an existing database with the same name if it exists
   * If true and a database with the same name exists, it will be adopted rather than creating a new one
   *
   * @default false
   */
  adopt?: boolean;

  /**
   * Clone data from an existing database to this new database.
   * Only applicable during creation phase.
   *
   * Can be specified as:
   * - A D1Database object
   * - An object with an id property
   * - An object with a name property (will look up the ID by name)
   */
  clone?: D1Database | { id: string } | { name: string };

  /**
   * These files will be generated internally with the D1Database wrapper function when migrationsDir is specified
   *
   * @private
   */
  migrationsFiles?: Array<{ id: string; sql: string }>;

  /**
   * Name of the table used to track migrations. Only used if migrationsDir is specified. Defaults to 'd1_migrations'
   * This is analogous to wrangler's `migrations_table`.
   */
  migrationsTable?: string;

  /**
   * Directory containing migration SQL files. If not set, no migrations will be applied.
   * This is analogous to wrangler's `migrations_dir`.
   */
  migrationsDir?: string;
}

/**
 * Output returned after D1 Database creation/update
 */
export type D1DatabaseResource = Resource<"cloudflare::D1Database"> &
  D1DatabaseProps & {
    type: "d1";
    /**
     * The unique ID of the database (UUID)
     */
    id: string;

    /**
     * The name of the database
     */
    name: string;

    /**
     * File size of the database
     */
    fileSize: number;

    /**
     * Number of tables in the database
     */
    numTables: number;

    /**
     * Version of the database
     */
    version: string;

    /**
     * Read replication configuration
     */
    readReplication?: {
      /**
       * Read replication mode
       */
      mode: "auto" | "disabled";
    };
  };

<<<<<<< HEAD
export type D1Database = D1DatabaseResource & Bound<D1DatabaseResource>;

export async function D1Database(
  id: string,
  props: Omit<D1DatabaseProps, "migrationsFiles">,
): Promise<D1Database> {
  const migrationsFiles = props.migrationsDir
    ? await listMigrationsFiles(props.migrationsDir)
    : [];

  const db = await _D1Database(id, {
    ...props,
    migrationsFiles,
  });
  const binding = await bind(db);
  return {
    ...db,
    batch: binding.batch,
    exec: binding.exec,
    prepare: binding.prepare,
    withSession: binding.withSession,
    /**
     * @deprecated
     */
    dump: binding.dump,
  };
}

=======
>>>>>>> 7d1f974c
/**
 * Creates and manages Cloudflare D1 Databases.
 *
 * D1 Databases provide serverless SQL databases built on SQLite with
 * automatic data replication for high availability.
 *
 * @example
 * // Create a basic D1 database with default settings
 * const basicDatabase = await D1Database("my-app-db", {
 *   name: "my-app-db"
 * });
 *
 * @example
 * // Create a database with location hint for optimal performance
 * const westUsDatabase = await D1Database("west-us-db", {
 *   name: "west-us-db",
 *   primaryLocationHint: "wnam"
 * });
 *
 * @example
 * // Adopt an existing database if it already exists instead of failing
 * const existingDb = await D1Database("existing-db", {
 *   name: "existing-db",
 *   adopt: true,
 *   readReplication: {
 *     mode: "auto"
 *   }
 * });
 *
 * @example
 * // Create a database with migrations
 * const dbWithMigrations = await D1Database("mydb", {
 *   name: "mydb",
 *   migrationsDir: "./migrations",
 * });
 *
 * @example
 * // Clone an existing database by ID
 * const clonedDb = await D1Database("cloned-db", {
 *   name: "cloned-db",
 *   clone: otherDb
 * });
 *
 * @example
 * // Clone an existing database by ID
 * const clonedDb = await D1Database("cloned-db", {
 *   name: "cloned-db",
 *   clone: { id: "existing-db-uuid" }
 * });
 *
 * @example
 * // Clone an existing database by name
 * const clonedDb = await D1Database("cloned-db", {
 *   name: "cloned-db",
 *   clone: { name: "existing-db-name" }
 * });
 *
 * @see https://developers.cloudflare.com/d1/
 */
<<<<<<< HEAD
const _D1Database = Resource(
=======
export async function D1Database(
  id: string,
  props: Omit<D1DatabaseProps, "migrationsFiles">,
) {
  const migrationsFiles = props.migrationsDir
    ? await listMigrationsFiles(props.migrationsDir)
    : [];

  return D1DatabaseResource(id, {
    ...props,
    migrationsFiles,
  });
}

export const D1DatabaseResource = Resource(
>>>>>>> 7d1f974c
  "cloudflare::D1Database",
  async function (
    this: Context<D1DatabaseResource>,
    id: string,
    props: D1DatabaseProps = {},
  ): Promise<D1DatabaseResource> {
    const api = await createCloudflareApi(props);
    const databaseName = props.name ?? id;

    if (this.phase === "delete") {
      console.log("Deleting D1 database:", databaseName);
      if (props.delete !== false) {
        // Delete D1 database
        console.log("Deleting D1 database:", databaseName);
        await deleteDatabase(api, this.output?.id);
      }

      // Return void (a deleted database has no content)
      return this.destroy();
    }
    let dbData: CloudflareD1Response;

    if (this.phase === "create") {
      console.log("Creating D1 database:", databaseName);
      try {
        dbData = await createDatabase(api, databaseName, props);

        // If clone property is provided, perform cloning after database creation
        if (props.clone && dbData.result.uuid) {
          await cloneDb(api, props.clone, dbData.result.uuid);
        }
      } catch (error) {
        // Check if this is a "database already exists" error and adopt is enabled
        if (
          props.adopt &&
          error instanceof CloudflareApiError &&
          error.message.includes("already exists")
        ) {
          console.log(`Database ${databaseName} already exists, adopting it`);
          // Find the existing database by name
          const databases = await listDatabases(api, databaseName);
          const existingDb = databases.find((db) => db.name === databaseName);

          if (!existingDb) {
            throw new Error(
              `Failed to find existing database '${databaseName}' for adoption`,
            );
          }

          // Get the database details using its ID
          dbData = await getDatabase(api, existingDb.id);

          // Update the database with the provided properties
          if (props.readReplication) {
            console.log(
              `Updating adopted database ${databaseName} with new properties`,
            );
            dbData = await updateDatabase(api, existingDb.id, props);
          }
        } else {
          // Re-throw the error if adopt is false or it's not a "database already exists" error
          throw error;
        }
      }
    } else {
      // Update operation
      if (this.output?.id) {
        console.log("Updating D1 database:", databaseName);
        // Update the database with new properties
        dbData = await updateDatabase(api, this.output.id, props);
      } else {
        // If no ID exists, fall back to creating a new database
        console.log(
          "No existing database ID found, creating new D1 database:",
          databaseName,
        );
        dbData = await createDatabase(api, databaseName, props);
      }
    }

    // Run migrations if provided
    if (props.migrationsFiles && props.migrationsFiles.length > 0) {
      try {
        const migrationsTable = props.migrationsTable || "d1_migrations";
        const databaseId = dbData.result.uuid || this.output?.id;

        if (!databaseId) {
          throw new Error("Database ID not found for migrations");
        }

        await applyMigrations({
          migrationsFiles: props.migrationsFiles,
          migrationsTable,
          accountId: api.accountId,
          databaseId,
          api,
        });
      } catch (migrationErr) {
        console.error("Failed to apply D1 migrations:", migrationErr);
        throw migrationErr;
      }
    }

    return this({
      type: "d1",
      id: dbData.result.uuid || "",
      name: databaseName,
      fileSize: dbData.result.file_size,
      numTables: dbData.result.num_tables,
      version: dbData.result.version,
      readReplication: dbData.result.read_replication,
      primaryLocationHint: props.primaryLocationHint,
      accountId: api.accountId,
      migrationsDir: props.migrationsDir,
    });
  },
);

interface CloudflareD1Response {
  result: {
    uuid?: string;
    name: string;
    file_size: number;
    num_tables: number;
    version: string;
    primary_location_hint?: string;
    read_replication?: {
      mode: "auto" | "disabled";
    };
  };
  success: boolean;
  errors: Array<{ code: number; message: string }>;
  messages: string[];
}

/**
 * Create a new D1 database
 */
export async function createDatabase(
  api: CloudflareApi,
  databaseName: string,
  props: D1DatabaseProps,
): Promise<CloudflareD1Response> {
  // Create new D1 database
  const createPayload: any = {
    name: databaseName,
  };

  if (props.primaryLocationHint) {
    createPayload.primary_location_hint = props.primaryLocationHint;
  }

  const createResponse = await api.post(
    `/accounts/${api.accountId}/d1/database`,
    createPayload,
  );

  if (!createResponse.ok) {
    return await handleApiError(
      createResponse,
      "creating",
      "D1 database",
      databaseName,
    );
  }

  return (await createResponse.json()) as CloudflareD1Response;
}

/**
 * Get a D1 database
 */
export async function getDatabase(
  api: CloudflareApi,
  databaseId?: string,
): Promise<CloudflareD1Response> {
  if (!databaseId) {
    throw new Error("Database ID is required");
  }

  const response = await api.get(
    `/accounts/${api.accountId}/d1/database/${databaseId}`,
  );

  if (!response.ok) {
    return await handleApiError(response, "getting", "D1 database", databaseId);
  }

  return (await response.json()) as CloudflareD1Response;
}

/**
 * Delete a D1 database
 */
export async function deleteDatabase(
  api: CloudflareApi,
  databaseId?: string,
): Promise<void> {
  if (!databaseId) {
    console.log("No database ID provided, skipping delete");
    return;
  }

  // Delete D1 database
  const deleteResponse = await api.delete(
    `/accounts/${api.accountId}/d1/database/${databaseId}`,
  );

  if (!deleteResponse.ok && deleteResponse.status !== 404) {
    const errorData: any = await deleteResponse.json().catch(() => ({
      errors: [{ message: deleteResponse.statusText }],
    }));
    throw new CloudflareApiError(
      `Error deleting D1 database '${databaseId}': ${errorData.errors?.[0]?.message || deleteResponse.statusText}`,
      deleteResponse,
    );
  }
}

/**
 * List all D1 databases in an account
 */
export async function listDatabases(
  api: CloudflareApi,
  name?: string,
): Promise<{ name: string; id: string }[]> {
  // Construct query string if name is provided
  const queryParams = name ? `?name=${encodeURIComponent(name)}` : "";

  const response = await api.get(
    `/accounts/${api.accountId}/d1/database${queryParams}`,
  );

  if (!response.ok) {
    throw new CloudflareApiError(
      `Failed to list databases: ${response.statusText}`,
      response,
    );
  }

  const data = (await response.json()) as {
    success: boolean;
    errors?: Array<{ code: number; message: string }>;
    result?: Array<{
      name: string;
      uuid: string;
    }>;
  };

  if (!data.success) {
    const errorMessage = data.errors?.[0]?.message || "Unknown error";
    throw new Error(`Failed to list databases: ${errorMessage}`);
  }

  // Transform API response
  return (data.result || []).map((db) => ({
    name: db.name,
    id: db.uuid,
  }));
}

/**
 * Update a D1 database
 *
 * Note: According to Cloudflare API, only read_replication.mode can be modified during updates.
 */
export async function updateDatabase(
  api: CloudflareApi,
  databaseId: string,
  props: D1DatabaseProps,
): Promise<CloudflareD1Response> {
  // Get current database state to check for non-mutable changes
  const currentDB = await getDatabase(api, databaseId);

  // Only read_replication can be modified in update
  if (
    props.primaryLocationHint &&
    props.primaryLocationHint !== currentDB.result.primary_location_hint
  ) {
    throw new Error(
      "Cannot update primaryLocationHint after database creation. Only readReplication.mode can be modified.",
    );
  }

  const updatePayload: any = {};

  // Only include read_replication in update payload
  if (props.readReplication) {
    updatePayload.read_replication = {
      mode: props.readReplication.mode,
    };
  }

  const updateResponse = await api.patch(
    `/accounts/${api.accountId}/d1/database/${databaseId}`,
    updatePayload,
  );

  if (!updateResponse.ok) {
    return await handleApiError(
      updateResponse,
      "updating",
      "D1 database",
      databaseId,
    );
  }

  return (await updateResponse.json()) as CloudflareD1Response;
}

/**
 * Helper function to clone data from a source database to a target database
 * Resolves the source database ID from different input formats and performs the cloning operation
 *
 * @param api CloudflareApi instance
 * @param sourceDb Source database specification (can be an ID, a name, or a D1Database object)
 * @param targetDbId Target database ID
 */
async function cloneDb(
  api: CloudflareApi,
  sourceDb: D1Database | { id: string } | { name: string },
  targetDbId: string,
): Promise<void> {
  let sourceId: string;

  // Determine source database ID
  if ("id" in sourceDb && sourceDb.id) {
    // Use provided ID directly
    sourceId = sourceDb.id;
  } else if ("name" in sourceDb && sourceDb.name) {
    // Look up ID by name
    const databases = await listDatabases(api, sourceDb.name);
    const foundDb = databases.find((db) => db.name === sourceDb.name);

    if (!foundDb) {
      throw new Error(
        `Source database with name '${sourceDb.name}' not found for cloning`,
      );
    }

    sourceId = foundDb.id;
  } else if ("type" in sourceDb && sourceDb.type === "d1" && "id" in sourceDb) {
    // It's a D1Database object
    sourceId = sourceDb.id;
  } else {
    throw new Error("Invalid clone property: must provide either id or name");
  }

  // Perform the cloning
  console.log(`Cloning data from database ${sourceId} to ${targetDbId}`);
  await cloneD1Database(api, {
    sourceDatabaseId: sourceId,
    targetDatabaseId: targetDbId,
  });
}<|MERGE_RESOLUTION|>--- conflicted
+++ resolved
@@ -136,7 +136,6 @@
     };
   };
 
-<<<<<<< HEAD
 export type D1Database = D1DatabaseResource & Bound<D1DatabaseResource>;
 
 export async function D1Database(
@@ -165,8 +164,6 @@
   };
 }
 
-=======
->>>>>>> 7d1f974c
 /**
  * Creates and manages Cloudflare D1 Databases.
  *
@@ -226,25 +223,7 @@
  *
  * @see https://developers.cloudflare.com/d1/
  */
-<<<<<<< HEAD
 const _D1Database = Resource(
-=======
-export async function D1Database(
-  id: string,
-  props: Omit<D1DatabaseProps, "migrationsFiles">,
-) {
-  const migrationsFiles = props.migrationsDir
-    ? await listMigrationsFiles(props.migrationsDir)
-    : [];
-
-  return D1DatabaseResource(id, {
-    ...props,
-    migrationsFiles,
-  });
-}
-
-export const D1DatabaseResource = Resource(
->>>>>>> 7d1f974c
   "cloudflare::D1Database",
   async function (
     this: Context<D1DatabaseResource>,
