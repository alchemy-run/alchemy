--- conflicted
+++ resolved
@@ -367,108 +367,4 @@
       throw e;
     }
   });
-<<<<<<< HEAD
-}
-
-async function runDevCommand(
-  scope: Scope,
-  props: {
-    id: string;
-    command: string;
-    env: Record<string, string | Secret<string> | undefined>;
-    cwd?: string;
-  },
-) {
-  const persistFile = path.join(scope.dotAlchemy, `${props.id}.pid`);
-  if (await exists(persistFile)) {
-    const pid = Number.parseInt(await fs.readFile(persistFile, "utf8"));
-    try {
-      // Actually kill the process if it's alive
-      process.kill(pid, "SIGTERM");
-    } catch {
-      // ignore
-    }
-    try {
-      await fs.unlink(persistFile);
-    } catch {
-      // ignore
-    }
-  }
-  const command = props.command.split(" ");
-  const [cmd, ...args] = command;
-
-  const childProcess = spawn(cmd, args, {
-    cwd: props.cwd,
-    shell: true,
-    env: {
-      FORCE_COLOR: "1",
-      ...process.env,
-      ...Object.fromEntries(
-        Object.entries(props.env ?? {}).flatMap(([key, value]) => {
-          if (isSecret(value)) {
-            return [[key, value.unencrypted]];
-          }
-          if (typeof value === "string") {
-            return [[key, value]];
-          }
-          return [];
-        }),
-      ),
-      // NOTE: we must set this to ensure the user does not accidentally set `NODE_ENV=production`
-      // which breaks `vite dev` (it won't, for example, re-write `process.env.TSS_APP_BASE` in the `.js` client side bundle)
-      NODE_ENV: "development",
-    },
-    stdio: "pipe",
-  });
-  await once(childProcess, "spawn");
-  scope.onCleanup(async () => {
-    if (childProcess.exitCode === null && !childProcess.killed) {
-      childProcess.kill("SIGTERM");
-      await Promise.any([
-        once(childProcess, "exit"),
-        new Promise((resolve) => setTimeout(resolve, 5000)),
-      ]);
-      if (!childProcess.killed) {
-        childProcess.kill("SIGKILL");
-      }
-    }
-    try {
-      await fs.unlink(persistFile);
-    } catch {
-      // ignore
-    }
-  });
-  if (childProcess.pid) {
-    await fs.mkdir(path.dirname(persistFile), { recursive: true });
-    await fs.writeFile(persistFile, childProcess.pid.toString());
-  }
-  const URL_REGEX =
-    /http:\/\/(?:(?:localhost|0\.0\.0\.0|127\.0\.0\.1)|(?:\d{1,3}\.){3}\d{1,3}):\d+(?:\/)?/;
-  const promise = new DeferredPromise<string>();
-  childProcess.stdout.on("data", (data) => {
-    if (promise.status === "pending") {
-      const match = data
-        .toString()
-        .replace(/\x1B\[[0-9;]*[a-zA-Z]/g, "")
-        .match(URL_REGEX);
-      if (match) {
-        promise.resolve(match[0]);
-      }
-    }
-    process.stdout.write(data);
-  });
-  childProcess.stderr.on("data", (data) => {
-    process.stderr.write(data);
-  });
-
-  return await Promise.race([
-    promise.value,
-    once(childProcess, "exit").then(([code, signal]) => {
-      throw new Error(
-        `Dev command "${props.command}" for "${props.id}" failed to start (code: ${code}, signal: ${signal})`,
-      );
-    }),
-  ]);
-=======
->>>>>>> 6b2b7e5b
 }