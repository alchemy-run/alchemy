import { afterAll, beforeAll, it } from "vitest";
import path from "node:path";
import { alchemy } from "../alchemy.ts";
import { DOStateStore } from "../cloudflare/index.ts";
import { Scope } from "../scope.ts";
import type { StateStoreType } from "../state.ts";

/**
 * Extend the Alchemy interface to include test functionality
 */
declare module "../alchemy.ts" {
  interface Alchemy {
    test: typeof test;
  }
}

/**
 * Add test functionality to alchemy instance
 */
alchemy.test = test;

/**
 * Options for configuring test behavior
 */
export interface TestOptions {
  /**
   * Whether to suppress logging output.
   * @default false.
   */
  quiet?: boolean;

  /**
   * Password to use for test resources.
   * @default "test-password".
   */
  password?: string;

  /**
   * Override the default state store for the test.
   */
  stateStore?: StateStoreType;

  /**
   * Prefix to use for the scope to isolate tests and environments.
   */
  prefix?: string;
}

/**
 * Test function type definition with overloads
 */
type test = {
  /**
   * Create a test with default options
   * @param name Test name
   * @param fn Test function
   * @param timeout Optional timeout in milliseconds
   */
  (name: string, fn: (scope: Scope) => Promise<any>, timeout?: number): void;

  /**
   * Create a test with custom options
   * @param name Test name
   * @param options Test configuration options
   * @param fn Test function
   * @param timeout Optional timeout in milliseconds
   */
  (
    name: string,
    options: TestOptions,
    fn: (scope: Scope) => Promise<any>,
    timeout?: number,
  ): void;

  /**
   * Skip test conditionally
   * @param condition If true, test will be skipped
   */
  skipIf(condition: boolean): test;

  beforeAll(fn: (scope: Scope) => Promise<void>): void;

  afterAll(fn: (scope: Scope) => Promise<void>): void;

  /**
   * Current test scope
   */
  scope: Scope;
};

/**
 * Creates a test helper function that provides scoped resource management
 *
 * @param meta Import meta object from the test file
 * @param defaultOptions Default options to apply to all tests
 * @returns Test function with scope management
 *
 * @example
 * ```typescript
 * const test = alchemy.test(import.meta, {
  prefix: BRANCH_PREFIX
});
 *
 * describe("My Resource", () => {
 *   test("create and delete", async (scope) => {
 *     try {
 *       const resource = await MyResource("test", { ... });
 *       expect(resource.id).toBeTruthy();
 *     } finally {
 *       await alchemy.destroy(scope);
 *     }
 *   });
 * });
 * ```
 */
export function test(meta: ImportMeta, defaultOptions?: TestOptions): test {
  defaultOptions = defaultOptions ?? {};
  if (
    defaultOptions.stateStore === undefined &&
    process.env.ALCHEMY_STATE_STORE === "cloudflare"
  ) {
    defaultOptions.stateStore = (scope) => new DOStateStore(scope);
  }

  test.skipIf = it.skipIf.bind(it);

  const scope = new Scope({
    scopeName: `${defaultOptions.prefix ? `${defaultOptions.prefix}-` : ""}${path.basename(meta.filename)}`,
    stateStore: defaultOptions?.stateStore,
    phase: "up",
  });

  test.beforeAll = (fn: (scope: Scope) => Promise<void>) => {
    return beforeAll(() => scope.run(() => fn(scope)));
  };

  test.afterAll = (fn: (scope: Scope) => Promise<void>) => {
    return afterAll(() => scope.run(() => fn(scope)));
  };

  test.scope = scope;

  return test as unknown as test;

  function test(
    ...args:
      | [
          name: string,
          options: TestOptions,
          fn: (scope: Scope) => Promise<void>,
        ]
      | [name: string, fn: (scope: Scope) => Promise<void>]
  ) {
    const testName = args[0];
    const _options = typeof args[1] === "object" ? args[1] : undefined;
    const timeout =
      typeof args[args.length - 1] === "number"
        ? (args[args.length - 1] as number)
        : 120000;
    const spread = (obj: any) =>
      obj && typeof obj === "object"
        ? Object.fromEntries(
            Object.entries(obj).flatMap(([k, v]) =>
              v !== undefined ? [[k, v]] : [],
            ),
          )
        : {};

    const options: TestOptions = {
      quiet: false,
      password: "test-password",
      ...spread(defaultOptions),
      ...spread(_options),
    };

    const fn = typeof args[1] === "function" ? args[1] : args[2]!;

    return it(
      testName,
<<<<<<< HEAD
      (_ctx) => {
=======
      (ctx) => {
        // Get the current describe block name from the test context
        let describeBlockName = "";
        if (ctx?.task?.suite?.name) {
          describeBlockName = `${ctx.task.suite.name}/`;
        }

>>>>>>> cd7d1047
        return alchemy.run(
          testName,
          {
            ...options,
            parent: scope,
          },
          async (scope) => {
            await scope.run(() => fn(scope));
          },
        );
      },
      timeout,
    );
  }
}<|MERGE_RESOLUTION|>--- conflicted
+++ resolved
@@ -1,5 +1,5 @@
+import path from "node:path";
 import { afterAll, beforeAll, it } from "vitest";
-import path from "node:path";
 import { alchemy } from "../alchemy.ts";
 import { DOStateStore } from "../cloudflare/index.ts";
 import { Scope } from "../scope.ts";
@@ -122,7 +122,12 @@
     defaultOptions.stateStore = (scope) => new DOStateStore(scope);
   }
 
-  test.skipIf = it.skipIf.bind(it);
+  test.skipIf = (condition: boolean) => {
+    if (condition) {
+      return (..._args: any[]) => {};
+    }
+    return test;
+  };
 
   const scope = new Scope({
     scopeName: `${defaultOptions.prefix ? `${defaultOptions.prefix}-` : ""}${path.basename(meta.filename)}`,
@@ -138,9 +143,7 @@
     return afterAll(() => scope.run(() => fn(scope)));
   };
 
-  test.scope = scope;
-
-  return test as unknown as test;
+  return test as test;
 
   function test(
     ...args:
@@ -177,9 +180,6 @@
 
     return it(
       testName,
-<<<<<<< HEAD
-      (_ctx) => {
-=======
       (ctx) => {
         // Get the current describe block name from the test context
         let describeBlockName = "";
@@ -187,9 +187,8 @@
           describeBlockName = `${ctx.task.suite.name}/`;
         }
 
->>>>>>> cd7d1047
         return alchemy.run(
-          testName,
+          `${describeBlockName}${testName}`,
           {
             ...options,
             parent: scope,
