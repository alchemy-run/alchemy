import { DestroyedSignal } from "./destroy.ts";
import {
  ResourceFQN,
  ResourceID,
  ResourceKind,
  ResourceScope,
  ResourceSeq,
  type Resource,
  type ResourceProps,
} from "./resource.ts";
import type { Scope } from "./scope.ts";
import type { State } from "./state.ts";

export type Context<
  Out extends Resource,
  Props extends ResourceProps = ResourceProps,
> = CreateContext<Out> | UpdateContext<Out, Props> | DeleteContext<Out, Props>;

export interface CreateContext<Out extends Resource> extends BaseContext<Out> {
  phase: "create";
  output?: undefined;
  props?: undefined;
}

export interface UpdateContext<
  Out extends Resource,
  Props extends ResourceProps = ResourceProps,
> extends BaseContext<Out> {
  phase: "update";
  output: Out;
  props: Props;
}

export interface DeleteContext<
  Out extends Resource,
  Props extends ResourceProps = ResourceProps,
> extends BaseContext<Out> {
  phase: "delete";
  output: Out;
  props: Props;
}

export interface BaseContext<Out extends Resource> {
  quiet: boolean;
  stage: string;
  id: ResourceID;
  fqn: ResourceFQN;
  scope: Scope;
  /**
   * Indicates whether this resource is being created as a replacement for another resource
   */
  isReplacement: boolean;
  get<T>(key: string): Promise<T | undefined>;
  set<T>(key: string, value: T): Promise<void>;
  delete<T>(key: string): Promise<T | undefined>;
  /**
   * Indicate that this resource is being replaced.
   * This will cause the resource to be deleted at the end of the stack's CREATE phase.
   */
<<<<<<< HEAD
  replace(force?: boolean): Promise<never>;
=======
  replace(force?: boolean): never;
>>>>>>> 50738507
  /**
   * Terminate the resource lifecycle handler and destroy the resource.
   *
   * This is the final operation performed during a delete operation.
   *
   * It is so that the resource lifecycle handler can "return never" instead of
   * "return undefined" so that `await MyResource()` always returns a value.
   */
  destroy(): never;
  /**
   * Create the Resource envelope (with Alchemy + User properties)
   */
  create(props: Omit<Out, keyof Resource>): Out;
  /**
   * Create the Resource envelope (with Alchemy + User properties)
   */
  (id: string, props: Omit<Out, keyof Resource>): Out;
  (props: Omit<Out, keyof Resource>): Out;
}

export function context<
  Kind extends string,
  Props extends ResourceProps | undefined,
  Out extends Resource,
>({
  scope,
  phase,
  kind,
  id,
  fqn,
  seq,
  state,
  replace,
  props,
  isReplacement = false,
}: {
  scope: Scope;
  phase: "create" | "update" | "delete";
  kind: ResourceKind;
  id: ResourceID;
  fqn: ResourceFQN;
  seq: number;
  props: Props;
  state: State<Kind, Props, Out>;
<<<<<<< HEAD
  replace: (force?: boolean) => Promise<never>;
=======
  replace: (force?: boolean) => never;
>>>>>>> 50738507
  isReplacement?: boolean;
}): Context<Out> {
  type InternalSymbols =
    | typeof ResourceID
    | typeof ResourceKind
    | typeof ResourceFQN
    | typeof ResourceSeq
    | typeof ResourceScope;
  function create(props: Omit<Out, InternalSymbols>): Out;
  function create(id: string, props: Omit<Out, InternalSymbols>): Out;
  function create(
    ...args:
      | [props: Omit<Out, InternalSymbols>]
      | [id: string, props: Omit<Out, InternalSymbols>]
  ): Out {
    const [ID, props] =
      typeof args[0] === "string" ? (args as [string, any]) : [id, args[0]];

    return {
      ...props,
      [ResourceKind]: kind,
      [ResourceID]: ID,
      [ResourceFQN]: fqn,
      [ResourceScope]: scope,
      [ResourceSeq]: seq,
    } as Out;
  }
  return Object.assign(create, {
    stage: scope.stage,
    scope,
    id: id,
    fqn: fqn,
    phase,
    output: state.output,
    props,
    replace,
    isReplacement,
    get: (key: string) => state.data[key],
    set: async (key: string, value: any) => {
      state.data[key] = value;
    },
    delete: async (key: string) => {
      const value = state.data[key];
      delete state.data[key];
      return value;
    },
    quiet: scope.quiet,
    destroy: () => {
      throw new DestroyedSignal();
    },
    create,
  }) as unknown as Context<Out>;
}<|MERGE_RESOLUTION|>--- conflicted
+++ resolved
@@ -57,11 +57,7 @@
    * Indicate that this resource is being replaced.
    * This will cause the resource to be deleted at the end of the stack's CREATE phase.
    */
-<<<<<<< HEAD
-  replace(force?: boolean): Promise<never>;
-=======
   replace(force?: boolean): never;
->>>>>>> 50738507
   /**
    * Terminate the resource lifecycle handler and destroy the resource.
    *
@@ -106,11 +102,7 @@
   seq: number;
   props: Props;
   state: State<Kind, Props, Out>;
-<<<<<<< HEAD
-  replace: (force?: boolean) => Promise<never>;
-=======
   replace: (force?: boolean) => never;
->>>>>>> 50738507
   isReplacement?: boolean;
 }): Context<Out> {
   type InternalSymbols =
