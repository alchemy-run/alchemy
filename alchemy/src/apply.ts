--- conflicted
+++ resolved
@@ -22,11 +22,7 @@
 export interface ApplyOptions {
   quiet?: boolean;
   alwaysUpdate?: boolean;
-<<<<<<< HEAD
-  resolveInnerScope?: (scope: Scope) => void;
   noop?: boolean;
-=======
->>>>>>> b7d9db71
 }
 
 export function apply<Out extends Resource>(
