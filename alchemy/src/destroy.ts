--- conflicted
+++ resolved
@@ -75,11 +75,7 @@
   );
   if (!Provider) {
     throw new Error(
-<<<<<<< HEAD
-      `Cannot destroy resource "${instance.FQN}" type ${instance.Kind} - no provider found. You may need to import the provider in your alchemy.config.ts.`
-=======
       `Cannot destroy resource "${instance[ResourceFQN]}" type ${instance[ResourceKind]} - no provider found. You may need to import the provider in your alchemy.config.ts.`,
->>>>>>> 9a64923e
     );
   }
 
@@ -126,16 +122,11 @@
         },
         async (scope) => {
           nestedScope = scope;
-<<<<<<< HEAD
-          return await Provider.handler.bind(ctx)(instance.ID, state.props);
-        }
-=======
           return await Provider.handler.bind(ctx)(
             instance[ResourceID],
             state.props,
           );
         },
->>>>>>> 9a64923e
       );
     } catch (err) {
       if (err instanceof DestroyedSignal) {
