/**
 * Removes common indentation from template literals to make them more readable in code.
 * This allows writing multi-line strings with proper indentation in the source code
 * while removing that indentation in the output string.
 *
 * @example
 * const message = dedent`
 *   This is a multi-line string
 *   that will have its indentation removed.
 *     This line has extra indentation that will be preserved.
 * `;
 * // Result:
 * // "This is a multi-line string
 * // that will have its indentation removed.
 * //   This line has extra indentation that will be preserved."
 */
<<<<<<< HEAD
export function dedent(
  strings: TemplateStringsArray,
  ...values: any[]
): string {
  // Combine the template strings and values
  const result = strings.reduce((acc, str, i) => {
    return acc + str + (values[i] !== undefined ? values[i] : "");
  }, "");

  // Split into lines
  const lines = result.split("\n");

  // Remove ALL leading blank/whitespace-only lines
  while (lines.length > 0 && lines[0].trim() === "") {
    lines.shift();
  }

  // Remove ALL trailing blank/whitespace-only lines
  while (lines.length > 0 && lines[lines.length - 1].trim() === "") {
    lines.pop();
  }

  // If there are no lines left after trimming, return an empty string
  if (lines.length === 0) {
    return "";
  }

  // Find the minimum indentation level (excluding empty/whitespace lines)
  const minIndent = lines
    .filter((line) => line.trim().length > 0) // Only consider non-blank lines for indent calculation
    .reduce((min, line) => {
      const indent = line.match(/^[ \t]*/)?.[0].length || 0;
      // Handle potentially infinite min if all lines are blank (though handled by early return)
      return indent < min ? indent : min;
    }, Number.POSITIVE_INFINITY);

  // If minIndent remains Infinity (only blank lines existed), return empty string.
  // This case should be caught by the lines.length check above, but belt-and-suspenders.
  if (minIndent === Number.POSITIVE_INFINITY) {
    return "";
  }

  // Remove the common indentation from each line
  const dedented = lines.map((line) => {
    // Preserve internal blank lines as empty strings, don't try to substring them
    if (line.trim().length === 0) {
      return "";
    }
    // Apply dedent only to lines with content
    return line.substring(minIndent);
  });

  // Join the lines back together
  return dedented.join("\n");
=======
export function dedent(strings: TemplateStringsArray, ...values: unknown[]) {
  // Convert template literal arguments back to a regular string
  const raw = String.raw({ raw: strings }, ...values);
  // Split the string by lines
  let lines = raw.split("\n");

  // Remove leading blank lines
  while (lines.length > 0 && lines[0].trim() === "") {
    lines = lines.slice(1);
  }

  // Remove trailing blank lines
  while (lines.length > 0 && lines[lines.length - 1].trim() === "") {
    lines = lines.slice(0, lines.length - 1);
  }

  // If no content lines remain, return empty string
  if (lines.length === 0) {
    return "";
  }

  // Find the minimum-length indent from content lines (non-blank lines)
  let minIndentLength = Number.POSITIVE_INFINITY;
  for (const line of lines) {
    if (line.trim() !== "") {
      const indent = line.match(/^[ \t]*/)?.[0];
      if (indent != null && indent.length < minIndentLength) {
        minIndentLength = indent.length;
      }
    }
  }

  // If no indentation found, return lines as-is
  if (minIndentLength === Number.POSITIVE_INFINITY) {
    return lines.join("\n");
  }

  // Remove indent from all lines, preserving blank lines
  lines = lines.map((line) => {
    if (line.trim() === "") {
      return line; // Preserve blank lines
    }
    return line.startsWith(" ".repeat(minIndentLength)) ||
      line.startsWith("\t".repeat(minIndentLength))
      ? line.substring(minIndentLength)
      : line;
  });

  return lines.join("\n");
>>>>>>> d671649f
}<|MERGE_RESOLUTION|>--- conflicted
+++ resolved
@@ -1,75 +1,8 @@
 /**
- * Removes common indentation from template literals to make them more readable in code.
- * This allows writing multi-line strings with proper indentation in the source code
- * while removing that indentation in the output string.
+ * Tagged template literal for removing indentation from a block of text.
  *
- * @example
- * const message = dedent`
- *   This is a multi-line string
- *   that will have its indentation removed.
- *     This line has extra indentation that will be preserved.
- * `;
- * // Result:
- * // "This is a multi-line string
- * // that will have its indentation removed.
- * //   This line has extra indentation that will be preserved."
+ * If the first line is empty, it will be ignored.
  */
-<<<<<<< HEAD
-export function dedent(
-  strings: TemplateStringsArray,
-  ...values: any[]
-): string {
-  // Combine the template strings and values
-  const result = strings.reduce((acc, str, i) => {
-    return acc + str + (values[i] !== undefined ? values[i] : "");
-  }, "");
-
-  // Split into lines
-  const lines = result.split("\n");
-
-  // Remove ALL leading blank/whitespace-only lines
-  while (lines.length > 0 && lines[0].trim() === "") {
-    lines.shift();
-  }
-
-  // Remove ALL trailing blank/whitespace-only lines
-  while (lines.length > 0 && lines[lines.length - 1].trim() === "") {
-    lines.pop();
-  }
-
-  // If there are no lines left after trimming, return an empty string
-  if (lines.length === 0) {
-    return "";
-  }
-
-  // Find the minimum indentation level (excluding empty/whitespace lines)
-  const minIndent = lines
-    .filter((line) => line.trim().length > 0) // Only consider non-blank lines for indent calculation
-    .reduce((min, line) => {
-      const indent = line.match(/^[ \t]*/)?.[0].length || 0;
-      // Handle potentially infinite min if all lines are blank (though handled by early return)
-      return indent < min ? indent : min;
-    }, Number.POSITIVE_INFINITY);
-
-  // If minIndent remains Infinity (only blank lines existed), return empty string.
-  // This case should be caught by the lines.length check above, but belt-and-suspenders.
-  if (minIndent === Number.POSITIVE_INFINITY) {
-    return "";
-  }
-
-  // Remove the common indentation from each line
-  const dedented = lines.map((line) => {
-    // Preserve internal blank lines as empty strings, don't try to substring them
-    if (line.trim().length === 0) {
-      return "";
-    }
-    // Apply dedent only to lines with content
-    return line.substring(minIndent);
-  });
-
-  // Join the lines back together
-  return dedented.join("\n");
-=======
 export function dedent(strings: TemplateStringsArray, ...values: unknown[]) {
   // Convert template literal arguments back to a regular string
   const raw = String.raw({ raw: strings }, ...values);
@@ -119,5 +52,4 @@
   });
 
   return lines.join("\n");
->>>>>>> d671649f
 }