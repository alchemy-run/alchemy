--- conflicted
+++ resolved
@@ -12,10 +12,6 @@
   options: StripeClientOptions = {},
 ): Promise<Stripe> {
   const { default: Stripe } = await importPeer(
-<<<<<<< HEAD
-    "stripe",
-=======
->>>>>>> ca5c6e2b
     import("stripe"),
     "Stripe resources",
   );
