import esbuild from "esbuild";
import crypto from "node:crypto";
import fs from "node:fs/promises";
import path from "node:path";
import type { Context } from "../context.js";
import { Resource } from "../resource.js";

/**
 * Properties for creating or updating an esbuild bundle
 */
export interface BundleProps extends Partial<esbuild.BuildOptions> {
  /**
   * Entry point for the bundle
   * Path to the source file to bundle (e.g., "src/handler.ts")
   */
  entryPoint: string;

  /**
   * Output directory for the bundle
   * Directory where the bundled file will be written
   */
  outdir?: string;

  /**
   * Output filename for the bundle
   * Full path to the output file, overrides outdir if specified
   */
  outfile?: string;

  /**
   * Bundle format
   * iife: Immediately Invoked Function Expression
   * cjs: CommonJS
   * esm: ECMAScript Modules
   */
  format?: "iife" | "cjs" | "esm";

  /**
   * Target environment
   * Examples: 'node16', 'node18', 'es2020'
   */
  target?: string | string[];

  /**
   * Whether to minify the output
   */
  minify?: boolean;

  /**
   * Whether to generate sourcemaps
   * inline: Include sourcemap in bundle
   * external: Generate separate .map file
   * both: Generate both inline and external
   */
  sourcemap?: boolean | "inline" | "external" | "both";

  /**
   * External packages to exclude from bundle
   * Array of package names to mark as external
   */
  external?: string[];

  /**
   * Platform to target
   * browser: Browser environment
   * node: Node.js environment
   * neutral: Platform-agnostic
   */
  platform?: "browser" | "node" | "neutral";

  /**
   * Additional esbuild options
   * Any other valid esbuild BuildOptions
   */
  options?: Partial<esbuild.BuildOptions>;
}

/**
 * Output returned after bundle creation/update
 */
export interface Bundle<P extends BundleProps = BundleProps>
  extends Resource<"esbuild::Bundle">,
    BundleProps {
  /**
   * Path to the bundled file
   * Absolute or relative path to the generated bundle
   */
  path: P extends { outdir: string } | { outfile: string } ? string : undefined;

  /**
   * SHA-256 hash of the bundle contents
   * Used for cache busting and content verification
   */
  hash: string;

  /**
   * The content of the bundle (the .js or .mjs file)
   */
  content: string;
}

/**
 * esbuild Bundle Resource
 *
 * Creates and manages bundled JavaScript/TypeScript files using esbuild.
 * Supports various output formats, sourcemaps, and platform targets.
 *
 * @example
 * // Bundle a TypeScript file for Node.js
 * const bundle = await Bundle("handler", {
 *   entryPoint: "src/handler.ts",
 *   outdir: ".alchemy/.out",
 *   format: "esm",
 *   platform: "node",
 *   target: "node18"
 * });
 */
export const Bundle = Resource(
  "esbuild::Bundle",
  {
    alwaysUpdate: true,
  },
  async function <Props extends BundleProps>(
    this: Context<Bundle<any>>,
    id: string,
    props: Props,
  ): Promise<Bundle<Props>> {
    if (this.phase === "delete") {
      if (this.output.path) {
        try {
          await fs.rm(this.output.path, { force: true });
        } catch (error) {
          if (error instanceof Error && error.message.includes("ENOENT")) {
            // File doesn't exist, so we can ignore the error
          } else {
            throw error;
          }
        }
      }
      return this.destroy();
    }

    const result = await bundle(props);

    const bundlePath = Object.entries(result.metafile!.outputs).find(
      ([_, output]) => {
        if (output.entryPoint === undefined) {
          return false;
        }
        // resolve to absolute and then relative to ensure consistent result (e.g. ./src/handler.ts instead of src/handler.ts)
        const relativeOutput = path.relative(
          process.cwd(),
          path.resolve(output.entryPoint),
        );
        return (
          relativeOutput ===
          path.relative(
            process.cwd(),
            path.resolve(process.cwd(), props.entryPoint),
          )
        );
      },
    )?.[0];

    const outputFile = result.outputFiles?.[0];
    if (outputFile === undefined && bundlePath === undefined) {
      throw new Error("Failed to create bundle");
    }
    if (outputFile) {
      return this({
        ...props,
        path: bundlePath,
        hash: outputFile.hash,
        content: outputFile.text,
      });
    }
    const content = await fs.readFile(bundlePath!, "utf-8");
    return this({
      ...props,
      path: bundlePath,
      hash: crypto.createHash("sha256").update(content).digest("hex"),
      content,
    });
  },
);

export async function bundle(props: BundleProps) {
<<<<<<< HEAD
  const options = {
=======
  const { entryPoint, options: _, ...rest } = props;
  const options = {
    ...rest,
>>>>>>> dab3113d
    ...props.options,
    write: !(props.outdir === undefined && props.outfile === undefined),
    // write:
    //   props.outdir === undefined && props.outfile === undefined ? false : true,
    // write: false,
    entryPoints: [props.entryPoint],
    outdir: props.outdir ? props.outdir : props.outfile ? undefined : ".out",
    outfile: props.outfile,
    bundle: true,
    format: props.format,
    target: props.target,
    minify: props.minify,
    sourcemap: props.sourcemap,
    external: [...(props.external ?? []), ...(props.options?.external ?? [])],
    platform: props.platform,
    metafile: true,
  };
<<<<<<< HEAD
  console.log(options);
=======
  if (process.env.DEBUG) {
    console.log(options);
  }
>>>>>>> dab3113d
  return await esbuild.build(options);
}<|MERGE_RESOLUTION|>--- conflicted
+++ resolved
@@ -185,13 +185,9 @@
 );
 
 export async function bundle(props: BundleProps) {
-<<<<<<< HEAD
-  const options = {
-=======
   const { entryPoint, options: _, ...rest } = props;
   const options = {
     ...rest,
->>>>>>> dab3113d
     ...props.options,
     write: !(props.outdir === undefined && props.outfile === undefined),
     // write:
@@ -209,12 +205,8 @@
     platform: props.platform,
     metafile: true,
   };
-<<<<<<< HEAD
-  console.log(options);
-=======
   if (process.env.DEBUG) {
     console.log(options);
   }
->>>>>>> dab3113d
   return await esbuild.build(options);
 }