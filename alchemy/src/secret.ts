import { inspect } from "node:util";
import { alchemy } from "./alchemy.ts";

declare global {
  var __ALCHEMY_SECRETS__: {
    [name: string]: Secret;
  };
}

// a global registry of all secrets that we will use when serializing an application
const globalSecrets: {
  [name: string]: Secret<any>;
} = (globalThis.__ALCHEMY_SECRETS__ ??= {});

let i = 0;
function nextName() {
  return `alchemy:anonymous-secret-${i++}`;
}

const SecretSymbol = Symbol.for("alchemy::Secret");

/**
 * Internal wrapper for sensitive values like API keys and credentials.
 * When stored in alchemy state files, the value is automatically encrypted
 * using the application's password. The password can be provided either:
 *
 * 1. Globally when initializing the alchemy application:
 * ```ts
 * const app = await alchemy("my-app", {
 *   password: process.env.SECRET_PASSPHRASE
 * });
 * ```
 *
 * 2. For a specific scope using alchemy.run:
 * ```ts
 * await alchemy.run("scope-name", {
 *   password: process.env.SECRET_PASSPHRASE
 * }, async () => {
 *   // Secrets in this scope will use this password
 *   alchemy.secret(process.env.MY_SECRET)
 * });
 * ```
 *
 * Without a password, secrets cannot be encrypted or decrypted, and operations
 * involving sensitive values will fail.
 *
 * @example
 * // In state file (.alchemy/app/prod/resource.json):
 * {
 *   "props": {
 *     "apiKey": {
 *       "@secret": "encrypted-value-here..." // encrypted using app password
 *     }
 *   }
 * }
 */
export class Secret<T = string> {
  [SecretSymbol] = true;

  /**
   * @internal
   */
  public static all(): Secret<any>[] {
    return Object.values(globalSecrets);
  }

  public readonly type = "secret";
  constructor(
    readonly unencrypted: T,
    readonly name: string = nextName(),
  ) {
    globalSecrets[name] = this;
  }

  /**
<<<<<<< HEAD
   * Ensures that a value is wrapped in a Secret.
   */
  static wrap<T>(value: T | Secret<T>): Secret<T> {
    return isSecret<T>(value) ? value : new Secret(value);
  }

  /**
   * Unwraps a Secret if it is wrapped, otherwise returns the value.
   */
  static unwrap<T, U = T>(value: T | Secret<U>): T | U {
    return isSecret<U>(value) ? value.unencrypted : value;
=======
   * Override toString to prevent accidental exposure of secret values
   */
  toString(): string {
    return `Secret(${this.name ?? ""})`;
  }

  /**
   * Custom inspect implementation for console.log to prevent exposing secrets
   */
  [inspect.custom](): string {
    return this.toString();
>>>>>>> 31627fbb
  }
}

/**
 * Type guard to check if a value is a Secret wrapper
 */
export function isSecret<T = string>(binding: any): binding is Secret<T> {
  return (
    binding instanceof Secret ||
    (typeof binding === "object" && binding?.type === "secret")
  );
}

/**
 * Wraps a sensitive value so it will be encrypted when stored in state files.
 * Requires a password to be set either globally in the alchemy application options
 * or locally in an alchemy.run scope.
 *
 * @example
 * // Global password for all secrets
 * const app = await alchemy("my-app", {
 *   password: process.env.SECRET_PASSPHRASE
 * });
 *
 * const resource = await Resource("my-resource", {
 *   apiKey: alchemy.secret(process.env.API_KEY)
 * });
 *
 * @example
 * // Scoped password for specific secrets
 * await alchemy.run("secure-scope", {
 *   password: process.env.SCOPE_SECRET_PASSPHRASE
 * }, async () => {
 *   const resource = await Resource("my-resource", {
 *     apiKey: alchemy.secret(process.env.API_KEY)
 *   });
 * });
 *
 * @param unencrypted The sensitive value to encrypt in state files
 * @throws {Error} If the value is undefined
 * @throws {Error} If no password is set in the alchemy application options or current scope
 */
export function secret<S = string>(
  unencrypted: S | undefined,
  name?: string,
): Secret<S> {
  if (unencrypted === undefined) {
    throw new Error("Secret cannot be undefined");
  }
  return new Secret(unencrypted, name);
}

export namespace secret {
  export interface Env {
    [key: string]: Secret;
    (name: string, value?: string, error?: string): Secret;
  }

  export const env = new Proxy(_env, {
    get: (_, name: string) => _env(name),
    apply: (_, __, args: [string, any?, string?]) => _env(...args),
  }) as Env;

  function _env(name: string, value?: string, error?: string): Secret {
    const result = alchemy.env(name, value, error);
    if (typeof result === "string") {
      return secret(result, name);
    }
    throw new Error(`Secret environment variable ${name} is not a string`);
  }
}<|MERGE_RESOLUTION|>--- conflicted
+++ resolved
@@ -73,7 +73,6 @@
   }
 
   /**
-<<<<<<< HEAD
    * Ensures that a value is wrapped in a Secret.
    */
   static wrap<T>(value: T | Secret<T>): Secret<T> {
@@ -85,7 +84,9 @@
    */
   static unwrap<T, U = T>(value: T | Secret<U>): T | U {
     return isSecret<U>(value) ? value.unencrypted : value;
-=======
+  }
+
+  /**
    * Override toString to prevent accidental exposure of secret values
    */
   toString(): string {
@@ -97,7 +98,6 @@
    */
   [inspect.custom](): string {
     return this.toString();
->>>>>>> 31627fbb
   }
 }
 
