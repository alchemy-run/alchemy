--- conflicted
+++ resolved
@@ -143,15 +143,7 @@
       DescribeTableCommand,
       DynamoDBClient,
       ResourceNotFoundException,
-<<<<<<< HEAD
-    } = await importPeer(
-      "@aws-sdk/client-dynamodb",
-      import("@aws-sdk/client-dynamodb"),
-      "dynamo::Table",
-    );
-=======
     } = await importPeer(import("@aws-sdk/client-dynamodb"), "dynamo::Table");
->>>>>>> ca5c6e2b
     const client = new DynamoDBClient({});
 
     if (this.phase === "delete") {
