--- conflicted
+++ resolved
@@ -70,10 +70,6 @@
       IAMClient,
       NoSuchEntityException,
     } = await importPeer(
-<<<<<<< HEAD
-      "@aws-sdk/client-iam",
-=======
->>>>>>> ca5c6e2b
       import("@aws-sdk/client-iam"),
       "iam::PolicyAttachment",
     );
