--- conflicted
+++ resolved
@@ -9,10 +9,6 @@
  */
 export async function AccountId(): Promise<AccountId> {
   const { GetCallerIdentityCommand, STSClient } = await importPeer(
-<<<<<<< HEAD
-    "@aws-sdk/client-sts",
-=======
->>>>>>> ca5c6e2b
     import("@aws-sdk/client-sts"),
     "aws::AccountId",
   );
