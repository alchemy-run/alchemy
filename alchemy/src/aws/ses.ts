import type {
  DeliveryOptions,
  ReputationOptions,
  SendingOptions,
  SuppressionOptions,
  TrackingOptions,
} from "@aws-sdk/client-sesv2";
import type { Context } from "../context.ts";
import { Resource } from "../resource.ts";
import { ignore } from "../util/ignore.ts";
import { importPeer } from "../util/peer.ts";
import { retry } from "./retry.ts";

/**
 * Properties for configuring AWS SES resources
 */
export interface SESProps {
  /**
   * Name of the configuration set
   * Used to group email sending and tracking settings
   */
  configurationSetName?: string;

  /**
   * Email identity to verify (email address or domain)
   * For domains, use the format "example.com"
   * For email addresses, use the format "user@example.com"
   */
  emailIdentity?: string;

  /**
   * Whether to enable DKIM signing for the email identity
   * DKIM helps prevent email spoofing by verifying sender authenticity
   */
  enableDkim?: boolean;

  /**
   * Sending options for the configuration set
   * Controls whether email sending is enabled and related settings
   */
  sendingOptions?: SendingOptions;

  /**
   * Reputation options for the configuration set
   * Controls reputation tracking and metrics collection
   */
  reputationOptions?: ReputationOptions;

  /**
   * Tracking options for the configuration set
   * Controls open and click tracking with optional custom domains
   */
  trackingOptions?: TrackingOptions;

  /**
   * Suppression options for the configuration set
   * Controls how bounces and complaints are handled
   */
  suppressionOptions?: SuppressionOptions;

  /**
   * Delivery options for the configuration set
   * Controls TLS settings and sending pool configuration
   */
  deliveryOptions?: DeliveryOptions;

  /**
   * Tags to apply to the SES resources
   * Key-value pairs for resource organization
   */
  tags?: Record<string, string>;
}

/**
 * Output returned after SES resource creation/update
 */
export interface SES extends Resource<"aws::SES">, SESProps {
  /**
   * ARN of the configuration set if created
   * Format: arn:aws:ses:region:account-id:configuration-set/name
   */
  configurationSetArn?: string;

  /**
   * Email identity verification status if an identity was created
   * Can be "PENDING" or "VERIFIED"
   */
  emailIdentityVerificationStatus?: string;

  /**
   * DKIM verification status if DKIM was enabled
   * Can be "PENDING", "SUCCESS", "FAILED", "TEMPORARY_FAILURE", or "NOT_STARTED"
   */
  dkimVerificationStatus?: string;

  /**
   * Email identity ARN if an identity was created
   * Format: arn:aws:ses:region:account-id:identity/name
   */
  emailIdentityArn?: string;
}

/**
 * AWS SES Resource
 *
 * Creates and manages Amazon Simple Email Service (SES) configuration sets and email identities.
 * Supports email sending configuration, DKIM signing, and identity verification.
 *
 * @example
 * // Create a configuration set with sending options
 * const configSet = await SES("email-config", {
 *   configurationSetName: "my-email-config",
 *   sendingOptions: {
 *     SendingEnabled: true
 *   },
 *   tags: {
 *     Environment: "production",
 *     Project: "notifications"
 *   }
 * });
 *
 * @example
 * // Create and verify a domain identity with DKIM
 * const domainIdentity = await SES("domain-identity", {
 *   emailIdentity: "example.com",
 *   enableDkim: true,
 *   tags: {
 *     Environment: "production",
 *     Project: "transactional-emails"
 *   }
 * });
 *
 * @example
 * // Update configuration set sending options
 * const updatedConfig = await SES("email-config", {
 *   configurationSetName: "my-email-config",
 *   sendingOptions: {
 *     SendingEnabled: false
 *   },
 *   tags: {
 *     Environment: "production",
 *     Project: "notifications",
 *     Updated: "true"
 *   }
 * });
 */
export const SES = Resource(
  "aws::SES",
  async function (
    this: Context<SES>,
    _id: string,
    props: SESProps,
  ): Promise<SES> {
    // Create SES client
    const {
      CreateConfigurationSetCommand,
      CreateEmailIdentityCommand,
      DeleteConfigurationSetCommand,
      DeleteEmailIdentityCommand,
      GetConfigurationSetCommand,
      GetEmailIdentityCommand,
      NotFoundException,
      PutConfigurationSetDeliveryOptionsCommand,
      PutConfigurationSetReputationOptionsCommand,
      PutConfigurationSetSendingOptionsCommand,
      PutConfigurationSetSuppressionOptionsCommand,
      PutConfigurationSetTrackingOptionsCommand,
      PutEmailIdentityDkimAttributesCommand,
      SESv2Client,
<<<<<<< HEAD
    } = await importPeer(
      "@aws-sdk/client-sesv2",
      import("@aws-sdk/client-sesv2"),
      "ses::SES",
    );
=======
    } = await importPeer(import("@aws-sdk/client-sesv2"), "ses::SES");
>>>>>>> ca5c6e2b

    const client = new SESv2Client({});

    // Resource ID is either based on the configuration set name or email identity
    // const id =
    //   props.configurationSetName || props.emailIdentity || this.resourceID;

    // Handle deletion
    if (this.phase === "delete") {
      const output = this.output;

      // Delete configuration set if it exists
      if (output?.configurationSetName) {
        await ignore(NotFoundException.name, () =>
          retry(() =>
            client.send(
              new DeleteConfigurationSetCommand({
                ConfigurationSetName: output.configurationSetName,
              }),
            ),
          ),
        );
      }

      // Delete email identity if it exists
      if (output?.emailIdentity) {
        await ignore(NotFoundException.name, () =>
          retry(() =>
            client.send(
              new DeleteEmailIdentityCommand({
                EmailIdentity: output.emailIdentity,
              }),
            ),
          ),
        );
      }

      // Return empty output for delete
      return this.destroy();
    }

    // Created resources
    let configurationSetArn: string | undefined;
    let emailIdentityArn: string | undefined;
    let emailIdentityVerificationStatus: string | undefined;
    let dkimVerificationStatus: string | undefined;

    // Create or update configuration set if specified
    if (props.configurationSetName) {
      // Check if configuration set exists
      let configSetExists = false;
      try {
        await retry(() =>
          client.send(
            new GetConfigurationSetCommand({
              ConfigurationSetName: props.configurationSetName,
            }),
          ),
        );
        configSetExists = true;
      } catch (error) {
        if (error instanceof NotFoundException) {
          configSetExists = false;
        } else {
          throw error;
        }
      }

      if (configSetExists) {
        // Update existing configuration set using appropriate update commands
        if (props.sendingOptions) {
          await retry(() =>
            client.send(
              new PutConfigurationSetSendingOptionsCommand({
                ConfigurationSetName: props.configurationSetName,
                SendingEnabled: props.sendingOptions!.SendingEnabled,
              }),
            ),
          );
        }

        if (props.reputationOptions) {
          await retry(() =>
            client.send(
              new PutConfigurationSetReputationOptionsCommand({
                ConfigurationSetName: props.configurationSetName,
                ReputationMetricsEnabled:
                  props.reputationOptions!.ReputationMetricsEnabled,
              }),
            ),
          );
        }

        if (props.trackingOptions) {
          await retry(() =>
            client.send(
              new PutConfigurationSetTrackingOptionsCommand({
                ConfigurationSetName: props.configurationSetName,
                CustomRedirectDomain:
                  props.trackingOptions!.CustomRedirectDomain,
              }),
            ),
          );
        }

        if (props.suppressionOptions) {
          await retry(() =>
            client.send(
              new PutConfigurationSetSuppressionOptionsCommand({
                ConfigurationSetName: props.configurationSetName,
                SuppressedReasons: props.suppressionOptions!.SuppressedReasons,
              }),
            ),
          );
        }

        if (props.deliveryOptions) {
          await retry(() =>
            client.send(
              new PutConfigurationSetDeliveryOptionsCommand({
                ConfigurationSetName: props.configurationSetName,
                TlsPolicy: props.deliveryOptions!.TlsPolicy,
                SendingPoolName: props.deliveryOptions!.SendingPoolName,
              }),
            ),
          );
        }

        // In SESv2, the ARN isn't directly returned in the response
        configurationSetArn = `arn:aws:ses:${process.env.AWS_REGION}:${process.env.AWS_ACCOUNT_ID}:configuration-set/${props.configurationSetName}`;
      } else {
        // Create new configuration set
        await retry(() =>
          client.send(
            new CreateConfigurationSetCommand({
              ConfigurationSetName: props.configurationSetName,
              SendingOptions: props.sendingOptions,
              ReputationOptions: props.reputationOptions,
              TrackingOptions: props.trackingOptions,
              SuppressionOptions: props.suppressionOptions,
              DeliveryOptions: props.deliveryOptions,
              Tags: Object.entries(props.tags || {}).map(([Key, Value]) => ({
                Key,
                Value,
              })),
            }),
          ),
        );

        // In SESv2, the ARN isn't directly returned in the response
        configurationSetArn = `arn:aws:ses:${process.env.AWS_REGION}:${process.env.AWS_ACCOUNT_ID}:configuration-set/${props.configurationSetName}`;
      }
    }

    // Create or verify email identity if specified
    if (props.emailIdentity) {
      // Check if identity exists
      let getIdentityResult;
      try {
        getIdentityResult = await retry(() =>
          client.send(
            new GetEmailIdentityCommand({
              EmailIdentity: props.emailIdentity,
            }),
          ),
        );
      } catch (error) {
        if (error instanceof NotFoundException) {
          getIdentityResult = null;
        } else {
          throw error;
        }
      }

      if (!getIdentityResult) {
        // Create new email identity
        const createIdentityResult = await retry(() =>
          client.send(
            new CreateEmailIdentityCommand({
              EmailIdentity: props.emailIdentity,
              Tags: Object.entries(props.tags || {}).map(([Key, Value]) => ({
                Key,
                Value,
              })),
            }),
          ),
        );

        // If it's an email address, we don't need to explicitly verify in v2
        // The verification email is automatically sent by SES in v2

        // Store the identity information
        emailIdentityArn = `arn:aws:ses:${process.env.AWS_REGION}:${process.env.AWS_ACCOUNT_ID}:identity/${props.emailIdentity}`;
        emailIdentityVerificationStatus =
          createIdentityResult.VerifiedForSendingStatus
            ? "VERIFIED"
            : "PENDING";
      } else {
        // Store the identity information
        emailIdentityArn = `arn:aws:ses:${process.env.AWS_REGION}:${process.env.AWS_ACCOUNT_ID}:identity/${props.emailIdentity}`;
        emailIdentityVerificationStatus =
          getIdentityResult.VerifiedForSendingStatus ? "VERIFIED" : "PENDING";

        // Update DKIM settings if requested
        if (props.enableDkim !== undefined) {
          if (props.enableDkim) {
            await retry(() =>
              client.send(
                new PutEmailIdentityDkimAttributesCommand({
                  EmailIdentity: props.emailIdentity,
                  SigningEnabled: true,
                }),
              ),
            );

            // We can check the current status of DKIM
            dkimVerificationStatus = "PENDING"; // Default to pending

            // Get the updated identity to check DKIM status
            const updatedIdentity = await retry(() =>
              client.send(
                new GetEmailIdentityCommand({
                  EmailIdentity: props.emailIdentity,
                }),
              ),
            );

            if (updatedIdentity.DkimAttributes?.Status) {
              dkimVerificationStatus = updatedIdentity.DkimAttributes.Status;
            }
          }
        }
      }
    }

    // Return the resource output
    return this({
      ...props,
      configurationSetArn,
      emailIdentityArn,
      emailIdentityVerificationStatus,
      dkimVerificationStatus,
    });
  },
);<|MERGE_RESOLUTION|>--- conflicted
+++ resolved
@@ -167,15 +167,7 @@
       PutConfigurationSetTrackingOptionsCommand,
       PutEmailIdentityDkimAttributesCommand,
       SESv2Client,
-<<<<<<< HEAD
-    } = await importPeer(
-      "@aws-sdk/client-sesv2",
-      import("@aws-sdk/client-sesv2"),
-      "ses::SES",
-    );
-=======
     } = await importPeer(import("@aws-sdk/client-sesv2"), "ses::SES");
->>>>>>> ca5c6e2b
 
     const client = new SESv2Client({});
 
