--- conflicted
+++ resolved
@@ -143,15 +143,7 @@
       QueueDeletedRecently,
       QueueDoesNotExist,
       SQSClient,
-<<<<<<< HEAD
-    } = await importPeer(
-      "@aws-sdk/client-sqs",
-      import("@aws-sdk/client-sqs"),
-      "sqs::Queue",
-    );
-=======
     } = await importPeer(import("@aws-sdk/client-sqs"), "sqs::Queue");
->>>>>>> ca5c6e2b
     const client = new SQSClient({});
     // Don't automatically add .fifo suffix - user must include it in queueName
     const queueName = props.queueName;
