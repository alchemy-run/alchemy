import { execArgv } from "node:process";
import { onExit } from "signal-exit";
import { ReplacedSignal } from "./apply.ts";
import { DestroyStrategy, DestroyedSignal, destroy } from "./destroy.ts";
import { env } from "./env.ts";
import {
  ResourceFQN,
  ResourceID,
  ResourceKind,
  ResourceScope,
  ResourceSeq,
  type PendingResource,
} from "./resource.ts";
import { DEFAULT_STAGE, Scope, type ProviderCredentials } from "./scope.ts";
import { secret } from "./secret.ts";
import type { StateStoreType } from "./state.ts";
import type { LoggerApi } from "./util/cli.ts";
import { TelemetryClient } from "./util/telemetry/client.ts";

/**
 * Type alias for semantic highlighting of `alchemy` as a type keyword
 */
export type alchemy = Alchemy;

export const alchemy: Alchemy = _alchemy as any;

/**
 * The Alchemy interface provides core functionality and is augmented by providers.
 * Supports both application scoping with secrets and template string interpolation.
 * Automatically parses CLI arguments for common options.
 *
 * @example
 * // Simple usage with automatic CLI argument parsing
 * const app = await alchemy("my-app");
 * // Now supports: --destroy, --read, --quiet, --stage my-stage
 * // Environment variables: PASSWORD, ALCHEMY_PASSWORD, ALCHEMY_STAGE, USER
 *
 * @example
 * // Create an application scope with explicit options (overrides CLI args)
 * const app = await alchemy("github:alchemy", {
 *   stage: "prod",
 *   phase: "up",
 *   // Required for encrypting/decrypting secrets
 *   password: process.env.SECRET_PASSPHRASE
 * });
 *
 * // Create a resource with encrypted secrets
 * const resource = await Resource("my-resource", {
 *   apiKey: alchemy.secret(process.env.API_KEY)
 * });
 *
 * await app.finalize();
 */
export interface Alchemy {
  run: typeof run;
  destroy: typeof destroy;

  /**
   * Get an environment variable and error if it's not set.
   */
  env: typeof env;

  /**
   * Creates an encrypted secret that can be safely stored in state files.
   * Requires a password to be set either globally in the application options
   * or locally in the current scope.
   */
  secret: typeof secret;

  /**
   * Creates a new application scope with the given name and options.
   * Used to create and manage resources with proper secret handling.
   * Automatically parses CLI arguments: --destroy, --read, --quiet, --stage <name>
   * Environment variables: PASSWORD, ALCHEMY_PASSWORD, ALCHEMY_STAGE, USER
   *
   * @example
   * // Simple usage with CLI argument parsing
   * const app = await alchemy("my-app");
   *
   * @example
   * // With explicit options (overrides CLI args)
   * const app = await alchemy("my-app", {
   *   stage: "prod",
   *   // Required for encrypting/decrypting secrets
   *   password: process.env.SECRET_PASSPHRASE
   * });
   */
  (appName: string, options?: Omit<AlchemyOptions, "appName">): Promise<Scope>;
}

_alchemy.destroy = destroy;
_alchemy.run = run;
_alchemy.secret = secret;
_alchemy.env = env;

/**
 * Implementation of the alchemy function.
 */
async function _alchemy(
  appName: string,
  options?: Omit<AlchemyOptions, "appName">,
): Promise<Scope> {
  const cliArgs = process.argv.slice(2);
  const cliOptions = {
    phase: cliArgs.includes("--destroy")
      ? "destroy"
      : cliArgs.includes("--read")
        ? "read"
        : "up",
    local: cliArgs.includes("--local") || cliArgs.includes("--dev"),
    watch: cliArgs.includes("--watch") || execArgv.includes("--watch"),
    quiet: cliArgs.includes("--quiet"),
    force: cliArgs.includes("--force"),
    // Parse stage argument (--stage my-stage) functionally and inline as a property declaration
    stage: (function parseStage() {
      const i = cliArgs.indexOf("--stage");
      return i !== -1 && i + 1 < cliArgs.length
        ? cliArgs[i + 1]
        : process.env.STAGE;
    })(),
    password: process.env.ALCHEMY_PASSWORD,
  } satisfies Partial<AlchemyOptions>;
  const mergedOptions = {
    ...cliOptions,
    ...options,
  };
  if (
    mergedOptions.stateStore === undefined &&
    process.env.CI &&
    process.env.ALCHEMY_CI_STATE_STORE_CHECK !== "false"
  ) {
    throw new Error(`You are running Alchemy in a CI environment with the default local state store. 
This can lead to orphaned infrastructure and is rarely what you want to do.

Instead, you should choose a persistent state store:
1. CloudflareStateStore (https://alchemy.run/concepts/state/#cloudflare-state-store)
2. S3StateStore (https://alchemy.run/providers/aws/s3-state-store/)

You can read more about State and State Stores here: https://alchemy.run/concepts/state/#customizing-state-storage

If this is a mistake, you can disable this check by setting the ALCHEMY_CI_STATE_STORE_CHECK=false.
`);
  }

  const phase = mergedOptions?.phase ?? "up";
  const telemetryClient =
    mergedOptions?.parent?.telemetryClient ??
    TelemetryClient.create({
      phase,
      enabled: mergedOptions?.telemetry ?? true,
      quiet: mergedOptions?.quiet ?? false,
    });
  const root = new Scope({
    ...mergedOptions,
    parent: undefined,
    scopeName: appName,
    phase,
    password: mergedOptions?.password ?? process.env.ALCHEMY_PASSWORD,
    telemetryClient,
  });
  onExit((code) => {
    root.cleanup().then(() => {
      code = code === 130 ? 0 : (code ?? 0);
      process.exit(code);
    });
    return true;
  });
  const stageName = mergedOptions?.stage ?? DEFAULT_STAGE;
  const stage = new Scope({
    ...mergedOptions,
    parent: root,
    scopeName: stageName,
    stage: stageName,
  });
<<<<<<< HEAD
  try {
    Scope.storage.enterWith(root);
    Scope.storage.enterWith(stage);
  } catch {
    // we are in Cloudflare Workers, we will emulate the enterWith behavior
    // see Scope.finalize for where we pop the global scope
    Scope.globals.push(root);
    Scope.globals.push(stage);
  }
  if (mergedOptions?.phase === "destroy") {
    await destroy(stage);
    return process.exit(0);
  }
=======
  Scope.storage.enterWith(root);
  Scope.storage.enterWith(stage);
  if (mergedOptions?.phase === "destroy") {
    await destroy(stage);
    return process.exit(0);
  }
>>>>>>> ca5c6e2b
  return root;
}

export type Phase = "up" | "destroy" | "read";

export interface AlchemyOptions {
  /**
   * The name of the application.
   */
  appName?: string;
  /**
   * Determines whether the resources will be created/updated or deleted.
   *
   * @default "up"
   */
  phase?: Phase;
  /**
   * Determines if resources should be simulated locally (where possible)
   *
   * @default - `true` if ran with `alchemy dev` or `bun ./alchemy.run.ts --dev`
   */
  local?: boolean;
  /**
   * Determines if local changes to resources should be reactively pushed to the local or remote environment.
   *
   * @default - `true` if ran with `alchemy dev`, `alchemy watch`, `bun --watch ./alchemy.run.ts`
   */
  watch?: boolean;
  /**
   * Apply updates to resources even if there are no changes.
   *
   * @default false
   */
  force?: boolean;
  /**
   * Name to scope the resource state under (e.g. `.alchemy/{stage}/..`).
   *
   * @default - your POSIX username
   */
  stage?: string;
  /**
   * If true, will not prune resources that were dropped from the root stack.
   *
   * @default true
   */
  destroyOrphans?: boolean;
  /**
   * A custom state store to use instead of the default file system store.
   */
  stateStore?: StateStoreType;
  /**
   * A custom scope to use as a parent.
   */
  parent?: Scope;
  /**
   * The strategy to use when destroying resources.
   *
   * @default "sequential"
   */
  destroyStrategy?: DestroyStrategy;
  /**
   * If true, will not print any Create/Update/Delete messages.
   *
   * @default false
   */
  quiet?: boolean;
  /**
   * A passphrase to use to encrypt/decrypt secrets.
   * Required if using alchemy.secret() in this scope.
   */
  password?: string;
  /**
   * Whether to send anonymous telemetry data to the Alchemy team.
   * You can also opt out by setting the `DO_NOT_TRACK` or `ALCHEMY_TELEMETRY_DISABLED` environment variables to a truthy value.
   *
   * @default true
   */
  telemetry?: boolean;
  /**
   * A custom logger instance to use for this scope.
   * If not provided, the default fallback logger will be used.
   */
  logger?: LoggerApi;
}

export interface ScopeOptions extends AlchemyOptions {
  enter: boolean;
}

export interface RunOptions extends AlchemyOptions, ProviderCredentials {
  /**
   * @default false
   */
  // TODO(sam): this is an awful hack to differentiate between naked scopes and resources
  isResource?: boolean;
}

/**
 * Run a function in a new scope asynchronously.
 * Useful for isolating secret handling with a specific password.
 *
 * @example
 * // Run operations in a scope with its own password
 * await alchemy.run("secure-scope", {
 *   password: process.env.SCOPE_PASSWORD
 * }, async () => {
 *   // Secrets in this scope will use this password
 *   const resource = await Resource("my-resource", {
 *     apiKey: alchemy.secret(process.env.API_KEY)
 *   });
 * });
 */
async function run<T>(
  ...args:
    | [id: string, fn: (this: Scope, scope: Scope) => Promise<T>]
    | [
        id: string,
        options: RunOptions,
        fn: (this: Scope, scope: Scope) => Promise<T>,
      ]
): Promise<T> {
  const [id, options, fn] =
    typeof args[1] === "function"
      ? [args[0], undefined, args[1]]
      : (args as [
          string,
          RunOptions,
          (this: Scope, scope: Scope) => Promise<T>,
        ]);
  const telemetryClient =
    options?.parent?.telemetryClient ??
    TelemetryClient.create({
      phase: options?.phase ?? "up",
      enabled: options?.telemetry ?? true,
      quiet: options?.quiet ?? false,
    });
  const _scope = new Scope({
    ...options,
    parent: options?.parent,
    scopeName: id,
    telemetryClient,
  });
  try {
    if (options?.isResource !== true && _scope.parent) {
      // TODO(sam): this is an awful hack to differentiate between naked scopes and resources
      const seq = _scope.parent.seq();
      const output = {
        [ResourceID]: id,
        [ResourceFQN]: "",
        [ResourceKind]: Scope.KIND,
        [ResourceScope]: _scope,
        [ResourceSeq]: seq,
        [DestroyStrategy]: options?.destroyStrategy ?? "sequential",
      } as const;
      const resource = {
        kind: Scope.KIND,
        id,
        seq,
        data: {},
        fqn: "",
        props: {},
        status: "created",
        output,
      } as const;
      const prev = await _scope.parent!.state.get(id);
      if (!prev) {
        await _scope.parent!.state.set(id, resource);
      } else if (prev.kind !== Scope.KIND) {
        throw new Error(
          `Tried to create a Scope that conflicts with a Resource (${prev.kind}): ${id}`,
        );
      }
      _scope.parent!.resources.set(
        id,
        Object.assign(Promise.resolve(resource), output) as PendingResource,
      );
    }
    return await _scope.run(async () => fn.bind(_scope)(_scope));
  } catch (error) {
    if (
      !(error instanceof DestroyedSignal || error instanceof ReplacedSignal)
    ) {
      _scope.fail();
    }
    throw error;
  } finally {
    await _scope.finalize();
  }
}<|MERGE_RESOLUTION|>--- conflicted
+++ resolved
@@ -172,28 +172,12 @@
     scopeName: stageName,
     stage: stageName,
   });
-<<<<<<< HEAD
-  try {
-    Scope.storage.enterWith(root);
-    Scope.storage.enterWith(stage);
-  } catch {
-    // we are in Cloudflare Workers, we will emulate the enterWith behavior
-    // see Scope.finalize for where we pop the global scope
-    Scope.globals.push(root);
-    Scope.globals.push(stage);
-  }
-  if (mergedOptions?.phase === "destroy") {
-    await destroy(stage);
-    return process.exit(0);
-  }
-=======
   Scope.storage.enterWith(root);
   Scope.storage.enterWith(stage);
   if (mergedOptions?.phase === "destroy") {
     await destroy(stage);
     return process.exit(0);
   }
->>>>>>> ca5c6e2b
   return root;
 }
 
