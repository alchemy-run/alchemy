--- conflicted
+++ resolved
@@ -4,15 +4,12 @@
 import { FileSystemStateStore } from "./fs/file-system-state-store.ts";
 import { ResourceID, type PendingResource } from "./resource.ts";
 import type { StateStore, StateStoreType } from "./state.ts";
-<<<<<<< HEAD
 import {
   createDummyLogger,
   createLoggerInstance,
   type LoggerApi,
 } from "./util/cli.tsx";
-=======
 import type { ITelemetryClient } from "./util/telemetry/client.ts";
->>>>>>> 5d53c52f
 
 export interface ScopeOptions {
   appName?: string;
@@ -65,11 +62,8 @@
   public readonly stateStore: StateStoreType;
   public readonly quiet: boolean;
   public readonly phase: Phase;
-<<<<<<< HEAD
   public readonly logger: LoggerApi;
-=======
   public readonly telemetryClient: ITelemetryClient;
->>>>>>> 5d53c52f
 
   private isErrored = false;
   private finalized = false;
@@ -225,16 +219,12 @@
         elapsed: performance.now() - this.startedAt,
       });
     } else {
-<<<<<<< HEAD
       this.logger.warn("Scope is in error, skipping finalize");
-=======
-      console.warn("Scope is in error, skipping finalize");
       this.rootTelemetryClient?.record({
         event: "app.error",
         error: new Error("Scope failed"),
         elapsed: performance.now() - this.startedAt,
       });
->>>>>>> 5d53c52f
     }
 
     await this.rootTelemetryClient?.finalize();
