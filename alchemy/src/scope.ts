--- conflicted
+++ resolved
@@ -5,26 +5,26 @@
 import type { Phase } from "./alchemy.ts";
 import { destroy, destroyAll, DestroyStrategy } from "./destroy.ts";
 import {
-  ResourceFQN,
-  ResourceID,
-  ResourceKind,
-  ResourceScope,
-  ResourceSeq,
-  type PendingResource,
-  type Resource,
-  type ResourceProps,
+	ResourceFQN,
+	ResourceID,
+	ResourceKind,
+	ResourceScope,
+	ResourceSeq,
+	type PendingResource,
+	type Resource,
+	type ResourceProps,
 } from "./resource.ts";
 import type { State, StateStore, StateStoreType } from "./state.ts";
 import { FileSystemStateStore } from "./state/file-system-state-store.ts";
 import { InstrumentedStateStore } from "./state/instrumented-state-store.ts";
 import {
-  createDummyLogger,
-  createLoggerInstance,
-  type LoggerApi,
+	createDummyLogger,
+	createLoggerInstance,
+	type LoggerApi,
 } from "./util/cli.ts";
 import {
-  idempotentSpawn,
-  type IdempotentSpawnOptions,
+	idempotentSpawn,
+	type IdempotentSpawnOptions,
 } from "./util/idempotent-spawn.ts";
 import { logger } from "./util/logger.ts";
 import { AsyncMutex } from "./util/mutex.ts";
@@ -84,17 +84,15 @@
    */
   dotAlchemy?: string;
   /**
-<<<<<<< HEAD
-   * The URL of the CDP manager to use for the scope.
-   */
-  cdpManagerUrl?: string;
-=======
    * Whether to adopt resources if they already exist but are not yet managed by your Alchemy app.
    *
    * @default false
    */
   adopt?: boolean;
->>>>>>> bc308898
+  /**
+   * The URL of the CDP manager to use for the scope.
+   */
+  cdpManagerUrl?: string;
 }
 
 /**
@@ -183,11 +181,8 @@
   public readonly logger: LoggerApi;
   public readonly telemetryClient: ITelemetryClient;
   public readonly dataMutex: AsyncMutex;
-<<<<<<< HEAD
   public readonly cdpManagerUrl: string | undefined;
-=======
   public readonly dotAlchemy: string;
->>>>>>> bc308898
 
   // Provider credentials for scope-level credential overrides
   public readonly providerCredentials: ProviderCredentials;
@@ -247,6 +242,10 @@
         `Scope name "${this.scopeName}" cannot contain double colons`,
       );
     }
+    this.dotAlchemy =
+      options.dotAlchemy ??
+      this.parent?.dotAlchemy ??
+      path.join(process.cwd(), ".alchemy");
 
     this.cdpManagerUrl = cdpManagerUrl ?? this.parent?.cdpManagerUrl;
 
