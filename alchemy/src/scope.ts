import { AsyncLocalStorage } from "node:async_hooks";
import path from "node:path";
import util from "node:util";
import pc from "picocolors";
import type { Phase } from "./alchemy.ts";
import { destroy, destroyAll, DestroyStrategy } from "./destroy.ts";
import {
  ResourceFQN,
  ResourceID,
  ResourceKind,
  ResourceScope,
  ResourceSeq,
  type PendingResource,
  type Resource,
  type ResourceProps,
} from "./resource.ts";
import type { State, StateStore, StateStoreType } from "./state.ts";
import { FileSystemStateStore } from "./state/file-system-state-store.ts";
import { InstrumentedStateStore } from "./state/instrumented-state-store.ts";
import {
  createDummyLogger,
  createLoggerInstance,
  type LoggerApi,
} from "./util/cli.ts";
import {
  idempotentSpawn,
  type IdempotentSpawnOptions,
} from "./util/idempotent-spawn.ts";
import { logger } from "./util/logger.ts";
import { AsyncMutex } from "./util/mutex.ts";
import type { ITelemetryClient } from "./util/telemetry/client.ts";

export class RootScopeStateAttemptError extends Error {
  constructor() {
    super("Root scope cannot contain state");
  }
}

export interface ScopeOptions extends ProviderCredentials {
  stage?: string;
  parent: Scope | undefined;
  scopeName: string;
  password?: string;
  stateStore?: StateStoreType;
  quiet?: boolean;
  phase?: Phase;
  /**
   * Determines if resources should be simulated locally (where possible)
   *
   * @default - `true` if ran with `alchemy dev` or `bun ./alchemy.run.ts --dev`
   */
  local?: boolean;
  /**
   * Determines if local changes to resources should be reactively pushed to the local or remote environment.
   *
   * @default - `true` if ran with `alchemy dev`, `alchemy watch`, `bun --watch ./alchemy.run.ts`
   */
  watch?: boolean;
  /**
   * Apply updates to resources even if there are no changes.
   *
   * @default false
   */
  force?: boolean;
  /**
   * The strategy to use when destroying resources.
   *
   * @default "sequential"
   */
  destroyStrategy?: DestroyStrategy;
  /**
   * The telemetry client to use for the scope.
   *
   */
  telemetryClient?: ITelemetryClient;
  /**
   * The logger to use for the scope.
   */
  logger?: LoggerApi;
  /**
   * The path to the .alchemy directory.
   *
   * @default "./.alchemy"
   */
  dotAlchemy?: string;
}

/**
 * Base interface for provider credentials that can be extended by each provider.
 * This allows providers to add their own credential properties without modifying the core scope interface.
 *
 * Provider credentials cannot conflict with core ScopeOptions properties.
 *
 * Providers can extend this interface using module augmentation:
 *
 * @example
 * ```typescript
 * // In aws/scope-extensions.ts
 * declare module "../scope.ts" {
 *   interface ProviderCredentials {
 *     aws?: AwsClientProps;
 *   }
 * }
 * ```
 */
export interface ProviderCredentials extends Record<string, unknown> {
  // Provider credentials should not conflict with core scope properties
  // TypeScript will enforce this at compile time when providers extend this interface
}

export type PendingDeletions = Array<{
  resource: Resource<string>;
  oldProps?: ResourceProps;
}>;

// TODO: support browser
export const DEFAULT_STAGE =
  process.env.ALCHEMY_STAGE ??
  process.env.USER ??
  process.env.USERNAME ??
  "dev";

declare global {
  var __ALCHEMY_STORAGE__: AsyncLocalStorage<Scope>;
  var __ALCHEMY_GLOBALS__: Scope[];
}

const ScopeSymbol = Symbol.for("alchemy::Scope");

export function isScope(value: any): value is Scope {
  return value instanceof Scope || value?.[ScopeSymbol] === true;
}

export class Scope {
  readonly [ScopeSymbol] = true;

  public static readonly KIND = "alchemy::Scope" as const;

  public static storage = (globalThis.__ALCHEMY_STORAGE__ ??=
    new AsyncLocalStorage<Scope>());
  public static globals: Scope[] = (globalThis.__ALCHEMY_GLOBALS__ ??= []);

  public static getScope(): Scope | undefined {
    const scope = Scope.storage.getStore();
    if (!scope) {
      if (Scope.globals.length > 0) {
        return Scope.globals[Scope.globals.length - 1];
      }
      return undefined;
    }
    return scope;
  }

  public static get root(): Scope {
    return Scope.current.root;
  }

  public static get current(): Scope {
    const scope = Scope.getScope();
    if (!scope) throw new Error("Not running within an Alchemy Scope");
    return scope;
  }

  public readonly resources = new Map<ResourceID, PendingResource>();
  public readonly children: Map<ResourceID, Scope> = new Map();
  public readonly stage: string;
  public readonly name: string;
  public readonly scopeName: string;
  public readonly parent: Scope | undefined;
  public readonly password: string | undefined;
  public readonly state: StateStore;
  public readonly stateStore: StateStoreType;
  public readonly quiet: boolean;
  public readonly phase: Phase;
  public readonly local: boolean;
  public readonly watch: boolean;
  public readonly force: boolean;
  public readonly destroyStrategy: DestroyStrategy;
  public readonly logger: LoggerApi;
  public readonly telemetryClient: ITelemetryClient;
  public readonly dataMutex: AsyncMutex;

  // Provider credentials for scope-level credential overrides
  public readonly providerCredentials: ProviderCredentials;

  private isErrored = false;
  private isSkipped = false;
  private finalized = false;
  private startedAt = performance.now();
  private deferred: (() => Promise<any>)[] = [];
  private cleanups: (() => Promise<void>)[] = [];

  public get appName(): string {
    if (this.parent) {
      return this.parent.appName;
    }
    return this.scopeName;
  }

  public readonly dotAlchemy: string;

  constructor(options: ScopeOptions) {
    // Extract core scope options first
    const {
      scopeName,
      parent,
      stage,
      password,
      stateStore,
      quiet,
      phase,
      local,
      watch,
      force,
      destroyStrategy,
      telemetryClient,
      logger,
      dotAlchemy,
      ...providerCredentials
    } = options;

    this.scopeName = scopeName;
    this.name = this.scopeName;
    this.parent = parent ?? Scope.getScope();

    // Store provider credentials (TypeScript ensures no conflicts with core options)
    this.providerCredentials = providerCredentials as ProviderCredentials;

    const isChild = this.parent !== undefined;
    if (this.scopeName?.includes(":") && isChild) {
      // TODO(sam): relax this constraint once we move to SQLite3 store
      throw new Error(
        `Scope name "${this.scopeName}" cannot contain double colons`,
      );
    }
    this.dotAlchemy =
      options.dotAlchemy ??
      this.parent?.dotAlchemy ??
      path.join(process.cwd(), ".alchemy");

    this.stage = stage ?? this.parent?.stage ?? DEFAULT_STAGE;
    this.parent?.children.set(this.scopeName!, this);
    this.quiet = quiet ?? this.parent?.quiet ?? false;
    if (this.parent && !this.scopeName) {
      throw new Error("Scope name is required when creating a child scope");
    }
    this.password = password ?? this.parent?.password;
    const resolvedPhase = phase ?? this.parent?.phase;
    if (resolvedPhase === undefined) {
      throw new Error("Phase is required");
    }
    this.phase = resolvedPhase;

    this.logger = this.quiet
      ? createDummyLogger()
      : createLoggerInstance(
          {
            phase: this.phase,
            stage: this.stage,
            appName: this.appName ?? "",
          },
          logger,
        );

    this.local = local ?? this.parent?.local ?? false;
    this.watch = watch ?? this.parent?.watch ?? false;
    this.force = force ?? this.parent?.force ?? false;
    this.destroyStrategy =
      destroyStrategy ?? this.parent?.destroyStrategy ?? "sequential";
    if (this.local) {
      this.logger.warnOnce(
        "Development mode is in beta. Please report any issues to https://github.com/sam-goodwin/alchemy/issues.",
      );
    }

    this.stateStore =
<<<<<<< HEAD
      options.stateStore ??
      this.parent?.stateStore ??
      ((scope) => new FileSystemStateStore(scope));
    this.telemetryClient =
      options.telemetryClient ?? this.parent?.telemetryClient!;
=======
      stateStore ?? this.parent?.stateStore ?? defaultStateStore;
    this.telemetryClient = telemetryClient ?? this.parent?.telemetryClient!;
>>>>>>> d9ed9c88
    this.state = new InstrumentedStateStore(
      this.stateStore(this),
      this.telemetryClient,
    );
    if (!telemetryClient && !this.parent?.telemetryClient) {
      throw new Error("Telemetry client is required");
    }
    this.dataMutex = new AsyncMutex();
  }

  public async spawn<
    E extends ((line: string) => string | undefined) | undefined,
  >(
    // TODO(sam): validate uniqueness? Ensure a flat .logs/${id}.log dir? Or nest in scope dirs?
    id: string,
    options: Omit<IdempotentSpawnOptions, "log" | "stateFile">,
  ): Promise<E extends undefined ? undefined : string> {
    const dotAlchemy = path.join(process.cwd(), ".alchemy");
    const logsDir = path.join(dotAlchemy, "logs");
    const pidsDir = path.join(dotAlchemy, "pids");

    const result = await idempotentSpawn({
      log: path.join(logsDir, `${id}.log`),
      stateFile: path.join(pidsDir, `${id}.pid.json`),
      ...options,
    });
    this.onCleanup(result.stop);
    return result.extracted as any;
  }

  /**
   * @internal
   */
  public clear() {
    for (const child of this.children.values()) {
      child.clear();
    }
    this.resources.clear();
    this.children.clear();
  }

  public get root(): Scope {
    let root: Scope = this;
    while (root.parent) {
      root = root.parent;
    }
    return root;
  }

  public async deleteResource(resourceID: ResourceID) {
    await this.state.delete(resourceID);
    this.resources.delete(resourceID);
  }

  private _seq = 0;

  public seq() {
    return this._seq++;
  }

  public get chain(): string[] {
    // Since the root scope name is the same as the app name, this ensures
    // the root scope chain is "<app-name>" instead of "<app-name>/<app-name>".
    if (
      !this.parent &&
      this.appName &&
      this.scopeName &&
      this.appName === this.scopeName
    ) {
      return [this.appName];
    }

    const thisScope = this.scopeName ? [this.scopeName] : [];
    if (this.parent) {
      return [...this.parent.chain, ...thisScope];
    }

    const app = this.appName ? [this.appName] : [];
    return [...app, ...thisScope];
  }

  public fail() {
    this.logger.error("Scope failed", this.chain.join("/"));
    this.isErrored = true;
  }

  public skip() {
    this.isSkipped = true;
  }

  public async init() {
    await Promise.all([
      this.state.init?.(),
      this.telemetryClient.ready.catch((error) => {
        this.logger.warn("Telemetry initialization failed:", error);
      }),
    ]);
  }

  public async deinit() {
    await this.parent?.state.delete(this.scopeName!);
    await this.state.deinit?.();
  }

  public fqn(resourceID: ResourceID): string {
    return [...this.chain, resourceID].join("/");
  }

  /**
   * Centralizes the "lock → locate the right scope → hand the caller a live
   * ScopeState instance and a persist() helper".
   *
   * @param fn   Your operation on the scope state.
   *             • `state` is already resolved and, if we're at the root, created.
   *             • `persist` will write the (possibly-mutated) state back.
   */
  private async withScopeState<R>(
    fn: (
      state: State<string, ResourceProps | undefined, Resource<string>>, // current state for this.scopeName
      persist: (
        next: State<string, ResourceProps | undefined, Resource<string>>,
      ) => Promise<void>, // helper to save changes
    ) => Promise<R>,
  ): Promise<R> {
    return this.dataMutex.lock(async () => {
      // 1. We must know where to look.
      if (!this.parent || !this.scopeName) {
        throw new RootScopeStateAttemptError();
      }

      // 2. Pull (or lazily create) the state bucket we care about.
      const isRoot = this.parent.scopeName === this.root.scopeName;
      const state =
        (await this.parent.state.get(this.scopeName)) ??
        (isRoot
          ? {
              //todo(michael): should this have a different type cause its root?
              kind: "alchemy::Scope",
              id: this.scopeName!,
              fqn: this.root.fqn(this.scopeName!),
              seq: this.seq(),
              status: "created",
              data: {},
              output: {
                [ResourceID]: this.scopeName!,
                [ResourceFQN]: this.root.fqn(this.scopeName!),
                [ResourceKind]: "alchemy::Scope",
                [ResourceScope]: this,
                [ResourceSeq]: this.seq(),
                [DestroyStrategy]: this.destroyStrategy,
              },
              props: {},
            }
          : undefined);

      if (!state) throw new RootScopeStateAttemptError();

      return fn(state, (updated) =>
        this.parent!.state.set(this.scopeName!, updated),
      );
    });
  }

  public async set<T>(key: string, value: T): Promise<void> {
    await this.withScopeState<void>(async (state, persist) => {
      state.data[key] = value;
      await persist(state); // only one line to save!
    });
  }

  public get<T>(key: string): Promise<T> {
    return this.withScopeState<T>(async (state) => state.data[key]);
  }

  public async delete(key: string): Promise<void> {
    return this.withScopeState<void>(async (state, persist) => {
      delete state.data[key];
      await persist(state);
    });
  }

  public async run<T>(fn: (scope: Scope) => Promise<T>): Promise<T> {
    return Scope.storage.run(this, () => fn(this));
  }

  [util.inspect.custom]() {
    return `Scope(${this.chain.join("/")})`;
  }

  [Symbol.asyncDispose]() {
    return this.finalize();
  }

  /**
   * The telemetry client for the root scope.
   * This is used so that app-level hooks are only called once.
   */
  private get rootTelemetryClient(): ITelemetryClient | null {
    if (!this.parent) {
      return this.telemetryClient;
    }
    return null;
  }

  public async finalize(force?: boolean) {
    const shouldForce =
      force ||
      this.parent === undefined ||
      this?.parent?.scopeName === this.root.scopeName;
    if (this.phase === "read") {
      this.rootTelemetryClient?.record({
        event: "app.success",
        elapsed: performance.now() - this.startedAt,
      });
      return;
    }
    if (this.finalized && !shouldForce) {
      return;
    }
    if (this.parent === undefined && Scope.globals.length > 0) {
      const last = Scope.globals.pop();
      if (last !== this) {
        throw new Error(
          "Running in AsyncLocaStorage.enterWith emulation mode and attempted to finalize a global Scope that wasn't top of the stack",
        );
      }
    }
    this.finalized = true;
    // trigger and await all deferred promises
    await Promise.all(this.deferred.map((fn) => fn()));
    if (!this.isErrored && !this.isSkipped) {
      // TODO: need to detect if it is in error
      const resourceIds = await this.state.list();

      const aliveIds = new Set(this.resources.keys());
      const orphanIds = Array.from(
        resourceIds.filter((id) => !aliveIds.has(id)),
      );

      if (shouldForce) {
        await this.destroyPendingDeletions();
        await Promise.all(
          Array.from(this.children.values()).map((child) =>
            child.finalize(shouldForce),
          ),
        );
      }

      const orphans = await Promise.all(
        orphanIds.map(async (id) => (await this.state.get(id))!.output),
      ).then((orphans) =>
        orphans.filter(
          (orphan) =>
            //we never want to mark the stage scope as an orphan
            !(
              orphan[ResourceKind] === "alchemy::Scope" &&
              orphan[ResourceFQN] === this.root.fqn(this.stage)
            ),
        ),
      );
      await destroyAll(orphans, {
        quiet: this.quiet,
        strategy: this.destroyStrategy,
        force: shouldForce,
      });
      this.rootTelemetryClient?.record({
        event: "app.success",
        elapsed: performance.now() - this.startedAt,
      });
    } else if (this.isErrored) {
      this.logger.warn("Scope is in error, skipping finalize");
      this.rootTelemetryClient?.record({
        event: "app.error",
        error: new Error("Scope failed"),
        elapsed: performance.now() - this.startedAt,
      });
    }

    await this.rootTelemetryClient?.finalize()?.catch((error) => {
      this.logger.warn("Telemetry finalization failed:", error);
    });

    if (!this.parent && process.env.ALCHEMY_TEST_KILL_ON_FINALIZE) {
      await this.cleanup();
      process.exit(0);
    }
  }

  public async destroyPendingDeletions() {
    const pendingDeletions =
      (await this.get<PendingDeletions>("pendingDeletions").catch((e) => {
        if (e instanceof RootScopeStateAttemptError) {
          return [];
        }
        throw e;
      })) ?? [];

    //todo(michael): remove once we deprecate doss; see: https://github.com/sam-goodwin/alchemy/issues/585
    let hasCorruptedResources = false;
    if (pendingDeletions) {
      for (const { resource, oldProps } of pendingDeletions) {
        //todo(michael): ugly hack due to the way scope is serialized
        const realResource = this.resources.get(resource[ResourceID])!;
        resource[ResourceScope] = realResource?.[ResourceScope] ?? this;
        if (realResource == null && resource[ResourceID] == null) {
          logger.warn(
            "A replaced resource pending deletion is corrupted and will NOT be deleted. This is likely a bug with the state store.",
          );
          hasCorruptedResources = true;
          continue;
        }
        await destroy(resource, {
          quiet: this.quiet,
          strategy: "sequential",
          replace: {
            props: oldProps,
            output: resource,
          },
        });
      }
    }
    if (hasCorruptedResources) {
      const newPendingDeletions =
        (await this.get<PendingDeletions>("pendingDeletions").catch(
          () => [],
        )) ?? [];
      await this.set(
        "pendingDeletions",
        newPendingDeletions.filter((d) => d.resource[ResourceID] != null),
      );
    }
  }

  /**
   * Defers execution of a function until the Alchemy application finalizes.
   */
  public defer<T>(fn: () => Promise<T>): Promise<T> {
    let _resolve: (value: T) => void;
    let _reject: (reason?: any) => void;
    const promise = new Promise<T>((resolve, reject) => {
      _resolve = resolve;
      _reject = reject;
    });
    this.deferred.push(() => {
      if (!this.finalized) {
        throw new Error(
          "Attempted to await a deferred Promise before finalization",
        );
      }
      // lazily trigger the worker on first await
      return this.run(() => fn()).then(_resolve, _reject);
    });
    return promise;
  }

  /**
   * Run all cleanup functions registered with `onCleanup`.
   * This should only be called on the root scope.
   */
  public async cleanup() {
    if (this.parent || this.cleanups.length === 0) return;
    this.logger.log(pc.gray("Exiting..."));
    await Promise.allSettled(this.cleanups.map((cleanup) => cleanup()));
  }

  /**
   * Register a cleanup function that will be called when the process exits.
   * This should only be called on the root scope.
   */
  public onCleanup(fn: () => Promise<void>) {
    if (this.parent) {
      this.root.onCleanup(fn);
      return;
    }
    this.cleanups.push(fn);
  }

  /**
   * Returns a string representation of the scope.
   */
  public toString() {
    return `Scope(
  chain=${this.chain.join("/")},
  resources=[${Array.from(this.resources.values())
    .map((r) => r[ResourceID])
    .join(",\n  ")}]
)`;
  }
}

declare global {
  // for runtime
  // TODO(sam): maybe inject is a better way to achieve this
  var __ALCHEMY_SCOPE__: typeof Scope;
}

globalThis.__ALCHEMY_SCOPE__ = Scope;<|MERGE_RESOLUTION|>--- conflicted
+++ resolved
@@ -274,16 +274,10 @@
     }
 
     this.stateStore =
-<<<<<<< HEAD
-      options.stateStore ??
+      stateStore ??
       this.parent?.stateStore ??
       ((scope) => new FileSystemStateStore(scope));
-    this.telemetryClient =
-      options.telemetryClient ?? this.parent?.telemetryClient!;
-=======
-      stateStore ?? this.parent?.stateStore ?? defaultStateStore;
     this.telemetryClient = telemetryClient ?? this.parent?.telemetryClient!;
->>>>>>> d9ed9c88
     this.state = new InstrumentedStateStore(
       this.stateStore(this),
       this.telemetryClient,
