{
  "name": "alchemy",
<<<<<<< HEAD
  "version": "0.45.5",
=======
  "version": "0.45.6",
  "type": "module",
  "module": "./lib/index.js",
>>>>>>> 781fe919
  "license": "Apache-2.0",
  "author": "Sam Goodwin <sam@alchemy.run>",
  "homepage": "https://alchemy.run",
  "repository": {
    "type": "git",
    "url": "git+https://github.com/sam-goodwin/alchemy.git",
    "directory": "alchemy"
  },
  "type": "module",
  "module": "./lib/index.js",
  "bin": {
    "alchemy": "bin/alchemy.mjs"
  },
  "scripts": {
    "build:cli": "bun ./scripts/bundle-cli.ts",
    "build:workers": "bun ./scripts/build-workers.ts",
    "build": "rm -rf ./*.tsbuildinfo && rm -rf ./lib && tsc -b && bun run build:cli && bun run build:workers",
    "drizzle:generate": "bun run scripts/drizzle-generate.ts",
    "docs:gen": "rm -rf ./docs && typedoc",
    "postbuild": "cpx 'src/**/*/types.d.ts' lib && cpx 'src/**/*.txt' lib",
    "publish:npm": "cp ../README.md . && bun run build && bun run build:cli && npm publish && rm README.md"
  },

  "files": [
    "bin",
    "drizzle/default",
    "lib",
    "src",
    "templates",
    "workers"
  ],
  "exports": {
    ".": {
      "bun": "./src/index.ts",
      "import": "./lib/index.js"
    },
    "./llms": {
      "bun": "./src/llms.ts",
      "import": "./lib/llms.js"
    },
    "./ai": {
      "bun": "./src/ai/index.ts",
      "import": "./lib/ai/index.js"
    },
    "./aws": {
      "bun": "./src/aws/index.ts",
      "import": "./lib/aws/index.js"
    },
    "./aws/control": {
      "bun": "./src/aws/control/index.ts",
      "import": "./lib/aws/control/index.js"
    },
    "./aws/oidc": {
      "bun": "./src/aws/oidc/index.ts",
      "import": "./lib/aws/oidc/index.js"
    },
    "./cloudflare": {
      "bun": "./src/cloudflare/index.ts",
      "import": "./lib/cloudflare/index.js"
    },
    "./dns": {
      "bun": "./src/dns/index.ts",
      "import": "./lib/dns/index.js"
    },
    "./docker": {
      "bun": "./src/docker/index.ts",
      "import": "./lib/docker/index.js"
    },
    "./esbuild": {
      "bun": "./src/esbuild/index.ts",
      "import": "./lib/esbuild/index.js"
    },
    "./fs": {
      "bun": "./src/fs/index.ts",
      "import": "./lib/fs/index.js"
    },
    "./github": {
      "bun": "./src/github/index.ts",
      "import": "./lib/github/index.js"
    },
    "./neon": {
      "bun": "./src/neon/index.ts",
      "import": "./lib/neon/index.js"
    },
    "./os": {
      "bun": "./src/os/index.ts",
      "import": "./lib/os/index.js"
    },
    "./planetscale": {
      "bun": "./src/planetscale/index.ts",
      "import": "./lib/planetscale/index.js"
    },
    "./sentry": {
      "bun": "./src/sentry/index.ts",
      "import": "./lib/sentry/index.js"
    },
    "./stripe": {
      "bun": "./src/stripe/index.ts",
      "import": "./lib/stripe/index.js"
    },
    "./upstash": {
      "bun": "./src/upstash/index.ts",
      "import": "./lib/upstash/index.js"
    },
    "./vercel": {
      "bun": "./src/vercel/index.ts",
      "import": "./lib/vercel/index.js"
    },
    "./shadcn": {
      "bun": "./src/web/shadcn.ts",
      "import": "./lib/web/shadcn.js"
    },
    "./state": {
      "bun": "./src/state/index.ts",
      "import": "./lib/state/index.js"
    },
    "./web/astro": {
      "bun": "./src/web/astro.ts",
      "import": "./lib/web/astro.js"
    },
    "./web/tailwind": {
      "bun": "./src/web/tailwind.ts",
      "import": "./lib/web/tailwind.js"
    },
    "./web/vite": {
      "bun": "./src/web/vite.ts",
      "import": "./lib/web/vite.js"
    },
    "./web/vitepress": {
      "bun": "./src/web/vitepress/index.ts",
      "import": "./lib/web/vitepress/index.js"
    }
  },
  "dependencies": {
    "@aws-sdk/credential-providers": "^3.0.0",
    "@cloudflare/unenv-preset": "^2.3.1",
    "@cloudflare/workers-shared": "^0.17.5",
    "@iarna/toml": "^2.2.5",
    "@smithy/node-config-provider": "^4.0.0",
    "@swc/core": "^1.11.24",
    "aws4fetch": "^1.0.20",
    "diff": "^8.0.2",
    "esbuild": "^0.25.1",
    "fast-json-patch": "^3.1.1",
    "glob": "^10.0.0",
    "jszip": "^3.0.0",
    "kleur": "^4.1.5",
    "libsodium-wrappers": "^0.7.15",
    "miniflare": "^4.20250617.4",
    "pathe": "^2.0.3",
    "turndown": "^7.0.0",
    "unenv": "2.0.0-rc.15",
    "ws": "^8.18.3",
    "yaml": "^2.0.0"
  },
  "peerDependencies": {
    "@ai-sdk/openai": "^1.1.9",
    "@ai-sdk/openai-compatible": "^0.2.2",
    "@aws-sdk/client-dynamodb": "^3.0.0",
    "@aws-sdk/client-iam": "^3.0.0",
    "@aws-sdk/client-lambda": "^3.0.0",
    "@aws-sdk/client-s3": "^3.0.0",
    "@aws-sdk/client-sagemaker": "^3.0.0",
    "@aws-sdk/client-ses": "^3.0.0",
    "@aws-sdk/client-sesv2": "^3.0.0",
    "@aws-sdk/client-sqs": "^3.0.0",
    "@aws-sdk/client-ssm": "^3.0.0",
    "@aws-sdk/client-sts": "^3.0.0",
    "@libsql/client": "^0.15.9",
    "@octokit/rest": "^21.1.1",
    "ai": "^4.0.0",
    "arktype": "^2.0.0",
    "cloudflare": "^4.0.0",
    "drizzle-orm": "^0.44.2",
    "hono": "^4.0.0",
    "prettier": "^3.0.0",
    "stripe": "^17.0.0",
    "zod": "^3.0.0"
  },
  "devDependencies": {
    "@ai-sdk/anthropic": "^1.1.6",
    "@ai-sdk/openai": "^1.1.9",
    "@asteasolutions/zod-to-openapi": "^7.3.0",
    "@aws-sdk/client-resource-groups-tagging-api": "^3.830.0",
    "@aws-sdk/client-s3": "3.726.1",
    "@clack/prompts": "^0.11.0",
    "@cloudflare/containers": "^0.0.13",
    "@cloudflare/puppeteer": "^1.0.2",
    "@cloudflare/workers-types": "^4.20250620.0",
    "@iarna/toml": "^2.2.5",
    "@octokit/rest": "^21.1.1",
    "@types/bun": "latest",
    "@types/diff": "^5.0.0",
    "@types/fs-extra": "^11.0.4",
    "@types/libsodium-wrappers": "^0.7.14",
    "@types/node": "latest",
    "@types/turndown": "^5.0.5",
    "@types/ws": "^8.18.1",
    "ai": "^4.1.16",
    "arktype": "^2.1.16",
    "braintrust": "^0.0.201",
    "change-case": "^5.4.4",
    "cloudflare": "^4.2.0",
    "cpx": "^1.5.0",
    "dofs": "^0.1.0",
    "drizzle-kit": "^0.31.4",
    "execa": "^9.6.0",
    "fs-extra": "^11.3.0",
    "globby": "^14.1.0",
    "libsodium-wrappers": "^0.7.15",
    "nitro-cloudflare-dev": "^0.2.2",
    "openpgp": "^6.1.0",
    "picocolors": "^1.1.1",
    "prettier": "^3.5.3",
    "trpc-cli": "^0.9.2",
    "turndown": "^7.2.0",
    "typedoc": "^0.28.1",
    "typedoc-plugin-markdown": "^4.6.0",
    "typescript": "^5.8.3",
    "vite": "^6.0.7",
    "vitepress": "^1.6.3",
    "wrangler": "^3.114.0",
    "yaml": "^2.7.1"
  }
}<|MERGE_RESOLUTION|>--- conflicted
+++ resolved
@@ -1,12 +1,6 @@
 {
   "name": "alchemy",
-<<<<<<< HEAD
-  "version": "0.45.5",
-=======
   "version": "0.45.6",
-  "type": "module",
-  "module": "./lib/index.js",
->>>>>>> 781fe919
   "license": "Apache-2.0",
   "author": "Sam Goodwin <sam@alchemy.run>",
   "homepage": "https://alchemy.run",
