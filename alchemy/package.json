{
  "name": "alchemy",
  "version": "0.67.0",
  "license": "Apache-2.0",
  "author": "Sam Goodwin <sam@alchemy.run>",
  "homepage": "https://alchemy.run",
  "repository": {
    "type": "git",
    "url": "git+https://github.com/sam-goodwin/alchemy.git",
    "directory": "alchemy"
  },
  "type": "module",
  "module": "./lib/index.js",
  "bin": {
    "alchemy": "bin/alchemy.js"
  },
  "scripts": {
    "build:cli": "tsdown",
    "dev:cli": "tsdown --watch",
    "build:workers": "bun ./scripts/build-workers.ts",
    "build": "rm -rf ./*.tsbuildinfo && rm -rf ./lib && tsc -b && bun run build:cli && bun run build:workers",
    "drizzle:generate": "bun run scripts/drizzle-generate.ts",
    "postbuild": "cpx 'src/**/*/types.d.ts' lib && cpx 'src/**/*.txt' lib",
    "publish:npm": "cp ../README.md . && bun run build && bun run build:cli && bun publish && rm README.md"
  },
  "files": [
    "bin",
    "drizzle/default",
    "lib",
    "src",
    "templates",
    "workers"
  ],
  "exports": {
    ".": {
      "bun": "./src/index.ts",
      "import": "./lib/index.js"
    },
    "./llms": {
      "bun": "./src/llms.ts",
      "import": "./lib/llms.js"
    },
    "./aws": {
      "bun": "./src/aws/index.ts",
      "import": "./lib/aws/index.js"
    },
    "./aws/control": {
      "bun": "./src/aws/control/index.ts",
      "import": "./lib/aws/control/index.js"
    },
    "./aws/oidc": {
      "bun": "./src/aws/oidc/index.ts",
      "import": "./lib/aws/oidc/index.js"
    },
    "./cloudflare": {
      "bun": "./src/cloudflare/index.ts",
      "import": "./lib/cloudflare/index.js"
    },
    "./cloudflare/astro": {
      "bun": "./src/cloudflare/astro/plugin.ts",
      "import": "./lib/cloudflare/astro/plugin.js"
    },
    "./cloudflare/nuxt": {
      "bun": "./src/cloudflare/nuxt/plugin.ts",
      "import": "./lib/cloudflare/nuxt/plugin.js"
    },
    "./cloudflare/redwood": {
      "bun": "./src/cloudflare/redwood/plugin.ts",
      "import": "./lib/cloudflare/redwood/plugin.js"
    },
    "./cloudflare/react-router": {
      "bun": "./src/cloudflare/react-router/plugin.ts",
      "import": "./lib/cloudflare/react-router/plugin.js"
    },
    "./cloudflare/sveltekit": {
      "bun": "./src/cloudflare/sveltekit/plugin.ts",
      "import": "./lib/cloudflare/sveltekit/plugin.js"
    },
    "./cloudflare/tanstack-start": {
      "bun": "./src/cloudflare/tanstack-start/plugin.ts",
      "import": "./lib/cloudflare/tanstack-start/plugin.js"
    },
    "./cloudflare/vite": {
      "bun": "./src/cloudflare/vite/plugin.ts",
      "import": "./lib/cloudflare/vite/plugin.js"
    },
    "./dns": {
      "bun": "./src/dns/index.ts",
      "import": "./lib/dns/index.js"
    },
    "./docker": {
      "bun": "./src/docker/index.ts",
      "import": "./lib/docker/index.js"
    },
    "./esbuild": {
      "bun": "./src/esbuild/index.ts",
      "import": "./lib/esbuild/index.js"
    },
    "./fs": {
      "bun": "./src/fs/index.ts",
      "import": "./lib/fs/index.js"
    },
    "./github": {
      "bun": "./src/github/index.ts",
      "import": "./lib/github/index.js"
    },
    "./neon": {
      "bun": "./src/neon/index.ts",
      "import": "./lib/neon/index.js"
    },
    "./os": {
      "bun": "./src/os/index.ts",
      "import": "./lib/os/index.js"
    },
    "./planetscale": {
      "bun": "./src/planetscale/index.ts",
      "import": "./lib/planetscale/index.js"
    },
    "./random": {
      "bun": "./src/random/index.ts",
      "import": "./lib/random/index.js"
    },
    "./sentry": {
      "bun": "./src/sentry/index.ts",
      "import": "./lib/sentry/index.js"
    },
    "./state": {
      "bun": "./src/state/index.ts",
      "import": "./lib/state/index.js"
    },
    "./stripe": {
      "bun": "./src/stripe/index.ts",
      "import": "./lib/stripe/index.js"
    },
    "./upstash": {
      "bun": "./src/upstash/index.ts",
      "import": "./lib/upstash/index.js"
    },
    "./util": {
      "bun": "./src/util/index.ts",
      "import": "./lib/util/index.js"
    },
    "./vercel": {
      "bun": "./src/vercel/index.ts",
      "import": "./lib/vercel/index.js"
    }
  },
  "dependencies": {
    "@aws-sdk/credential-providers": "^3.0.0",
    "@cloudflare/unenv-preset": "^2.6.3",
    "@iarna/toml": "^2.2.5",
    "@smithy/node-config-provider": "^4.0.0",
    "aws4fetch": "^1.0.20",
    "env-paths": "^3.0.0",
    "esbuild": "^0.25.1",
    "execa": "^9.6.0",
    "fast-json-patch": "^3.1.1",
    "fast-xml-parser": "^5.2.5",
    "find-process": "^2.0.0",
    "glob": "^10.0.0",
    "jszip": "^3.0.0",
    "libsodium-wrappers": "^0.7.15",
    "miniflare": "^4.20250906.0",
    "neverthrow": "^8.2.0",
    "open": "^10.1.2",
    "openapi-types": "^12.1.3",
    "pathe": "^2.0.3",
    "picocolors": "^1.1.1",
    "signal-exit": "^4.1.0",
    "unenv": "2.0.0-rc.19",
    "ws": "^8.18.3",
    "yaml": "^2.0.0"
  },
  "peerDependencies": {
    "@astrojs/cloudflare": "^12.6.4",
    "@aws-sdk/client-dynamodb": "^3.0.0",
    "@aws-sdk/client-iam": "^3.0.0",
    "@aws-sdk/client-lambda": "^3.0.0",
    "@aws-sdk/client-s3": "^3.0.0",
    "@aws-sdk/client-sesv2": "^3.0.0",
    "@aws-sdk/client-sqs": "^3.0.0",
    "@aws-sdk/client-ssm": "^3.0.0",
    "@aws-sdk/client-sts": "^3.0.0",
    "@cloudflare/vite-plugin": "^1.10.1",
    "@cloudflare/workers-types": "catalog:",
    "@libsql/client": "^0.15.12",
    "@octokit/rest": "^21.1.1",
    "@opennextjs/cloudflare": "^1.6.5",
    "astro": "^5.13.2",
    "drizzle-orm": "^0.44.2",
    "rwsdk": "^0.1.36",
    "stripe": "^18.5.0"
  },
  "peerDependenciesMeta": {
    "@astrojs/cloudflare": {
      "optional": true
    },
    "@aws-sdk/client-dynamodb": {
      "optional": true
    },
    "@aws-sdk/client-iam": {
      "optional": true
    },
    "@aws-sdk/client-lambda": {
      "optional": true
    },
    "@aws-sdk/client-s3": {
      "optional": true
    },
    "@aws-sdk/client-sesv2": {
      "optional": true
    },
    "@aws-sdk/client-sqs": {
      "optional": true
    },
    "@aws-sdk/client-ssm": {
      "optional": true
    },
    "@aws-sdk/client-sts": {
      "optional": true
    },
    "@cloudflare/vite-plugin": {
      "optional": true
    },
    "@cloudflare/workers-types": {
      "optional": true
    },
    "@opennextjs/cloudflare": {
      "optional": true
    },
    "@octokit/rest": {
      "optional": true
    },
    "@libsql/client": {
      "optional": true
    },
    "astro": {
      "optional": true
    },
    "drizzle-orm": {
      "optional": true
    },
    "rwsdk": {
      "optional": true
    },
    "stripe": {
      "optional": true
    }
  },
  "devDependencies": {
    "@astrojs/cloudflare": "^12.6.4",
    "@aws-sdk/client-dynamodb": "^3.0.0",
    "@aws-sdk/client-ec2": "^3.868.0",
    "@aws-sdk/client-iam": "^3.864.0",
    "@aws-sdk/client-lambda": "^3.0.0",
    "@aws-sdk/client-s3": "3.726.1",
    "@aws-sdk/client-sesv2": "^3.0.0",
    "@aws-sdk/client-sqs": "^3.0.0",
    "@aws-sdk/client-ssm": "^3.0.0",
    "@aws-sdk/client-sts": "^3.0.0",
    "@clack/prompts": "^0.11.0",
    "@cloudflare/containers": "^0.0.13",
    "@cloudflare/puppeteer": "^1.0.2",
    "@cloudflare/vite-plugin": "catalog:",
    "@cloudflare/workers-types": "catalog:",
    "@libsql/client": "^0.15.12",
    "@octokit/rest": "^21.1.1",
    "@sentry/cloudflare": "^9.43.0",
    "@sveltejs/adapter-cloudflare": "^7.1.2",
    "@types/bun": "latest",
    "@types/debug": "^4.1.12",
    "@types/fs-extra": "^11.0.4",
    "@types/libsodium-wrappers": "^0.7.14",
    "@types/node": "latest",
    "@types/ws": "^8.18.1",
    "@workos-inc/node": "^7.69.1",
    "arktype": "^2.1.16",
    "astro": "^5.13.2",
    "braintrust": "^0.0.201",
<<<<<<< HEAD
    "capnweb": "^0.1.0",
=======
    "cojson-core-wasm": "^0.18.16",
>>>>>>> 454b9624
    "cpx": "^1.5.0",
    "debug": "^4.4.1",
    "dofs": "^0.1.0",
    "drizzle-kit": "^0.31.4",
    "drizzle-orm": "^0.44.2",
    "fs-extra": "^11.3.0",
    "globby": "^14.1.0",
    "grammy": "^1.37.0",
    "jsonc-parse": "^1.5.5",
    "listr2": "^8.0.0",
    "nitropack": "^2.12.4",
    "rwsdk": "^0.1.36",
    "stripe": "^18.5.0",
    "trpc-cli": "^0.10.2",
    "ts-morph": "^26.0.0",
    "tsdown": "^0.14.2",
    "typescript": "catalog:",
    "undici": "^7.14.0",
    "wrangler": "^4.27.0",
    "zod": "^4.0.10"
  }
}<|MERGE_RESOLUTION|>--- conflicted
+++ resolved
@@ -277,11 +277,8 @@
     "arktype": "^2.1.16",
     "astro": "^5.13.2",
     "braintrust": "^0.0.201",
-<<<<<<< HEAD
     "capnweb": "^0.1.0",
-=======
     "cojson-core-wasm": "^0.18.16",
->>>>>>> 454b9624
     "cpx": "^1.5.0",
     "debug": "^4.4.1",
     "dofs": "^0.1.0",
