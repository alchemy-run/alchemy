{
  "name": "alchemy",
  "version": "0.53.0",
  "license": "Apache-2.0",
  "author": "Sam Goodwin <sam@alchemy.run>",
  "homepage": "https://alchemy.run",
  "repository": {
    "type": "git",
    "url": "git+https://github.com/sam-goodwin/alchemy.git",
    "directory": "alchemy"
  },
  "type": "module",
  "module": "./lib/index.js",
  "bin": {
    "alchemy": "bin/alchemy.js"
  },
  "scripts": {
    "build:cli": "tsdown",
    "dev:cli": "tsdown --watch",
    "build:workers": "bun ./scripts/build-workers.ts",
    "build": "rm -rf ./*.tsbuildinfo && rm -rf ./lib && tsc -b && bun run build:cli && bun run build:workers",
    "drizzle:generate": "bun run scripts/drizzle-generate.ts",
    "docs:gen": "rm -rf ./docs && typedoc",
    "postbuild": "cpx 'src/**/*/types.d.ts' lib && cpx 'src/**/*.txt' lib",
    "publish:npm": "cp ../README.md . && bun run build && bun run build:cli && npm publish && rm README.md"
  },
  "files": [
    "bin",
    "drizzle/default",
    "lib",
    "src",
    "templates",
    "workers"
  ],
  "exports": {
    ".": {
      "bun": "./src/index.ts",
      "import": "./lib/index.js"
    },
    "./llms": {
      "bun": "./src/llms.ts",
      "import": "./lib/llms.js"
    },
    "./ai": {
      "bun": "./src/ai/index.ts",
      "import": "./lib/ai/index.js"
    },
    "./aws": {
      "bun": "./src/aws/index.ts",
      "import": "./lib/aws/index.js"
    },
    "./aws/control": {
      "bun": "./src/aws/control/index.ts",
      "import": "./lib/aws/control/index.js"
    },
    "./aws/oidc": {
      "bun": "./src/aws/oidc/index.ts",
      "import": "./lib/aws/oidc/index.js"
    },
    "./cloudflare": {
      "bun": "./src/cloudflare/index.ts",
      "import": "./lib/cloudflare/index.js"
    },
    "./dns": {
      "bun": "./src/dns/index.ts",
      "import": "./lib/dns/index.js"
    },
    "./docker": {
      "bun": "./src/docker/index.ts",
      "import": "./lib/docker/index.js"
    },
    "./esbuild": {
      "bun": "./src/esbuild/index.ts",
      "import": "./lib/esbuild/index.js"
    },
    "./fs": {
      "bun": "./src/fs/index.ts",
      "import": "./lib/fs/index.js"
    },
    "./github": {
      "bun": "./src/github/index.ts",
      "import": "./lib/github/index.js"
    },
    "./neon": {
      "bun": "./src/neon/index.ts",
      "import": "./lib/neon/index.js"
    },
    "./os": {
      "bun": "./src/os/index.ts",
      "import": "./lib/os/index.js"
    },
    "./planetscale": {
      "bun": "./src/planetscale/index.ts",
      "import": "./lib/planetscale/index.js"
    },
    "./sentry": {
      "bun": "./src/sentry/index.ts",
      "import": "./lib/sentry/index.js"
    },
    "./stripe": {
      "bun": "./src/stripe/index.ts",
      "import": "./lib/stripe/index.js"
    },
    "./upstash": {
      "bun": "./src/upstash/index.ts",
      "import": "./lib/upstash/index.js"
    },
    "./vercel": {
      "bun": "./src/vercel/index.ts",
      "import": "./lib/vercel/index.js"
    },
    "./shadcn": {
      "bun": "./src/web/shadcn.ts",
      "import": "./lib/web/shadcn.js"
    },
    "./state": {
      "bun": "./src/state/index.ts",
      "import": "./lib/state/index.js"
    },
    "./web/astro": {
      "bun": "./src/web/astro.ts",
      "import": "./lib/web/astro.js"
    },
    "./web/tailwind": {
      "bun": "./src/web/tailwind.ts",
      "import": "./lib/web/tailwind.js"
    },
    "./web/vite": {
      "bun": "./src/web/vite.ts",
      "import": "./lib/web/vite.js"
    },
    "./web/vitepress": {
      "bun": "./src/web/vitepress/index.ts",
      "import": "./lib/web/vitepress/index.js"
    }
  },
  "dependencies": {
    "@aws-sdk/credential-providers": "^3.0.0",
    "@cloudflare/unenv-preset": "^2.4.0",
    "@cloudflare/workers-shared": "^0.17.5",
    "@iarna/toml": "^2.2.5",
    "@smithy/node-config-provider": "^4.0.0",
    "@swc/core": "^1.11.24",
    "aws4fetch": "^1.0.20",
    "diff": "^8.0.2",
    "esbuild": "^0.25.1",
    "fast-json-patch": "^3.1.1",
    "glob": "^10.0.0",
    "jszip": "^3.0.0",
    "kleur": "^4.1.5",
    "libsodium-wrappers": "^0.7.15",
    "miniflare": "^4.20250712.0",
    "neverthrow": "^8.2.0",
    "open": "^10.1.2",
    "openapi-types": "^12.1.3",
    "pathe": "^2.0.3",
    "turndown": "^7.0.0",
    "unenv": "2.0.0-rc.15",
    "ws": "^8.18.3",
    "xdg-app-paths": "^8.3.0",
    "yaml": "^2.0.0"
  },
  "peerDependencies": {
    "@ai-sdk/openai": "^1.1.9",
    "@ai-sdk/openai-compatible": "^0.2.2",
    "@aws-sdk/client-dynamodb": "^3.0.0",
    "@aws-sdk/client-iam": "^3.0.0",
    "@aws-sdk/client-lambda": "^3.0.0",
    "@aws-sdk/client-s3": "^3.0.0",
    "@aws-sdk/client-sagemaker": "^3.0.0",
    "@aws-sdk/client-ses": "^3.0.0",
    "@aws-sdk/client-sesv2": "^3.0.0",
    "@aws-sdk/client-sqs": "^3.0.0",
    "@aws-sdk/client-ssm": "^3.0.0",
    "@aws-sdk/client-sts": "^3.0.0",
    "@libsql/client": "^0.15.9",
    "@octokit/rest": "^21.1.1",
    "ai": "^4.0.0",
    "arktype": "^2.0.0",
    "cloudflare": "^4.0.0",
    "drizzle-orm": "^0.44.2",
    "execa": "^9.6.0",
    "hono": "^4.0.0",
    "prettier": "^3.0.0",
    "stripe": "^17.0.0",
    "zod": "^3.0.0 || ^4.0.0"
  },
  "devDependencies": {
    "@ai-sdk/anthropic": "^1.1.6",
    "@ai-sdk/openai": "^1.1.9",
    "@asteasolutions/zod-to-openapi": "^7.3.0",
    "@aws-sdk/client-resource-groups-tagging-api": "^3.830.0",
    "@aws-sdk/client-s3": "3.726.1",
    "@clack/prompts": "^0.11.0",
    "@cloudflare/containers": "^0.0.13",
    "@cloudflare/puppeteer": "^1.0.2",
    "@cloudflare/workers-types": "^4.20250620.0",
    "@iarna/toml": "^2.2.5",
    "@octokit/rest": "^21.1.1",
    "@types/bun": "latest",
    "@types/diff": "^5.0.0",
    "@types/fs-extra": "^11.0.4",
    "@types/libsodium-wrappers": "^0.7.14",
    "@types/node": "latest",
    "@types/turndown": "^5.0.5",
    "@types/ws": "^8.18.1",
    "ai": "^4.1.16",
    "arktype": "^2.1.16",
    "braintrust": "^0.0.201",
    "change-case": "^5.4.4",
    "cloudflare": "^4.2.0",
    "cpx": "^1.5.0",
    "dofs": "^0.1.0",
    "drizzle-kit": "^0.31.4",
    "fs-extra": "^11.3.0",
    "globby": "^14.1.0",
<<<<<<< HEAD
    "jsonc-parse": "^1.5.5",
=======
    "grammy": "^1.37.0",
>>>>>>> 2dbc1891
    "libsodium-wrappers": "^0.7.15",
    "listr2": "^8.0.0",
    "nitro-cloudflare-dev": "^0.2.2",
    "openpgp": "^6.1.0",
    "picocolors": "^1.1.1",
    "prettier": "^3.5.3",
    "trpc-cli": "^0.10.0",
    "ts-morph": "^26.0.0",
    "tsdown": "^0.13.0",
    "turndown": "^7.2.0",
    "typedoc": "^0.28.1",
    "typedoc-plugin-markdown": "^4.6.0",
    "typescript": "^5.8.3",
    "vite": "^6.0.7",
    "vitepress": "^1.6.3",
    "wrangler": "^3.114.0",
    "yaml": "^2.7.1"
  }
}<|MERGE_RESOLUTION|>--- conflicted
+++ resolved
@@ -214,11 +214,8 @@
     "drizzle-kit": "^0.31.4",
     "fs-extra": "^11.3.0",
     "globby": "^14.1.0",
-<<<<<<< HEAD
     "jsonc-parse": "^1.5.5",
-=======
     "grammy": "^1.37.0",
->>>>>>> 2dbc1891
     "libsodium-wrappers": "^0.7.15",
     "listr2": "^8.0.0",
     "nitro-cloudflare-dev": "^0.2.2",
