{
  "name": "alchemy",
  "version": "0.68.0",
  "license": "Apache-2.0",
  "author": "Sam Goodwin <sam@alchemy.run>",
  "homepage": "https://alchemy.run",
  "repository": {
    "type": "git",
    "url": "git+https://github.com/sam-goodwin/alchemy.git",
    "directory": "alchemy"
  },
  "type": "module",
  "module": "./lib/index.js",
  "bin": {
    "alchemy": "bin/alchemy.js"
  },
  "scripts": {
    "build:cli": "tsdown",
    "dev:cli": "tsdown --watch",
    "build:workers": "bun ./scripts/build-workers.ts",
    "build": "rm -rf ./*.tsbuildinfo && rm -rf ./lib && tsc -b && bun run build:cli && bun run build:workers",
    "drizzle:generate": "bun run scripts/drizzle-generate.ts",
    "postbuild": "cpx 'src/**/*/types.d.ts' lib && cpx 'src/**/*.txt' lib",
    "publish:npm": "cp ../README.md . && bun run build && bun run build:cli && bun publish && rm README.md"
  },
  "files": [
    "bin",
    "drizzle/default",
    "lib",
    "src",
    "templates",
    "workers"
  ],
  "exports": {
    ".": {
      "bun": "./src/index.ts",
      "import": "./lib/index.js"
    },
    "./llms": {
      "bun": "./src/llms.ts",
      "import": "./lib/llms.js"
    },
    "./aws": {
      "bun": "./src/aws/index.ts",
      "import": "./lib/aws/index.js"
    },
    "./aws/control": {
      "bun": "./src/aws/control/index.ts",
      "import": "./lib/aws/control/index.js"
    },
    "./aws/oidc": {
      "bun": "./src/aws/oidc/index.ts",
      "import": "./lib/aws/oidc/index.js"
    },
    "./cloudflare": {
      "bun": "./src/cloudflare/index.ts",
      "import": "./lib/cloudflare/index.js"
    },
    "./cloudflare/astro": {
      "bun": "./src/cloudflare/astro/plugin.ts",
      "import": "./lib/cloudflare/astro/plugin.js"
    },
    "./cloudflare/nuxt": {
      "bun": "./src/cloudflare/nuxt/plugin.ts",
      "import": "./lib/cloudflare/nuxt/plugin.js"
    },
    "./cloudflare/redwood": {
      "bun": "./src/cloudflare/redwood/plugin.ts",
      "import": "./lib/cloudflare/redwood/plugin.js"
    },
    "./cloudflare/react-router": {
      "bun": "./src/cloudflare/react-router/plugin.ts",
      "import": "./lib/cloudflare/react-router/plugin.js"
    },
    "./cloudflare/sveltekit": {
      "bun": "./src/cloudflare/sveltekit/plugin.ts",
      "import": "./lib/cloudflare/sveltekit/plugin.js"
    },
    "./cloudflare/tanstack-start": {
      "bun": "./src/cloudflare/tanstack-start/plugin.ts",
      "import": "./lib/cloudflare/tanstack-start/plugin.js"
    },
    "./cloudflare/vite": {
      "bun": "./src/cloudflare/vite/plugin.ts",
      "import": "./lib/cloudflare/vite/plugin.js"
    },
    "./dns": {
      "bun": "./src/dns/index.ts",
      "import": "./lib/dns/index.js"
    },
    "./docker": {
      "bun": "./src/docker/index.ts",
      "import": "./lib/docker/index.js"
    },
    "./esbuild": {
      "bun": "./src/esbuild/index.ts",
      "import": "./lib/esbuild/index.js"
    },
    "./fs": {
      "bun": "./src/fs/index.ts",
      "import": "./lib/fs/index.js"
    },
    "./github": {
      "bun": "./src/github/index.ts",
      "import": "./lib/github/index.js"
    },
    "./neon": {
      "bun": "./src/neon/index.ts",
      "import": "./lib/neon/index.js"
    },
    "./os": {
      "bun": "./src/os/index.ts",
      "import": "./lib/os/index.js"
    },
    "./planetscale": {
      "bun": "./src/planetscale/index.ts",
      "import": "./lib/planetscale/index.js"
    },
    "./random": {
      "bun": "./src/random/index.ts",
      "import": "./lib/random/index.js"
    },
    "./sentry": {
      "bun": "./src/sentry/index.ts",
      "import": "./lib/sentry/index.js"
    },
    "./state": {
      "bun": "./src/state/index.ts",
      "import": "./lib/state/index.js"
    },
    "./stripe": {
      "bun": "./src/stripe/index.ts",
      "import": "./lib/stripe/index.js"
    },
    "./upstash": {
      "bun": "./src/upstash/index.ts",
      "import": "./lib/upstash/index.js"
    },
    "./util": {
      "bun": "./src/util/index.ts",
      "import": "./lib/util/index.js"
    },
    "./vercel": {
      "bun": "./src/vercel/index.ts",
      "import": "./lib/vercel/index.js"
    }
  },
  "dependencies": {
    "@aws-sdk/credential-providers": "^3.0.0",
    "@cloudflare/unenv-preset": "^2.6.3",
    "@effect-aws/client-lambda": "^1.10.3",
    "@effect/platform": "^0.90.9",
    "@iarna/toml": "^2.2.5",
    "@smithy/node-config-provider": "^4.0.0",
    "aws4fetch": "^1.0.20",
    "effect": "^3.17.13",
    "env-paths": "^3.0.0",
    "esbuild": "^0.25.1",
    "execa": "^9.6.0",
    "fast-json-patch": "^3.1.1",
    "fast-xml-parser": "^5.2.5",
    "find-process": "^2.0.0",
    "glob": "^10.0.0",
    "itty-aws": "^0.3.6",
    "jszip": "^3.0.0",
    "libsodium-wrappers": "^0.7.15",
    "miniflare": "^4.20250906.0",
    "neverthrow": "^8.2.0",
    "open": "^10.1.2",
    "openapi-types": "^12.1.3",
    "pathe": "^2.0.3",
    "picocolors": "^1.1.1",
    "proper-lockfile": "^4.1.2",
    "signal-exit": "^4.1.0",
    "unenv": "2.0.0-rc.19",
    "ws": "^8.18.3",
    "yaml": "^2.0.0"
  },
  "peerDependencies": {
    "@astrojs/cloudflare": "^12.6.4",
    "@aws-sdk/client-dynamodb": "^3.0.0",
    "@aws-sdk/client-iam": "^3.0.0",
    "@aws-sdk/client-lambda": "^3.0.0",
    "@aws-sdk/client-s3": "^3.0.0",
    "@aws-sdk/client-sesv2": "^3.0.0",
    "@aws-sdk/client-sqs": "^3.0.0",
    "@aws-sdk/client-ssm": "^3.0.0",
    "@aws-sdk/client-sts": "^3.0.0",
    "@cloudflare/vite-plugin": "^1.10.1",
    "@cloudflare/workers-types": "catalog:",
    "@libsql/client": "^0.15.12",
    "@octokit/rest": "^21.1.1",
    "@opennextjs/cloudflare": "^1.6.5",
    "astro": "^5.13.2",
    "drizzle-orm": "^0.44.2",
    "rwsdk": "^0.1.36",
    "stripe": "^18.5.0"
  },
  "peerDependenciesMeta": {
    "@astrojs/cloudflare": {
      "optional": true
    },
    "@aws-sdk/client-dynamodb": {
      "optional": true
    },
    "@aws-sdk/client-iam": {
      "optional": true
    },
    "@aws-sdk/client-lambda": {
      "optional": true
    },
    "@aws-sdk/client-s3": {
      "optional": true
    },
    "@aws-sdk/client-sesv2": {
      "optional": true
    },
    "@aws-sdk/client-sqs": {
      "optional": true
    },
    "@aws-sdk/client-ssm": {
      "optional": true
    },
    "@aws-sdk/client-sts": {
      "optional": true
    },
    "@cloudflare/vite-plugin": {
      "optional": true
    },
    "@cloudflare/workers-types": {
      "optional": true
    },
    "@opennextjs/cloudflare": {
      "optional": true
    },
    "@octokit/rest": {
      "optional": true
    },
    "@libsql/client": {
      "optional": true
    },
    "astro": {
      "optional": true
    },
    "drizzle-orm": {
      "optional": true
    },
    "rwsdk": {
      "optional": true
    },
    "stripe": {
      "optional": true
    }
  },
  "devDependencies": {
    "@astrojs/cloudflare": "^12.6.4",
    "@aws-sdk/client-dynamodb": "^3.0.0",
    "@aws-sdk/client-ec2": "^3.868.0",
    "@aws-sdk/client-iam": "^3.864.0",
    "@aws-sdk/client-lambda": "^3.0.0",
    "@aws-sdk/client-s3": "3.726.1",
    "@aws-sdk/client-sesv2": "^3.0.0",
    "@aws-sdk/client-sqs": "^3.0.0",
    "@aws-sdk/client-ssm": "^3.0.0",
    "@aws-sdk/client-sts": "^3.0.0",
    "@clack/prompts": "^0.11.0",
    "@cloudflare/containers": "^0.0.13",
    "@cloudflare/puppeteer": "^1.0.2",
    "@cloudflare/vite-plugin": "catalog:",
    "@cloudflare/workers-types": "catalog:",
    "@effect/platform-node": "^0.97.0",
    "@libsql/client": "^0.15.12",
    "@octokit/rest": "^21.1.1",
    "@sentry/cloudflare": "^9.43.0",
    "@sveltejs/adapter-cloudflare": "^7.1.2",
    "@types/aws-lambda": "^8.10.152",
    "@types/bun": "latest",
    "@types/debug": "^4.1.12",
    "@types/fs-extra": "^11.0.4",
    "@types/libsodium-wrappers": "^0.7.14",
    "@types/node": "latest",
<<<<<<< HEAD
    "@types/react": "^19.1.13",
=======
    "@types/proper-lockfile": "^4.1.4",
>>>>>>> 795415cc
    "@types/ws": "^8.18.1",
    "@workos-inc/node": "^7.69.1",
    "arktype": "^2.1.16",
    "astro": "^5.13.2",
    "braintrust": "^0.0.201",
    "capnweb": "^0.1.0",
    "cojson-core-wasm": "^0.18.16",
    "cpx": "^1.5.0",
    "debug": "^4.4.1",
    "dofs": "^0.1.0",
    "drizzle-kit": "^0.31.4",
    "drizzle-orm": "^0.44.2",
    "fs-extra": "^11.3.0",
    "globby": "^14.1.0",
    "grammy": "^1.37.0",
    "ink": "^6.3.1",
    "jsonc-parse": "^1.5.5",
    "listr2": "^8.0.0",
    "nitropack": "^2.12.4",
    "react": "^19.1.1",
    "rwsdk": "^0.1.36",
    "stripe": "^18.5.0",
    "trpc-cli": "^0.10.2",
    "ts-morph": "^26.0.0",
    "tsdown": "^0.14.2",
    "typescript": "catalog:",
    "undici": "^7.14.0",
    "wrangler": "^4.27.0",
    "zod": "^4.0.10"
  }
}<|MERGE_RESOLUTION|>--- conflicted
+++ resolved
@@ -279,11 +279,7 @@
     "@types/fs-extra": "^11.0.4",
     "@types/libsodium-wrappers": "^0.7.14",
     "@types/node": "latest",
-<<<<<<< HEAD
-    "@types/react": "^19.1.13",
-=======
     "@types/proper-lockfile": "^4.1.4",
->>>>>>> 795415cc
     "@types/ws": "^8.18.1",
     "@workos-inc/node": "^7.69.1",
     "arktype": "^2.1.16",
