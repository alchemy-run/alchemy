--- conflicted
+++ resolved
@@ -139,29 +139,6 @@
     "./state": {
       "bun": "./src/state/index.ts",
       "import": "./lib/state/index.js"
-<<<<<<< HEAD
-=======
-    },
-    "./util": {
-      "bun": "./src/util/index.ts",
-      "import": "./lib/util/index.js"
-    },
-    "./web/astro": {
-      "bun": "./src/web/astro.ts",
-      "import": "./lib/web/astro.js"
-    },
-    "./web/tailwind": {
-      "bun": "./src/web/tailwind.ts",
-      "import": "./lib/web/tailwind.js"
-    },
-    "./web/vite": {
-      "bun": "./src/web/vite.ts",
-      "import": "./lib/web/vite.js"
-    },
-    "./web/vitepress": {
-      "bun": "./src/web/vitepress/index.ts",
-      "import": "./lib/web/vitepress/index.js"
->>>>>>> d9ed9c88
     }
   },
   "dependencies": {
