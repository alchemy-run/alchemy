{
  "name": "alchemy",
  "version": "0.45.6",
  "license": "Apache-2.0",
  "author": "Sam Goodwin <sam@alchemy.run>",
  "homepage": "https://alchemy.run",
  "repository": {
    "type": "git",
    "url": "git+https://github.com/sam-goodwin/alchemy.git",
    "directory": "alchemy"
  },
  "type": "module",
  "module": "./lib/index.js",
  "bin": {
    "alchemy": "bin/alchemy.mjs"
  },
  "scripts": {
    "build:cli": "bun ./scripts/bundle-cli.ts",
    "build:workers": "bun ./scripts/build-workers.ts",
    "build": "rm -rf ./*.tsbuildinfo && rm -rf ./lib && tsc -b && bun run build:cli && bun run build:workers",
    "drizzle:generate": "bun run scripts/drizzle-generate.ts",
    "docs:gen": "rm -rf ./docs && typedoc",
    "postbuild": "cpx 'src/**/*/types.d.ts' lib && cpx 'src/**/*.txt' lib",
    "publish:npm": "cp ../README.md . && bun run build && bun run build:cli && npm publish && rm README.md"
  },

  "files": [
    "bin",
    "drizzle/default",
    "lib",
    "src",
    "templates",
    "workers"
  ],
  "exports": {
    ".": {
      "bun": "./src/index.ts",
      "import": "./lib/index.js"
    },
    "./llms": {
      "bun": "./src/llms.ts",
      "import": "./lib/llms.js"
    },
    "./ai": {
      "bun": "./src/ai/index.ts",
      "import": "./lib/ai/index.js"
    },
    "./aws": {
      "bun": "./src/aws/index.ts",
      "import": "./lib/aws/index.js"
    },
    "./aws/control": {
      "bun": "./src/aws/control/index.ts",
      "import": "./lib/aws/control/index.js"
    },
    "./aws/oidc": {
      "bun": "./src/aws/oidc/index.ts",
      "import": "./lib/aws/oidc/index.js"
    },
    "./cloudflare": {
      "bun": "./src/cloudflare/index.ts",
      "import": "./lib/cloudflare/index.js"
    },
    "./dns": {
      "bun": "./src/dns/index.ts",
      "import": "./lib/dns/index.js"
    },
    "./docker": {
      "bun": "./src/docker/index.ts",
      "import": "./lib/docker/index.js"
    },
    "./esbuild": {
      "bun": "./src/esbuild/index.ts",
      "import": "./lib/esbuild/index.js"
    },
    "./fs": {
      "bun": "./src/fs/index.ts",
      "import": "./lib/fs/index.js"
    },
    "./github": {
      "bun": "./src/github/index.ts",
      "import": "./lib/github/index.js"
    },
    "./neon": {
      "bun": "./src/neon/index.ts",
      "import": "./lib/neon/index.js"
    },
    "./os": {
      "bun": "./src/os/index.ts",
      "import": "./lib/os/index.js"
    },
    "./planetscale": {
      "bun": "./src/planetscale/index.ts",
      "import": "./lib/planetscale/index.js"
    },
    "./sentry": {
      "bun": "./src/sentry/index.ts",
      "import": "./lib/sentry/index.js"
    },
    "./stripe": {
      "bun": "./src/stripe/index.ts",
      "import": "./lib/stripe/index.js"
    },
    "./upstash": {
      "bun": "./src/upstash/index.ts",
      "import": "./lib/upstash/index.js"
    },
    "./vercel": {
      "bun": "./src/vercel/index.ts",
      "import": "./lib/vercel/index.js"
    },
    "./shadcn": {
      "bun": "./src/web/shadcn.ts",
      "import": "./lib/web/shadcn.js"
    },
    "./state": {
      "bun": "./src/state/index.ts",
      "import": "./lib/state/index.js"
    },
    "./web/astro": {
      "bun": "./src/web/astro.ts",
      "import": "./lib/web/astro.js"
    },
    "./web/tailwind": {
      "bun": "./src/web/tailwind.ts",
      "import": "./lib/web/tailwind.js"
    },
    "./web/vite": {
      "bun": "./src/web/vite.ts",
      "import": "./lib/web/vite.js"
    },
    "./web/vitepress": {
      "bun": "./src/web/vitepress/index.ts",
      "import": "./lib/web/vitepress/index.js"
    }
  },
  "dependencies": {
    "@aws-sdk/credential-providers": "^3.0.0",
    "@cloudflare/unenv-preset": "^2.3.1",
    "@cloudflare/workers-shared": "^0.17.5",
    "@iarna/toml": "^2.2.5",
    "@smithy/node-config-provider": "^4.0.0",
    "@swc/core": "^1.11.24",
    "aws4fetch": "^1.0.20",
    "diff": "^8.0.2",
    "esbuild": "^0.25.1",
    "fast-json-patch": "^3.1.1",
    "glob": "^10.0.0",
    "jszip": "^3.0.0",
    "kleur": "^4.1.5",
    "libsodium-wrappers": "^0.7.15",
<<<<<<< HEAD
    "neverthrow": "^8.2.0",
    "open": "^10.1.2",
=======
    "miniflare": "^4.20250617.4",
>>>>>>> ccfb6177
    "pathe": "^2.0.3",
    "turndown": "^7.0.0",
    "unenv": "2.0.0-rc.15",
    "ws": "^8.18.3",
    "yaml": "^2.0.0"
  },
  "peerDependencies": {
    "@ai-sdk/openai": "^1.1.9",
    "@ai-sdk/openai-compatible": "^0.2.2",
    "@aws-sdk/client-dynamodb": "^3.0.0",
    "@aws-sdk/client-iam": "^3.0.0",
    "@aws-sdk/client-lambda": "^3.0.0",
    "@aws-sdk/client-s3": "^3.0.0",
    "@aws-sdk/client-sagemaker": "^3.0.0",
    "@aws-sdk/client-ses": "^3.0.0",
    "@aws-sdk/client-sesv2": "^3.0.0",
    "@aws-sdk/client-sqs": "^3.0.0",
    "@aws-sdk/client-ssm": "^3.0.0",
    "@aws-sdk/client-sts": "^3.0.0",
    "@libsql/client": "^0.15.9",
    "@octokit/rest": "^21.1.1",
    "ai": "^4.0.0",
    "arktype": "^2.0.0",
    "cloudflare": "^4.0.0",
    "drizzle-orm": "^0.44.2",
    "hono": "^4.0.0",
    "prettier": "^3.0.0",
    "stripe": "^17.0.0",
    "zod": "^3.0.0"
  },
  "devDependencies": {
    "@ai-sdk/anthropic": "^1.1.6",
    "@ai-sdk/openai": "^1.1.9",
    "@asteasolutions/zod-to-openapi": "^7.3.0",
    "@aws-sdk/client-resource-groups-tagging-api": "^3.830.0",
    "@aws-sdk/client-s3": "3.726.1",
    "@clack/prompts": "^0.11.0",
    "@cloudflare/containers": "^0.0.13",
    "@cloudflare/puppeteer": "^1.0.2",
    "@cloudflare/workers-types": "^4.20250620.0",
    "@iarna/toml": "^2.2.5",
    "@octokit/rest": "^21.1.1",
    "@types/bun": "latest",
    "@types/diff": "^5.0.0",
    "@types/fs-extra": "^11.0.4",
    "@types/libsodium-wrappers": "^0.7.14",
    "@types/node": "latest",
    "@types/turndown": "^5.0.5",
    "@types/ws": "^8.18.1",
    "ai": "^4.1.16",
    "arktype": "^2.1.16",
    "braintrust": "^0.0.201",
    "change-case": "^5.4.4",
    "cloudflare": "^4.2.0",
    "cpx": "^1.5.0",
    "dofs": "^0.1.0",
    "drizzle-kit": "^0.31.4",
    "execa": "^9.6.0",
    "fs-extra": "^11.3.0",
    "globby": "^14.1.0",
    "libsodium-wrappers": "^0.7.15",
    "nitro-cloudflare-dev": "^0.2.2",
    "openpgp": "^6.1.0",
    "picocolors": "^1.1.1",
    "prettier": "^3.5.3",
    "trpc-cli": "^0.9.2",
    "turndown": "^7.2.0",
    "typedoc": "^0.28.1",
    "typedoc-plugin-markdown": "^4.6.0",
    "typescript": "^5.8.3",
    "vite": "^6.0.7",
    "vitepress": "^1.6.3",
    "wrangler": "^3.114.0",
    "yaml": "^2.7.1"
  }
}<|MERGE_RESOLUTION|>--- conflicted
+++ resolved
@@ -149,12 +149,9 @@
     "jszip": "^3.0.0",
     "kleur": "^4.1.5",
     "libsodium-wrappers": "^0.7.15",
-<<<<<<< HEAD
     "neverthrow": "^8.2.0",
     "open": "^10.1.2",
-=======
     "miniflare": "^4.20250617.4",
->>>>>>> ccfb6177
     "pathe": "^2.0.3",
     "turndown": "^7.0.0",
     "unenv": "2.0.0-rc.15",
