{
  "name": "alchemy",
  "version": "0.63.1",
  "license": "Apache-2.0",
  "author": "Sam Goodwin <sam@alchemy.run>",
  "homepage": "https://alchemy.run",
  "repository": {
    "type": "git",
    "url": "git+https://github.com/sam-goodwin/alchemy.git",
    "directory": "alchemy"
  },
  "type": "module",
  "module": "./lib/index.js",
  "bin": {
    "alchemy": "bin/alchemy.js"
  },
  "scripts": {
    "build:cli": "tsdown",
    "dev:cli": "tsdown --watch",
    "build:workers": "bun ./scripts/build-workers.ts",
    "build": "rm -rf ./*.tsbuildinfo && rm -rf ./lib && tsc -b && bun run build:cli && bun run build:workers",
    "drizzle:generate": "bun run scripts/drizzle-generate.ts",
    "postbuild": "cpx 'src/**/*/types.d.ts' lib && cpx 'src/**/*.txt' lib",
    "publish:npm": "cp ../README.md . && bun run build && bun run build:cli && bun publish && rm README.md"
  },
  "files": [
    "bin",
    "drizzle/default",
    "lib",
    "src",
    "templates",
    "workers"
  ],
  "exports": {
    ".": {
      "bun": "./src/index.ts",
      "import": "./lib/index.js"
    },
    "./llms": {
      "bun": "./src/llms.ts",
      "import": "./lib/llms.js"
    },
    "./aws": {
      "bun": "./src/aws/index.ts",
      "import": "./lib/aws/index.js"
    },
    "./aws/control": {
      "bun": "./src/aws/control/index.ts",
      "import": "./lib/aws/control/index.js"
    },
    "./aws/oidc": {
      "bun": "./src/aws/oidc/index.ts",
      "import": "./lib/aws/oidc/index.js"
    },
    "./cloudflare": {
      "bun": "./src/cloudflare/index.ts",
      "import": "./lib/cloudflare/index.js"
    },
    "./cloudflare/astro": {
      "bun": "./src/cloudflare/astro/plugin.ts",
      "import": "./lib/cloudflare/astro/plugin.js"
    },
    "./cloudflare/next": {
      "bun": "./src/cloudflare/next/plugin.ts",
      "import": "./lib/cloudflare/next/plugin.js",
      "default": "./lib/cloudflare/next/plugin.js"
    },
    "./cloudflare/nuxt": {
      "bun": "./src/cloudflare/nuxt/plugin.ts",
      "import": "./lib/cloudflare/nuxt/plugin.js"
    },
    "./cloudflare/redwood": {
      "bun": "./src/cloudflare/redwood/plugin.ts",
      "import": "./lib/cloudflare/redwood/plugin.js"
    },
    "./cloudflare/react-router": {
      "bun": "./src/cloudflare/react-router/plugin.ts",
      "import": "./lib/cloudflare/react-router/plugin.js"
    },
    "./cloudflare/sveltekit": {
      "bun": "./src/cloudflare/sveltekit/plugin.ts",
      "import": "./lib/cloudflare/sveltekit/plugin.js"
    },
    "./cloudflare/tanstack-start": {
      "bun": "./src/cloudflare/tanstack-start/plugin.ts",
      "import": "./lib/cloudflare/tanstack-start/plugin.js"
    },
    "./cloudflare/vite": {
      "bun": "./src/cloudflare/vite/plugin.ts",
      "import": "./lib/cloudflare/vite/plugin.js"
    },
    "./dns": {
      "bun": "./src/dns/index.ts",
      "import": "./lib/dns/index.js"
    },
    "./docker": {
      "bun": "./src/docker/index.ts",
      "import": "./lib/docker/index.js"
    },
    "./esbuild": {
      "bun": "./src/esbuild/index.ts",
      "import": "./lib/esbuild/index.js"
    },
    "./fs": {
      "bun": "./src/fs/index.ts",
      "import": "./lib/fs/index.js"
    },
    "./github": {
      "bun": "./src/github/index.ts",
      "import": "./lib/github/index.js"
    },
    "./neon": {
      "bun": "./src/neon/index.ts",
      "import": "./lib/neon/index.js"
    },
    "./os": {
      "bun": "./src/os/index.ts",
      "import": "./lib/os/index.js"
    },
    "./planetscale": {
      "bun": "./src/planetscale/index.ts",
      "import": "./lib/planetscale/index.js"
    },
    "./random": {
      "bun": "./src/random/index.ts",
      "import": "./lib/random/index.js"
    },
    "./sentry": {
      "bun": "./src/sentry/index.ts",
      "import": "./lib/sentry/index.js"
    },
    "./state": {
      "bun": "./src/state/index.ts",
      "import": "./lib/state/index.js"
    },
    "./stripe": {
      "bun": "./src/stripe/index.ts",
      "import": "./lib/stripe/index.js"
    },
    "./upstash": {
      "bun": "./src/upstash/index.ts",
      "import": "./lib/upstash/index.js"
    },
    "./util": {
      "bun": "./src/util/index.ts",
      "import": "./lib/util/index.js"
    },
    "./vercel": {
      "bun": "./src/vercel/index.ts",
      "import": "./lib/vercel/index.js"
    }
  },
  "dependencies": {
    "@aws-sdk/credential-providers": "^3.0.0",
    "@cloudflare/unenv-preset": "^2.6.1",
    "@iarna/toml": "^2.2.5",
    "@smithy/node-config-provider": "^4.0.0",
    "aws4fetch": "^1.0.20",
    "env-paths": "^3.0.0",
    "esbuild": "^0.25.1",
    "execa": "^9.6.0",
    "fast-json-patch": "^3.1.1",
    "fast-xml-parser": "^5.2.5",
    "find-process": "^2.0.0",
    "glob": "^10.0.0",
    "jszip": "^3.0.0",
    "libsodium-wrappers": "^0.7.15",
    "miniflare": "^4.20250712.0",
    "neverthrow": "^8.2.0",
    "open": "^10.1.2",
    "openapi-types": "^12.1.3",
    "pathe": "^2.0.3",
    "picocolors": "^1.1.1",
    "signal-exit": "^4.1.0",
    "unenv": "2.0.0-rc.19",
    "ws": "^8.18.3",
    "yaml": "^2.0.0"
  },
  "peerDependencies": {
    "@astrojs/cloudflare": "^12.6.4",
    "@aws-sdk/client-dynamodb": "^3.0.0",
    "@aws-sdk/client-iam": "^3.0.0",
    "@aws-sdk/client-lambda": "^3.0.0",
    "@aws-sdk/client-s3": "^3.0.0",
    "@aws-sdk/client-sesv2": "^3.0.0",
    "@aws-sdk/client-sqs": "^3.0.0",
    "@aws-sdk/client-ssm": "^3.0.0",
    "@aws-sdk/client-sts": "^3.0.0",
    "@cloudflare/vite-plugin": "^1.10.1",
    "@cloudflare/workers-types": "catalog:",
<<<<<<< HEAD
    "@libsql/client": "^0.15.9",
    "@octokit/rest": "^21.1.1",
    "@opennextjs/cloudflare": "*",
    "ai": "^4.0.0",
    "arktype": "^2.0.0",
    "cloudflare": "^4.0.0",
    "drizzle-orm": "^0.44.2",
    "hono": "^4.0.0",
    "prettier": "^3.0.0",
    "stripe": "^17.0.0"
  },
  "peerDependenciesMeta": {
    "@opennextjs/cloudflare": {
=======
    "@libsql/client": "^0.15.12",
    "@octokit/rest": "^21.1.1",
    "astro": "^5.13.2",
    "drizzle-orm": "^0.44.2",
    "rwsdk": "^0.1.36",
    "stripe": "^17.0.0"
  },
  "peerDependenciesMeta": {
    "@astrojs/cloudflare": {
      "optional": true
    },
    "@aws-sdk/client-dynamodb": {
      "optional": true
    },
    "@aws-sdk/client-iam": {
      "optional": true
    },
    "@aws-sdk/client-lambda": {
      "optional": true
    },
    "@aws-sdk/client-s3": {
      "optional": true
    },
    "@aws-sdk/client-sesv2": {
      "optional": true
    },
    "@aws-sdk/client-sqs": {
      "optional": true
    },
    "@aws-sdk/client-ssm": {
      "optional": true
    },
    "@aws-sdk/client-sts": {
      "optional": true
    },
    "@cloudflare/vite-plugin": {
      "optional": true
    },
    "@cloudflare/workers-types": {
      "optional": true
    },
    "@octokit/rest": {
      "optional": true
    },
    "@libsql/client": {
      "optional": true
    },
    "astro": {
      "optional": true
    },
    "drizzle-orm": {
      "optional": true
    },
    "rwsdk": {
      "optional": true
    },
    "stripe": {
>>>>>>> 059c0165
      "optional": true
    }
  },
  "devDependencies": {
    "@astrojs/cloudflare": "^12.6.4",
    "@aws-sdk/client-dynamodb": "^3.0.0",
    "@aws-sdk/client-ec2": "^3.868.0",
    "@aws-sdk/client-iam": "^3.864.0",
    "@aws-sdk/client-lambda": "^3.0.0",
    "@aws-sdk/client-s3": "3.726.1",
    "@aws-sdk/client-sesv2": "^3.0.0",
    "@aws-sdk/client-sqs": "^3.0.0",
    "@aws-sdk/client-ssm": "^3.0.0",
    "@aws-sdk/client-sts": "^3.0.0",
    "@clack/prompts": "^0.11.0",
    "@cloudflare/containers": "^0.0.13",
    "@cloudflare/puppeteer": "^1.0.2",
    "@cloudflare/vite-plugin": "catalog:",
    "@cloudflare/workers-types": "catalog:",
    "@libsql/client": "^0.15.12",
    "@octokit/rest": "^21.1.1",
<<<<<<< HEAD
    "@opennextjs/cloudflare": "^1.3.0",
    "@react-router/dev": "^7.7.1",
=======
>>>>>>> 059c0165
    "@sentry/cloudflare": "^9.43.0",
    "@sveltejs/adapter-cloudflare": "^7.1.2",
    "@types/bun": "latest",
    "@types/debug": "^4.1.12",
    "@types/fs-extra": "^11.0.4",
    "@types/libsodium-wrappers": "^0.7.14",
    "@types/node": "latest",
    "@types/ws": "^8.18.1",
    "arktype": "^2.1.16",
    "astro": "^5.13.2",
    "braintrust": "^0.0.201",
    "cpx": "^1.5.0",
    "debug": "^4.4.1",
    "dofs": "^0.1.0",
    "drizzle-kit": "^0.31.4",
    "drizzle-orm": "^0.44.2",
    "fs-extra": "^11.3.0",
    "globby": "^14.1.0",
    "grammy": "^1.37.0",
    "jsonc-parse": "^1.5.5",
    "listr2": "^8.0.0",
    "nitropack": "^2.12.4",
    "rwsdk": "^0.1.36",
    "stripe": "^17.0.0",
    "trpc-cli": "^0.10.2",
    "ts-morph": "^26.0.0",
    "tsdown": "^0.14.2",
    "typescript": "catalog:",
    "undici": "^7.14.0",
    "wrangler": "^4.27.0",
    "zod": "^4.0.10"
  }
}<|MERGE_RESOLUTION|>--- conflicted
+++ resolved
@@ -59,11 +59,6 @@
     "./cloudflare/astro": {
       "bun": "./src/cloudflare/astro/plugin.ts",
       "import": "./lib/cloudflare/astro/plugin.js"
-    },
-    "./cloudflare/next": {
-      "bun": "./src/cloudflare/next/plugin.ts",
-      "import": "./lib/cloudflare/next/plugin.js",
-      "default": "./lib/cloudflare/next/plugin.js"
     },
     "./cloudflare/nuxt": {
       "bun": "./src/cloudflare/nuxt/plugin.ts",
@@ -188,21 +183,6 @@
     "@aws-sdk/client-sts": "^3.0.0",
     "@cloudflare/vite-plugin": "^1.10.1",
     "@cloudflare/workers-types": "catalog:",
-<<<<<<< HEAD
-    "@libsql/client": "^0.15.9",
-    "@octokit/rest": "^21.1.1",
-    "@opennextjs/cloudflare": "*",
-    "ai": "^4.0.0",
-    "arktype": "^2.0.0",
-    "cloudflare": "^4.0.0",
-    "drizzle-orm": "^0.44.2",
-    "hono": "^4.0.0",
-    "prettier": "^3.0.0",
-    "stripe": "^17.0.0"
-  },
-  "peerDependenciesMeta": {
-    "@opennextjs/cloudflare": {
-=======
     "@libsql/client": "^0.15.12",
     "@octokit/rest": "^21.1.1",
     "astro": "^5.13.2",
@@ -260,7 +240,6 @@
       "optional": true
     },
     "stripe": {
->>>>>>> 059c0165
       "optional": true
     }
   },
@@ -282,11 +261,6 @@
     "@cloudflare/workers-types": "catalog:",
     "@libsql/client": "^0.15.12",
     "@octokit/rest": "^21.1.1",
-<<<<<<< HEAD
-    "@opennextjs/cloudflare": "^1.3.0",
-    "@react-router/dev": "^7.7.1",
-=======
->>>>>>> 059c0165
     "@sentry/cloudflare": "^9.43.0",
     "@sveltejs/adapter-cloudflare": "^7.1.2",
     "@types/bun": "latest",
