{
  "extends": "../tsconfig.base.json",
  "include": ["src/**/*"],
  "compilerOptions": {
    "composite": true,
<<<<<<< HEAD

    "noEmit": false,
    "outDir": "./lib",
    "rootDir": "./src",
    "types": ["@cloudflare/workers-types", "@types/node"]
=======
    "noEmit": false,
    "outDir": "./lib",
    "rootDir": "./src"
>>>>>>> 3726f2b2
  }
}<|MERGE_RESOLUTION|>--- conflicted
+++ resolved
@@ -3,16 +3,8 @@
   "include": ["src/**/*"],
   "compilerOptions": {
     "composite": true,
-<<<<<<< HEAD
-
-    "noEmit": false,
-    "outDir": "./lib",
-    "rootDir": "./src",
-    "types": ["@cloudflare/workers-types", "@types/node"]
-=======
     "noEmit": false,
     "outDir": "./lib",
     "rootDir": "./src"
->>>>>>> 3726f2b2
   }
 }