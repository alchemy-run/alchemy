--- conflicted
+++ resolved
@@ -1,10 +1,6 @@
 {
   "type": "module",
-<<<<<<< HEAD
-  "name": "cloudflare-vite",
-=======
   "name": "@alchemy.run/vite-template",
->>>>>>> 7c375a12
   "private": true,
   "version": "0.0.0",
   "scripts": {
